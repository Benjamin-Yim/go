// Copyright 2014 The Go Authors. All rights reserved.
// Use of this source code is governed by a BSD-style
// license that can be found in the LICENSE file.

package main

import (
	"crypto/md5"
	"flag"
	"fmt"
	"go/build"
	"internal/testenv"
	"io/ioutil"
	"os"
	"os/exec"
	"path/filepath"
	"runtime"
	"strings"
	"testing"
)

var tmp, exe string // populated by buildObjdump

func TestMain(m *testing.M) {
	if !testenv.HasGoBuild() {
		return
	}

	var exitcode int
	if err := buildObjdump(); err == nil {
		exitcode = m.Run()
	} else {
		fmt.Println(err)
		exitcode = 1
	}
	os.RemoveAll(tmp)
	os.Exit(exitcode)
}

func buildObjdump() error {
	var err error
	tmp, err = ioutil.TempDir("", "TestObjDump")
	if err != nil {
		return fmt.Errorf("TempDir failed: %v", err)
	}

	exe = filepath.Join(tmp, "testobjdump.exe")
	gotool, err := testenv.GoTool()
	if err != nil {
		return err
	}
	out, err := exec.Command(gotool, "build", "-o", exe, "cmd/objdump").CombinedOutput()
	if err != nil {
		os.RemoveAll(tmp)
		return fmt.Errorf("go build -o %v cmd/objdump: %v\n%s", exe, err, string(out))
	}

	return nil
}

var x86Need = []string{ // for both 386 and AMD64
	"JMP main.main(SB)",
	"CALL main.Println(SB)",
	"RET",
}

var amd64GnuNeed = []string{
	"movq",
	"callq",
	"cmpb",
}

var i386GnuNeed = []string{
	"mov",
	"call",
	"cmp",
}

var armNeed = []string{
	"B main.main(SB)",
	"BL main.Println(SB)",
	"RET",
}

var arm64Need = []string{
	"JMP main.main(SB)",
	"CALL main.Println(SB)",
	"RET",
}

var armGnuNeed = []string{ // for both ARM and AMR64
	"ldr",
	"bl",
	"cmp",
}

var ppcNeed = []string{
	"BR main.main(SB)",
	"CALL main.Println(SB)",
	"RET",
}

var ppcGnuNeed = []string{
	"mflr",
	"lbz",
	"cmpw",
}

var target = flag.String("target", "", "test disassembly of `goos/goarch` binary")

// objdump is fully cross platform: it can handle binaries
// from any known operating system and architecture.
// We could in principle add binaries to testdata and check
// all the supported systems during this test. However, the
// binaries would be about 1 MB each, and we don't want to
// add that much junk to the hg repository. Instead, build a
// binary for the current system (only) and test that objdump
// can handle that one.

func testDisasm(t *testing.T, printCode bool, printGnuAsm bool, flags ...string) {
	t.Parallel()
	goarch := runtime.GOARCH
	if *target != "" {
		f := strings.Split(*target, "/")
		if len(f) != 2 {
			t.Fatalf("-target argument must be goos/goarch")
		}
		defer os.Setenv("GOOS", os.Getenv("GOOS"))
		defer os.Setenv("GOARCH", os.Getenv("GOARCH"))
		os.Setenv("GOOS", f[0])
		os.Setenv("GOARCH", f[1])
		goarch = f[1]
	}

	hash := md5.Sum([]byte(fmt.Sprintf("%v-%v-%v", flags, printCode, printGnuAsm)))
	hello := filepath.Join(tmp, fmt.Sprintf("hello-%x.exe", hash))
	args := []string{"build", "-o", hello}
	args = append(args, flags...)
	args = append(args, "fmthello.go")
	cmd := exec.Command(testenv.GoToolPath(t), args...)
	cmd.Dir = "testdata" // "Bad line" bug #36683 is sensitive to being run in the source directory
	t.Logf("Running %v", cmd.Args)
	out, err := cmd.CombinedOutput()
	if err != nil {
		t.Fatalf("go build fmthello.go: %v\n%s", err, out)
	}
	need := []string{
		"TEXT main.main(SB)",
	}

	if printCode {
		need = append(need, `	Println("hello, world")`)
	} else {
		need = append(need, "fmthello.go:6")
	}

	switch goarch {
	case "amd64", "386":
		need = append(need, x86Need...)
	case "arm":
		need = append(need, armNeed...)
	case "arm64":
		need = append(need, arm64Need...)
	case "ppc64", "ppc64le":
		need = append(need, ppcNeed...)
	}

	if printGnuAsm {
		switch goarch {
		case "amd64":
			need = append(need, amd64GnuNeed...)
		case "386":
			need = append(need, i386GnuNeed...)
		case "arm", "arm64":
			need = append(need, armGnuNeed...)
		case "ppc64", "ppc64le":
			need = append(need, ppcGnuNeed...)
		}
	}
	args = []string{
		"-s", "main.main",
		hello,
	}

	if printCode {
		args = append([]string{"-S"}, args...)
	}

	if printGnuAsm {
		args = append([]string{"-gnu"}, args...)
	}
	cmd = exec.Command(exe, args...)
	cmd.Dir = "testdata" // "Bad line" bug #36683 is sensitive to being run in the source directory
	out, err = cmd.CombinedOutput()
	t.Logf("Running %v", cmd.Args)

	if err != nil {
		t.Fatalf("objdump fmthello.exe: %v\n%s", err, out)
	}

	text := string(out)
	ok := true
	for _, s := range need {
		if !strings.Contains(text, s) {
			t.Errorf("disassembly missing '%s'", s)
			ok = false
		}
	}
	if goarch == "386" {
		if strings.Contains(text, "(IP)") {
			t.Errorf("disassembly contains PC-Relative addressing on 386")
			ok = false
		}
	}

	if !ok {
		t.Logf("full disassembly:\n%s", text)
	}
}

func TestDisasm(t *testing.T) {
	switch runtime.GOARCH {
	case "mips", "mipsle", "mips64", "mips64le":
		t.Skipf("skipping on %s, issue 12559", runtime.GOARCH)
	case "riscv64":
		t.Skipf("skipping on %s, issue 36738", runtime.GOARCH)
	case "s390x":
		t.Skipf("skipping on %s, issue 15255", runtime.GOARCH)
	}
	testDisasm(t, false, false)
}

func TestDisasmCode(t *testing.T) {
	switch runtime.GOARCH {
	case "mips", "mipsle", "mips64", "mips64le", "riscv64", "s390x":
		t.Skipf("skipping on %s, issue 19160", runtime.GOARCH)
	}
	testDisasm(t, true, false)
}

func TestDisasmGnuAsm(t *testing.T) {
	switch runtime.GOARCH {
	case "mips", "mipsle", "mips64", "mips64le", "riscv64", "s390x":
		t.Skipf("skipping on %s, issue 19160", runtime.GOARCH)
	}
	testDisasm(t, false, true)
}

func TestDisasmExtld(t *testing.T) {
	switch runtime.GOOS {
	case "plan9", "windows":
		t.Skipf("skipping on %s", runtime.GOOS)
	}
	switch runtime.GOARCH {
	case "ppc64":
		t.Skipf("skipping on %s, no support for external linking, issue 9038", runtime.GOARCH)
	case "mips64", "mips64le", "mips", "mipsle":
		t.Skipf("skipping on %s, issue 12559 and 12560", runtime.GOARCH)
	case "riscv64":
		t.Skipf("skipping on %s, no support for external linking, issue 36739", runtime.GOARCH)
	case "s390x":
		t.Skipf("skipping on %s, issue 15255", runtime.GOARCH)
	}
	if !build.Default.CgoEnabled {
		t.Skip("skipping because cgo is not enabled")
	}
	testDisasm(t, false, false, "-ldflags=-linkmode=external")
}

func TestDisasmGoobj(t *testing.T) {
	switch runtime.GOARCH {
	case "mips", "mipsle", "mips64", "mips64le":
		t.Skipf("skipping on %s, issue 12559", runtime.GOARCH)
	case "riscv64":
		t.Skipf("skipping on %s, issue 36738", runtime.GOARCH)
	case "s390x":
		t.Skipf("skipping on %s, issue 15255", runtime.GOARCH)
	}

	hello := filepath.Join(tmp, "hello.o")
	args := []string{"tool", "compile", "-o", hello}
	args = append(args, "testdata/fmthello.go")
	out, err := exec.Command(testenv.GoToolPath(t), args...).CombinedOutput()
	if err != nil {
		t.Fatalf("go tool compile fmthello.go: %v\n%s", err, out)
	}
<<<<<<< HEAD

	need := []string{
		`main#\d+\(SB\)`,
		`fmthello\.go:6`,
=======
	need := []string{
		"main(SB)",
		"fmthello.go:6",
>>>>>>> d282b0f1
	}

	args = []string{
		"-s", "main",
		hello,
	}

	out, err = exec.Command(exe, args...).CombinedOutput()
	if err != nil {
		t.Fatalf("objdump fmthello.o: %v\n%s", err, out)
	}

	text := string(out)
	ok := true
	for _, s := range need {
		if !strings.Contains(text, s) {
			t.Errorf("disassembly missing '%s'", s)
			ok = false
		}
	}
	if runtime.GOARCH == "386" {
		if strings.Contains(text, "(IP)") {
			t.Errorf("disassembly contains PC-Relative addressing on 386")
			ok = false
		}
	}
	if !ok {
		t.Logf("full disassembly:\n%s", text)
	}
}<|MERGE_RESOLUTION|>--- conflicted
+++ resolved
@@ -284,16 +284,9 @@
 	if err != nil {
 		t.Fatalf("go tool compile fmthello.go: %v\n%s", err, out)
 	}
-<<<<<<< HEAD
-
-	need := []string{
-		`main#\d+\(SB\)`,
-		`fmthello\.go:6`,
-=======
 	need := []string{
 		"main(SB)",
 		"fmthello.go:6",
->>>>>>> d282b0f1
 	}
 
 	args = []string{
