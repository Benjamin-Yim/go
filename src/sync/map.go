// Copyright 2016 The Go Authors. All rights reserved.
// Use of this source code is governed by a BSD-style
// license that can be found in the LICENSE file.

package sync

import (
	"sync/atomic"
	"unsafe"
)

// Map is like a Go map[interface{}]interface{} but is safe for concurrent use
// by multiple goroutines without additional locking or coordination.
// Loads, stores, and deletes run in amortized constant time.
//
// The Map type is specialized. Most code should use a plain Go map instead,
// with separate locking or coordination, for better type safety and to make it
// easier to maintain other invariants along with the map content.
//
// The Map type is optimized for two common use cases: (1) when the entry for a given
// key is only ever written once but read many times, as in caches that only grow,
// or (2) when multiple goroutines read, write, and overwrite entries for disjoint
// sets of keys. In these two cases, use of a Map may significantly reduce lock
// contention compared to a Go map paired with a separate Mutex or RWMutex.
//
// The zero Map is empty and ready for use. A Map must not be copied after first use.
//
// In the terminology of the Go memory model, Map arranges that a write operation
// “synchronizes before” any read operation that observes the effect of the write, where
// read and write operations are defined as follows.
// Load, LoadAndDelete, LoadOrStore are read operations;
// Delete, LoadAndDelete, and Store are write operations;
// and LoadOrStore is a write operation when it returns loaded set to false.
type Map struct {
	mu Mutex // 当涉及到脏数据(dirty)操作时候，需要使用这个锁

	// read contains the portion of the map's contents that are safe for
	// concurrent access (with or without mu held).
	//
	// The read field itself is always safe to load, but must only be stored with
	// mu held.
	// read是一个只读数据结构，包含一个map结构，读不需要加锁，只需要通过 atomic 加载最新的指正即可
	// Entries stored in read may be updated concurrently without mu, but updating
	// a previously-expunged entry requires that the entry be copied to the dirty
	// map and unexpunged with mu held.
	read atomic.Pointer[readOnly]

	// dirty contains the portion of the map's contents that require mu to be
	// held. To ensure that the dirty map can be promoted to the read map quickly,
	// it also includes all of the non-expunged entries in the read map.
	//
	// Expunged entries are not stored in the dirty map. An expunged entry in the
	// clean map must be unexpunged and added to the dirty map before a new value
	// can be stored to it.
	// dirty 包含部分map的键值对，如果操作需要mutex获取锁,最后dirty中的元素会被全部提升到read里的map去
	// If the dirty map is nil, the next write to the map will initialize it by
	// making a shallow copy of the clean map, omitting stale entries.
	dirty map[any]*entry

	// misses counts the number of loads since the read map was last updated that
	// needed to lock mu to determine whether the key was present.
	//
	// Once enough misses have occurred to cover the cost of copying the dirty
	// map, the dirty map will be promoted to the read map (in the unamended
	// state) and the next store to the map will make a new dirty copy.
	//
	// misses是一个计数器，用于记录read中没有的数据而在dirty中有的数据的数量。
	// 也就是说如果read不包含这个数据，会从dirty中读取，并misses+1 当misses的数量等于dirty的长度，就会将dirty中的数据迁移到read中
	misses int
}

// readOnly is an immutable struct stored atomically in the Map.read field.
type readOnly struct {
	// m包含所有只读数据，不会进行任何的数据增加和删除操作
	// 但是可以修改entry的指针因为这个不会导致map的元素移动
	m map[any]*entry
	// 标志位，如果为true则表明当前read只读map的数据不完整，dirty map中包含部分数据
	amended bool // true if the dirty map contains some key not in m. 需要修正数据的意思
}

// expunged is an arbitrary pointer that marks entries which have been deleted
// from the dirty map.
var expunged = unsafe.Pointer(new(any))

// An entry is a slot in the map corresponding to a particular key.
type entry struct {
	// p points to the interface{} value stored for the entry.
	// p 指向 interface{} 有下面几种情况
	// If p == nil, the entry has been deleted, and either m.dirty == nil or
	// m.dirty[key] is e.
	// nil: entry已被删除了，并且m.dirty为nil
	// If p == expunged, the entry has been deleted, m.dirty != nil, and the entry
	// is missing from m.dirty.
	// expunged: entry已被删除了，并且m.dirty不为nil，而且这个entry不存在于m.dirty中
	// Otherwise, the entry is valid and recorded in m.read.m[key] and, if m.dirty
	// != nil, in m.dirty[key].
	// 其它： entry是一个正常的值
	// An entry can be deleted by atomic replacement with nil: when m.dirty is
	// next created, it will atomically replace nil with expunged and leave
	// m.dirty[key] unset.
	//
	// An entry's associated value can be updated by atomic replacement, provided
	// p != expunged. If p == expunged, an entry's associated value can be updated
	// only after first setting m.dirty[key] = e so that lookups using the dirty
	// map find the entry.
	p unsafe.Pointer // *interface{}
}

func newEntry(i any) *entry {
	return &entry{p: unsafe.Pointer(&i)}
}

func (m *Map) loadReadOnly() readOnly {
	if p := m.read.Load(); p != nil {
		return *p
	}
	return readOnly{}
}

// Load returns the value stored in the map for a key, or nil if no
// value is present.
// The ok result indicates whether value was found in the map.
func (m *Map) Load(key any) (value any, ok bool) {
<<<<<<< HEAD
	read, _ := m.read.Load().(readOnly) // 首先从只读ready的map中查找，这时不需要加锁
=======
	read := m.loadReadOnly()
>>>>>>> 4381c61c
	e, ok := read.m[key]
	if !ok && read.amended {
		// 如果没有找到，并且read.amended为true，说明dirty中有新数据，从dirty中查找，开始加锁了
		m.mu.Lock()
		// Avoid reporting a spurious miss if m.dirty got promoted while we were
		// blocked on m.mu. (If further loads of the same key will not miss, it's
		// not worth copying the dirty map for this key.)
<<<<<<< HEAD
		// 又在 readonly 中检查一遍，因为在加锁的时候 dirty 的数据可能已经迁移到了read中
		read, _ = m.read.Load().(readOnly)
=======
		read = m.loadReadOnly()
>>>>>>> 4381c61c
		e, ok = read.m[key]
		if !ok && read.amended {
			e, ok = m.dirty[key] //从 dirty 中查找数据
			// Regardless of whether the entry was present, record a miss: this key
			// will take the slow path until the dirty map is promoted to the read
			// map.
			// 不管m.dirty中存不存在，都将misses + 1.missLocked() 中满足条件后就会把m.dirty中数据迁移到m.read中
			m.missLocked()
		}
		m.mu.Unlock()
	}
	if !ok {
		return nil, false
	}
	return e.load()
}

func (e *entry) load() (value any, ok bool) {
	p := atomic.LoadPointer(&e.p)
	if p == nil || p == expunged {
		return nil, false
	}
	return *(*any)(p), true
}

// Store sets the value for a key.
func (m *Map) Store(key, value any) {
<<<<<<< HEAD
	// 直接在read中查找值，找到了，就尝试 tryStore() 更新值,更新指针
	read, _ := m.read.Load().(readOnly)
=======
	read := m.loadReadOnly()
>>>>>>> 4381c61c
	if e, ok := read.m[key]; ok && e.tryStore(&value) {
		return
	}
	// m.read 中不存在
	m.mu.Lock()
	read = m.loadReadOnly()
	if e, ok := read.m[key]; ok {
		// 未被标记成删除，前面讲到entry数据结构时，里面的p值有3种。
		// 1.nil
		// 2.expunged，这个值含义有点复杂，可以看看前面entry数据结构
		// 3.正常值
		if e.unexpungeLocked() {
			// The entry was previously expunged, which implies that there is a
			// non-nil dirty map and this entry is not in it.
			// 该条目之前被删除了，这意味着有一个非零的dirty map，该条目不在其中。
			m.dirty[key] = e
		}
		// 更新值
		e.storeLocked(&value)
	} else if e, ok := m.dirty[key]; ok {
		// 存在于 dirty 中，直接更新
		e.storeLocked(&value)
	} else {
		// 新的值
		if !read.amended {
			// m.dirty 中没有新数据，增加到 m.dirty 中
			// We're adding the first new key to the dirty map.
			// Make sure it is allocated and mark the read-only map as incomplete.
<<<<<<< HEAD
			m.dirtyLocked() // 从 m.read中复制未删除的数据
			m.read.Store(readOnly{m: read.m, amended: true})
=======
			m.dirtyLocked()
			m.read.Store(&readOnly{m: read.m, amended: true})
>>>>>>> 4381c61c
		}
		m.dirty[key] = newEntry(value) //将这个entry加入到m.dirty中
	}
	m.mu.Unlock()
}

// tryStore stores a value if the entry has not been expunged.
//
// If the entry is expunged, tryStore returns false and leaves the entry
// unchanged.
func (e *entry) tryStore(i *any) bool {
	for {
		p := atomic.LoadPointer(&e.p)
		if p == expunged {
			return false
		}
		if atomic.CompareAndSwapPointer(&e.p, p, unsafe.Pointer(i)) {
			return true
		}
	}
}

// unexpungeLocked ensures that the entry is not marked as expunged.
// unexpungeLocked确保该条目不被标记为已删除。
// If the entry was previously expunged, it must be added to the dirty map
// before m.mu is unlocked. 如果该条目之前被删除，则必须在m.mu解锁之前将其添加到dirty map中。在m.mu被解锁之前。
func (e *entry) unexpungeLocked() (wasExpunged bool) {
	return atomic.CompareAndSwapPointer(&e.p, expunged, nil)
}

// storeLocked unconditionally stores a value to the entry.
//
// The entry must be known not to be expunged.
func (e *entry) storeLocked(i *any) {
	atomic.StorePointer(&e.p, unsafe.Pointer(i))
}

// LoadOrStore returns the existing value for the key if present.
// Otherwise, it stores and returns the given value.
// The loaded result is true if the value was loaded, false if stored.
func (m *Map) LoadOrStore(key, value any) (actual any, loaded bool) {
	// Avoid locking if it's a clean hit.
	read := m.loadReadOnly()
	if e, ok := read.m[key]; ok {
		actual, loaded, ok := e.tryLoadOrStore(value)
		if ok {
			return actual, loaded
		}
	}

	m.mu.Lock()
	read = m.loadReadOnly()
	if e, ok := read.m[key]; ok {
		if e.unexpungeLocked() {
			m.dirty[key] = e
		}
		actual, loaded, _ = e.tryLoadOrStore(value)
	} else if e, ok := m.dirty[key]; ok {
		actual, loaded, _ = e.tryLoadOrStore(value)
		m.missLocked()
	} else {
		if !read.amended {
			// We're adding the first new key to the dirty map.
			// Make sure it is allocated and mark the read-only map as incomplete.
			m.dirtyLocked()
			m.read.Store(&readOnly{m: read.m, amended: true})
		}
		m.dirty[key] = newEntry(value)
		actual, loaded = value, false
	}
	m.mu.Unlock()

	return actual, loaded
}

// tryLoadOrStore atomically loads or stores a value if the entry is not
// expunged.
//
// If the entry is expunged, tryLoadOrStore leaves the entry unchanged and
// returns with ok==false.
func (e *entry) tryLoadOrStore(i any) (actual any, loaded, ok bool) {
	p := atomic.LoadPointer(&e.p)
	if p == expunged {
		return nil, false, false
	}
	if p != nil {
		return *(*any)(p), true, true
	}

	// Copy the interface after the first load to make this method more amenable
	// to escape analysis: if we hit the "load" path or the entry is expunged, we
	// shouldn't bother heap-allocating.
	ic := i
	for {
		if atomic.CompareAndSwapPointer(&e.p, nil, unsafe.Pointer(&ic)) {
			return i, false, true
		}
		p = atomic.LoadPointer(&e.p)
		if p == expunged {
			return nil, false, false
		}
		if p != nil {
			return *(*any)(p), true, true
		}
	}
}

// LoadAndDelete deletes the value for a key, returning the previous value if any.
// The loaded result reports whether the key was present.
// 加载的结果报告该钥匙是否存在。
func (m *Map) LoadAndDelete(key any) (value any, loaded bool) {
	read := m.loadReadOnly()
	e, ok := read.m[key]
	if !ok && read.amended { // m.read中没有找到，并且可能存在于m.dirty中，加锁查找
		m.mu.Lock()
<<<<<<< HEAD
		read, _ = m.read.Load().(readOnly) // 再在m.read中查找一次
		e, ok = read.m[key]                //m.read中又没找到，amended标志位true，说明在m.dirty中
=======
		read = m.loadReadOnly()
		e, ok = read.m[key]
>>>>>>> 4381c61c
		if !ok && read.amended {
			e, ok = m.dirty[key]
			delete(m.dirty, key) // 删除
			// Regardless of whether the entry was present, record a miss: this key
			// will take the slow path until the dirty map is promoted to the read
			// map.
			m.missLocked()
		}
		m.mu.Unlock()
	}
	if ok { // 在 m.ready 中就直接删除
		return e.delete()
	}
	return nil, false
}

// Delete deletes the value for a key.
func (m *Map) Delete(key any) {
	m.LoadAndDelete(key)
}

func (e *entry) delete() (value any, ok bool) {
	for {
		p := atomic.LoadPointer(&e.p)
		if p == nil || p == expunged {
			return nil, false
		}
		if atomic.CompareAndSwapPointer(&e.p, p, nil) {
			return *(*any)(p), true
		}
	}
}

// Range calls f sequentially for each key and value present in the map.
// If f returns false, range stops the iteration.
//
// Range does not necessarily correspond to any consistent snapshot of the Map's
// contents: no key will be visited more than once, but if the value for any key
// is stored or deleted concurrently (including by f), Range may reflect any
// mapping for that key from any point during the Range call. Range does not
// block other methods on the receiver; even f itself may call any method on m.
//
// Range may be O(N) with the number of elements in the map even if f returns
// false after a constant number of calls.
func (m *Map) Range(f func(key, value any) bool) {
	// We need to be able to iterate over all of the keys that were already
	// present at the start of the call to Range.
	// If read.amended is false, then read.m satisfies that property without
	// requiring us to hold m.mu for a long time.
	read := m.loadReadOnly()
	if read.amended {
		// m.dirty contains keys not in read.m. Fortunately, Range is already O(N)
		// (assuming the caller does not break out early), so a call to Range
		// amortizes an entire copy of the map: we can promote the dirty copy
		// immediately!
		m.mu.Lock()
		read = m.loadReadOnly()
		if read.amended {
			read = readOnly{m: m.dirty}
			m.read.Store(&read)
			m.dirty = nil
			m.misses = 0
		}
		m.mu.Unlock()
	}

	for k, e := range read.m {
		v, ok := e.load()
		if !ok {
			continue
		}
		if !f(k, v) {
			break
		}
	}
}

func (m *Map) missLocked() {
	m.misses++
	//misses次数小于 dirty的长度，就不迁移数据，直接返回
	if m.misses < len(m.dirty) {
		return
	}
<<<<<<< HEAD
	m.read.Store(readOnly{m: m.dirty}) //开始迁移数据
	m.dirty = nil                      //迁移完dirty就赋值为nil
	m.misses = 0                       //迁移完 misses归0
=======
	m.read.Store(&readOnly{m: m.dirty})
	m.dirty = nil
	m.misses = 0
>>>>>>> 4381c61c
}

func (m *Map) dirtyLocked() {
	if m.dirty != nil {
		return
	}

	read := m.loadReadOnly()
	m.dirty = make(map[any]*entry, len(read.m))
	for k, e := range read.m {
		if !e.tryExpungeLocked() {
			m.dirty[k] = e
		}
	}
}

func (e *entry) tryExpungeLocked() (isExpunged bool) {
	p := atomic.LoadPointer(&e.p)
	for p == nil {
		if atomic.CompareAndSwapPointer(&e.p, nil, expunged) {
			return true
		}
		p = atomic.LoadPointer(&e.p)
	}
	return p == expunged
}<|MERGE_RESOLUTION|>--- conflicted
+++ resolved
@@ -121,11 +121,7 @@
 // value is present.
 // The ok result indicates whether value was found in the map.
 func (m *Map) Load(key any) (value any, ok bool) {
-<<<<<<< HEAD
-	read, _ := m.read.Load().(readOnly) // 首先从只读ready的map中查找，这时不需要加锁
-=======
-	read := m.loadReadOnly()
->>>>>>> 4381c61c
+	read := m.loadReadOnly() // 首先从只读ready的map中查找，这时不需要加锁
 	e, ok := read.m[key]
 	if !ok && read.amended {
 		// 如果没有找到，并且read.amended为true，说明dirty中有新数据，从dirty中查找，开始加锁了
@@ -133,12 +129,8 @@
 		// Avoid reporting a spurious miss if m.dirty got promoted while we were
 		// blocked on m.mu. (If further loads of the same key will not miss, it's
 		// not worth copying the dirty map for this key.)
-<<<<<<< HEAD
 		// 又在 readonly 中检查一遍，因为在加锁的时候 dirty 的数据可能已经迁移到了read中
-		read, _ = m.read.Load().(readOnly)
-=======
 		read = m.loadReadOnly()
->>>>>>> 4381c61c
 		e, ok = read.m[key]
 		if !ok && read.amended {
 			e, ok = m.dirty[key] //从 dirty 中查找数据
@@ -166,12 +158,8 @@
 
 // Store sets the value for a key.
 func (m *Map) Store(key, value any) {
-<<<<<<< HEAD
 	// 直接在read中查找值，找到了，就尝试 tryStore() 更新值,更新指针
-	read, _ := m.read.Load().(readOnly)
-=======
 	read := m.loadReadOnly()
->>>>>>> 4381c61c
 	if e, ok := read.m[key]; ok && e.tryStore(&value) {
 		return
 	}
@@ -200,13 +188,8 @@
 			// m.dirty 中没有新数据，增加到 m.dirty 中
 			// We're adding the first new key to the dirty map.
 			// Make sure it is allocated and mark the read-only map as incomplete.
-<<<<<<< HEAD
-			m.dirtyLocked() // 从 m.read中复制未删除的数据
-			m.read.Store(readOnly{m: read.m, amended: true})
-=======
-			m.dirtyLocked()
+			m.dirtyLocked()// 从 m.read中复制未删除的数据
 			m.read.Store(&readOnly{m: read.m, amended: true})
->>>>>>> 4381c61c
 		}
 		m.dirty[key] = newEntry(value) //将这个entry加入到m.dirty中
 	}
@@ -322,13 +305,8 @@
 	e, ok := read.m[key]
 	if !ok && read.amended { // m.read中没有找到，并且可能存在于m.dirty中，加锁查找
 		m.mu.Lock()
-<<<<<<< HEAD
-		read, _ = m.read.Load().(readOnly) // 再在m.read中查找一次
-		e, ok = read.m[key]                //m.read中又没找到，amended标志位true，说明在m.dirty中
-=======
-		read = m.loadReadOnly()
-		e, ok = read.m[key]
->>>>>>> 4381c61c
+		read = m.loadReadOnly() // 再在m.read中查找一次
+		e, ok = read.m[key] //m.read中又没找到，amended标志位true，说明在m.dirty中
 		if !ok && read.amended {
 			e, ok = m.dirty[key]
 			delete(m.dirty, key) // 删除
@@ -412,15 +390,9 @@
 	if m.misses < len(m.dirty) {
 		return
 	}
-<<<<<<< HEAD
-	m.read.Store(readOnly{m: m.dirty}) //开始迁移数据
-	m.dirty = nil                      //迁移完dirty就赋值为nil
-	m.misses = 0                       //迁移完 misses归0
-=======
-	m.read.Store(&readOnly{m: m.dirty})
-	m.dirty = nil
-	m.misses = 0
->>>>>>> 4381c61c
+	m.read.Store(&readOnly{m: m.dirty}) //开始迁移数据
+	m.dirty = nil//迁移完dirty就赋值为nil
+	m.misses = 0 //迁移完 misses归0
 }
 
 func (m *Map) dirtyLocked() {
