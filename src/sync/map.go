--- conflicted
+++ resolved
@@ -161,46 +161,7 @@
 
 // Store sets the value for a key.
 func (m *Map) Store(key, value any) {
-<<<<<<< HEAD
-	// 直接在read中查找值，找到了，就尝试 tryStore() 更新值,更新指针
-	read := m.loadReadOnly()
-	if e, ok := read.m[key]; ok && e.tryStore(&value) {
-		return
-	}
-	// m.read 中不存在
-	m.mu.Lock()
-	read = m.loadReadOnly()
-	if e, ok := read.m[key]; ok {
-		// 未被标记成删除，前面讲到entry数据结构时，里面的p值有3种。
-		// 1.nil
-		// 2.expunged，这个值含义有点复杂，可以看看前面entry数据结构
-		// 3.正常值
-		if e.unexpungeLocked() {
-			// The entry was previously expunged, which implies that there is a
-			// non-nil dirty map and this entry is not in it.
-			// 该条目之前被删除了，这意味着有一个非零的dirty map，该条目不在其中。
-			m.dirty[key] = e
-		}
-		// 更新值
-		e.storeLocked(&value)
-	} else if e, ok := m.dirty[key]; ok {
-		// 存在于 dirty 中，直接更新
-		e.storeLocked(&value)
-	} else {
-		// 新的值
-		if !read.amended {
-			// m.dirty 中没有新数据，增加到 m.dirty 中
-			// We're adding the first new key to the dirty map.
-			// Make sure it is allocated and mark the read-only map as incomplete.
-			m.dirtyLocked()// 从 m.read中复制未删除的数据
-			m.read.Store(&readOnly{m: read.m, amended: true})
-		}
-		m.dirty[key] = newEntry(value) //将这个entry加入到m.dirty中
-	}
-	m.mu.Unlock()
-=======
 	_, _ = m.Swap(key, value)
->>>>>>> b94dc384
 }
 
 // tryCompareAndSwap compare the entry with the given old value and swaps
