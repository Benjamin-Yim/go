--- conflicted
+++ resolved
@@ -45,12 +45,7 @@
 var finq *finblock // list of finalizers that are to be executed
 var finc *finblock // cache of free blocks
 var finptrmask [_FinBlockSize / goarch.PtrSize / 8]byte
-<<<<<<< HEAD
-var fingwait bool    // 析构函数是否在等待执行
-var fingwake bool    // 析构函数是否在等待唤醒
-=======
-
->>>>>>> bd5595d7
+
 var allfin *finblock // list of all blocks
 
 // NOTE: Layout known to queuefinalizer.
