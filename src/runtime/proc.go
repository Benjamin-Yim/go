--- conflicted
+++ resolved
@@ -166,13 +166,8 @@
 
 	// 标记主函数已调用, 设置mainStarted = true。Allow newproc to start new Ms.
 	mainStarted = true
-<<<<<<< HEAD
 	// 启动一个新的M执行sysmon函数, 这个函数会监控全局的状态并对运行时间过长的G进行抢占
-	if GOARCH != "wasm" { // no threads on wasm yet, so no sysmon
-=======
-
 	if GOARCH != "wasm" { // wasm上还没有线程，所以没有sysmon.no threads on wasm yet, so no sysmon.
->>>>>>> 5ff4b4f8
 		systemstack(func() {
 			newm(sysmon, nil, -1)
 		})
@@ -252,12 +247,8 @@
 		// has a main, but it is not executed.
 		return
 	}
-<<<<<<< HEAD
+	println("// 去运行 main 函数")
 	fn := main_main // 调用main.main函数. make an indirect call, as the linker doesn't know the address of the main package when laying down the runtime
-=======
-	println("// 去运行 main 函数")
-	fn := main_main // make an indirect call, as the linker doesn't know the address of the main package when laying down the runtime
->>>>>>> 5ff4b4f8
 	fn()
 	if raceenabled {
 		racefini()
@@ -4120,31 +4111,23 @@
 	return newg
 }
 
-// fn是指向函数机器代码的指针,并且所有的 go func 都翻译为 newproc(func)
+// fn是指向函数机器代码的指针
 // Create a new g running fn.
 // Put it on the queue of g's waiting to run.
 // The compiler turns a go statement into a call to this.
 func newproc(fn *funcval) {
-<<<<<<< HEAD
-	//println("newproc 启动")
-=======
 	//if gogetenv("GOLOG") == "true" {
 	println("新建一个协程，name:", fn.fn)
 	//}
->>>>>>> 5ff4b4f8
 	gp := getg()         // 获取当前待运行的G
 	pc := getcallerpc()  // 获取调用端的地址(返回地址)PC
 	systemstack(func() { // 切换当前的g到g0,并且使用g0的栈空间, 然后调用传入的函数
 		newg := newproc1(fn, gp, pc) // g0 开始调度
 
 		_p_ := getg().m.p.ptr()
-<<<<<<< HEAD
-		//print("g", newg.goid, "进入运行队列\n")
-=======
 		//if gogetenv("GOLOG") == "true" {
 		print("g", newg.goid, "进入运行队列\n")
 		//}
->>>>>>> 5ff4b4f8
 		runqput(_p_, newg, true) // 非公平抢占运行
 
 		if mainStarted {
