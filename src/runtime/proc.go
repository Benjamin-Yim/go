// Copyright 2014 The Go Authors. All rights reserved.
// Use of this source code is governed by a BSD-style
// license that can be found in the LICENSE file.

package runtime

import (
	"internal/abi"
	"internal/cpu"
	"internal/goarch"
	"runtime/internal/atomic"
	"runtime/internal/sys"
	"unsafe"
)

// set using cmd/go/internal/modload.ModInfoProg
var modinfo string

// Goroutine scheduler
// The scheduler's job is to distribute ready-to-run goroutines over worker threads.
//
// The main concepts are:
// G - goroutine.
// M - worker thread, or machine.
// P - processor, a resource that is required to execute Go code.
//     M must have an associated P to execute Go code, however it can be
//     blocked or in a syscall w/o an associated P.
//
// Design doc at https://golang.org/s/go11sched.

// Worker thread parking/unparking.
// We need to balance between keeping enough running worker threads to utilize
// available hardware parallelism and parking excessive running worker threads
// to conserve CPU resources and power. This is not simple for two reasons:
// (1) scheduler state is intentionally distributed (in particular, per-P work
// queues), so it is not possible to compute global predicates on fast paths;
// (2) for optimal thread management we would need to know the future (don't park
// a worker thread when a new goroutine will be readied in near future).
//
// Three rejected approaches that would work badly:
// 1. Centralize all scheduler state (would inhibit scalability).
// 2. Direct goroutine handoff. That is, when we ready a new goroutine and there
//    is a spare P, unpark a thread and handoff it the thread and the goroutine.
//    This would lead to thread state thrashing, as the thread that readied the
//    goroutine can be out of work the very next moment, we will need to park it.
//    Also, it would destroy locality of computation as we want to preserve
//    dependent goroutines on the same thread; and introduce additional latency.
// 3. Unpark an additional thread whenever we ready a goroutine and there is an
//    idle P, but don't do handoff. This would lead to excessive thread parking/
//    unparking as the additional threads will instantly park without discovering
//    any work to do.
//
// The current approach:
//
// This approach applies to three primary sources of potential work: readying a
// goroutine, new/modified-earlier timers, and idle-priority GC. See below for
// additional details.
//
// We unpark an additional thread when we submit work if (this is wakep()):
// 1. There is an idle P, and
// 2. There are no "spinning" worker threads.
//
// A worker thread is considered spinning if it is out of local work and did
// not find work in the global run queue or netpoller; the spinning state is
// denoted in m.spinning and in sched.nmspinning. Threads unparked this way are
// also considered spinning; we don't do goroutine handoff so such threads are
// out of work initially. Spinning threads spin on looking for work in per-P
// run queues and timer heaps or from the GC before parking. If a spinning
// thread finds work it takes itself out of the spinning state and proceeds to
// execution. If it does not find work it takes itself out of the spinning
// state and then parks.
//
// If there is at least one spinning thread (sched.nmspinning>1), we don't
// unpark new threads when submitting work. To compensate for that, if the last
// spinning thread finds work and stops spinning, it must unpark a new spinning
// thread. This approach smooths out unjustified spikes of thread unparking,
// but at the same time guarantees eventual maximal CPU parallelism
// utilization.
//
// The main implementation complication is that we need to be very careful
// during spinning->non-spinning thread transition. This transition can race
// with submission of new work, and either one part or another needs to unpark
// another worker thread. If they both fail to do that, we can end up with
// semi-persistent CPU underutilization.
//
// The general pattern for submission is:
// 1. Submit work to the local run queue, timer heap, or GC state.
// 2. #StoreLoad-style memory barrier.
// 3. Check sched.nmspinning.
//
// The general pattern for spinning->non-spinning transition is:
// 1. Decrement nmspinning.
// 2. #StoreLoad-style memory barrier.
// 3. Check all per-P work queues and GC for new work.
//
// Note that all this complexity does not apply to global run queue as we are
// not sloppy about thread unparking when submitting to global queue. Also see
// comments for nmspinning manipulation.
//
// How these different sources of work behave varies, though it doesn't affect
// the synchronization approach:
// * Ready goroutine: this is an obvious source of work; the goroutine is
//   immediately ready and must run on some thread eventually.
// * New/modified-earlier timer: The current timer implementation (see time.go)
//   uses netpoll in a thread with no work available to wait for the soonest
//   timer. If there is no thread waiting, we want a new spinning thread to go
//   wait.
// * Idle-priority GC: The GC wakes a stopped idle thread to contribute to
//   background GC work (note: currently disabled per golang.org/issue/19112).
//   Also see golang.org/issue/44313, as this should be extended to all GC
//   workers.

var (
	m0           m //代表主线程
	g0           g //m0绑定的g0，也就是M结构体中m0.g0=&g0
	mcache0      *mcache
	raceprocctx0 uintptr
)

//go:linkname runtime_inittask runtime..inittask
var runtime_inittask initTask

//go:linkname main_inittask main..inittask
var main_inittask initTask

// main_init_done is a signal used by cgocallbackg that initialization
// has been completed. It is made before _cgo_notify_runtime_init_done,
// so all cgo calls can rely on it existing. When main_init is complete,
// it is closed, meaning cgocallbackg can reliably receive from it.
var main_init_done chan bool

//go:linkname main_main main.main
func main_main()

// mainStarted indicates that the main M has started.
var mainStarted bool

// runtimeInitTime is the nanotime() at which the runtime started.
var runtimeInitTime int64

// Value to use for signal mask for newly created M's.
var initSigmask sigset

// The main goroutine.
// 程序启动时会先创建一个G, 指向这个 main
// 现在已经从g0切换到了gp这个goroutine，对于我们这个场景来说，
// gp还是第一次被调度起来运行，它的入口函数是runtime.main，
func main() {
	mp := getg().m // g = main goroutine，不再是g0了

	// Racectx of m0->g0 is used only as the parent of the main goroutine.
	// It must not be used for anything else.
	mp.g0.racectx = 0

	// Max stack size is 1 GB on 64-bit, 250 MB on 32-bit.
	// Using decimal instead of binary GB and MB because
	// they look nicer in the stack overflow failure message.
	if goarch.PtrSize == 8 { // 最大栈大小，64位系统 1GB。32 位系统 250 MB
		maxstacksize = 1000000000
	} else {
		maxstacksize = 250000000
	}

	// An upper limit for max stack size. Used to avoid random crashes
	// after calling SetMaxStack and trying to allocate a stack that is too big,
	// since stackalloc works with 32-bit sizes.
	maxstackceiling = 2 * maxstacksize

	// 标记主函数已调用, 设置mainStarted = true。Allow newproc to start new Ms.
	mainStarted = true
	// 启动一个新的M执行sysmon函数, 这个函数会监控全局的状态并对运行时间过长的G进行抢占
	if GOARCH != "wasm" { // wasm上还没有线程，所以没有sysmon. no threads on wasm yet, so no sysmon.
		//现在执行的是main goroutine，所以使用的是main goroutine的栈，需要切换到g0栈去执行newm()
		systemstack(func() {
			// 创建监控线程，该线程独立于调度器，不需要跟p关联即可运行
			newm(sysmon, nil, -1)
		})
	}

	// Lock the main goroutine onto this, the main OS thread,
	// during initialization. Most programs won't care, but a few
	// do require certain calls to be made by the main thread.
	// Those can arrange for main.main to run in the main thread
	// by calling runtime.LockOSThread during initialization
	// to preserve the lock.
	lockOSThread()
	// 要求G必须在当前M(系统主线程)上执行
	if mp != &m0 {
		throw("runtime.main not on m0")
	}

	// Record when the world started.
	// Must be before doInit for tracing init.
	runtimeInitTime = nanotime()
	if runtimeInitTime == 0 {
		throw("nanotime returning zero")
	}

	if debug.inittrace != 0 {
		inittrace.id = getg().goid
		inittrace.active = true
	}

	//调用runtime包的初始化函数，由编译器实现
	doInit(&runtime_inittask) // Must be before defer.

	// Defer unlock so that runtime.Goexit during init does the unlock too.
	needUnlock := true
	defer func() {
		if needUnlock {
			unlockOSThread()
		}
	}()
	//开启垃圾回收器
	gcenable()

	main_init_done = make(chan bool)
	if iscgo {
		if _cgo_thread_start == nil {
			throw("_cgo_thread_start missing")
		}
		if GOOS != "windows" {
			if _cgo_setenv == nil {
				throw("_cgo_setenv missing")
			}
			if _cgo_unsetenv == nil {
				throw("_cgo_unsetenv missing")
			}
		}
		if _cgo_notify_runtime_init_done == nil {
			throw("_cgo_notify_runtime_init_done missing")
		}
		// Start the template thread in case we enter Go from
		// a C-created thread and need to create a new thread.
		startTemplateThread()
		cgocall(_cgo_notify_runtime_init_done, nil)
	}

	//main 包的初始化函数，也是由编译器实现，会递归的调用我们import进来的包的初始化函数
	doInit(&main_inittask)

	// Disable init tracing after main init done to avoid overhead
	// of collecting statistics in malloc and newproc
	inittrace.active = false

	close(main_init_done)
	// 不再要求G必须在当前M上运行
	needUnlock = false
	unlockOSThread()
	// 如果程序是作为c的类库编译的, 在这里返回
	if isarchive || islibrary {
		// A program compiled with -buildmode=c-archive or c-shared
		// has a main, but it is not executed.
		return
	}
	if debugSource {
		println("// 去运行 main 函数")
	}
	//调用main.main函数
	fn := main_main // 调用main.main函数. make an indirect call, as the linker doesn't know the address of the main package when laying down the runtime
	fn()
	if raceenabled {
		racefini()
	}
	// 如果当前发生了panic, 则等待panic处理
	// 让 racy 客户端程序工作：如果在 main 返回的同时在另一个 goroutine 上panic，
	// 让另一个 goroutine 完成打印 panic trace。 一旦完成，它将退出。 请参阅问题 3934 和 20018。
	// Make racy client program work: if panicking on
	// another goroutine at the same time as main returns,
	// let the other goroutine finish printing the panic trace.
	// Once it does, it will exit. See issues 3934 and 20018.
	if runningPanicDefers.Load() != 0 {
		// Running deferred functions should not take long.
		for c := 0; c < 1000; c++ {
			if runningPanicDefers.Load() == 0 {
				break
			}
			Gosched()
		}
	}
	if panicking.Load() != 0 {
		gopark(nil, nil, waitReasonPanicWait, traceEvGoStop, 1)
	}
	// 调用exit(0)退出程序
	// 进入系统调用，退出进程。可以看出main goroutine并未返回，而是直接进入系统调用退出进程了
	exit(0)
	// 保护性代码，如果exit意外返回，下面的代码也会让该进程crash死掉
	for {
		var x *int32
		*x = 0
	}
}

// os_beforeExit is called from os.Exit(0).
//
//go:linkname os_beforeExit os.runtime_beforeExit
func os_beforeExit() {
	if raceenabled {
		racefini()
	}
}

// start forcegc helper goroutine
func init() {
	go forcegchelper()
}

func forcegchelper() {
	forcegc.g = getg()
	lockInit(&forcegc.lock, lockRankForcegc)
	for {
		lock(&forcegc.lock)
		if forcegc.idle.Load() {
			throw("forcegc: phase error")
		}
		forcegc.idle.Store(true)
		goparkunlock(&forcegc.lock, waitReasonForceGCIdle, traceEvGoBlock, 1)
		// this goroutine is explicitly resumed by sysmon
		if debug.gctrace > 0 {
			println("GC forced")
		}
		// Time-triggered, fully concurrent.
		gcStart(gcTrigger{kind: gcTriggerTime, now: nanotime()})
	}
}

//go:nosplit

// Gosched yields the processor, allowing other goroutines to run. It does not
// suspend the current goroutine, so execution resumes automatically.
//
// Gosched 会让出当前的 P，并允许其他 Goroutine 运行。
// 它不会推迟当前的 Goroutine，因此执行会被自动恢复
func Gosched() {
	checkTimeouts()
	mcall(gosched_m)
}

// goschedguarded yields the processor like gosched, but also checks
// for forbidden states and opts out of the yield in those cases.
//
//go:nosplit
func goschedguarded() {
	mcall(goschedguarded_m)
}

// Puts the current goroutine into a waiting state and calls unlockf on the
// system stack.
//
// If unlockf returns false, the goroutine is resumed.
//
// unlockf must not access this G's stack, as it may be moved between
// the call to gopark and the call to unlockf.
//
// Note that because unlockf is called after putting the G into a waiting
// state, the G may have already been readied by the time unlockf is called
// unless there is external synchronization preventing the G from being
// readied. If unlockf returns false, it must guarantee that the G cannot be
// externally readied.
//
// Reason explains why the goroutine has been parked. It is displayed in stack
// traces and heap dumps. Reasons should be unique and descriptive. Do not
// re-use reasons, add new ones.
//
// gopark则调用mcall从当前main goroutine切换到g0去执行park_m函数
func gopark(unlockf func(*g, unsafe.Pointer) bool, lock unsafe.Pointer, reason waitReason, traceEv byte, traceskip int) {
	if reason != waitReasonSleep {
		checkTimeouts() // timeouts may expire while two goroutines keep the scheduler busy
	}
	mp := acquirem()
	gp := mp.curg
	status := readgstatus(gp)
	if status != _Grunning && status != _Gscanrunning {
		throw("gopark: bad g status")
	}
	mp.waitlock = lock
	mp.waitunlockf = unlockf
	gp.waitreason = reason
	mp.waittraceev = traceEv
	mp.waittraceskip = traceskip
	releasem(mp)
	// can't do anything that might move the G between Ms here.
	mcall(park_m) //切换到g0栈执行park_m函数
}

// Puts the current goroutine into a waiting state and unlocks the lock.
// The goroutine can be made runnable again by calling goready(gp).
func goparkunlock(lock *mutex, reason waitReason, traceEv byte, traceskip int) {
	gopark(parkunlock_c, unsafe.Pointer(lock), reason, traceEv, traceskip)
}

func goready(gp *g, traceskip int) {
	// 切换到g0调用ready函数, 调用完切换回来
	systemstack(func() {
		// 把G的状态由等待中(_Gwaiting)改为待运行(_Grunnable)
		ready(gp, traceskip, true)
	})
}

//go:nosplit
func acquireSudog() *sudog {
	// Delicate dance: the semaphore implementation calls
	// acquireSudog, acquireSudog calls new(sudog),
	// new calls malloc, malloc can call the garbage collector,
	// and the garbage collector calls the semaphore implementation
	// in stopTheWorld.
	// Break the cycle by doing acquirem/releasem around new(sudog).
	// The acquirem/releasem increments m.locks during new(sudog),
	// which keeps the garbage collector from being invoked.
	mp := acquirem()
	pp := mp.p.ptr()
	if len(pp.sudogcache) == 0 {
		lock(&sched.sudoglock)
		// First, try to grab a batch from central cache.
		for len(pp.sudogcache) < cap(pp.sudogcache)/2 && sched.sudogcache != nil {
			s := sched.sudogcache
			sched.sudogcache = s.next
			s.next = nil
			pp.sudogcache = append(pp.sudogcache, s)
		}
		unlock(&sched.sudoglock)
		// If the central cache is empty, allocate a new one.
		if len(pp.sudogcache) == 0 {
			pp.sudogcache = append(pp.sudogcache, new(sudog))
		}
	}
	n := len(pp.sudogcache)
	s := pp.sudogcache[n-1]
	pp.sudogcache[n-1] = nil
	pp.sudogcache = pp.sudogcache[:n-1]
	if s.elem != nil {
		throw("acquireSudog: found s.elem != nil in cache")
	}
	releasem(mp)
	return s
}

//go:nosplit
func releaseSudog(s *sudog) {
	if s.elem != nil {
		throw("runtime: sudog with non-nil elem")
	}
	if s.isSelect {
		throw("runtime: sudog with non-false isSelect")
	}
	if s.next != nil {
		throw("runtime: sudog with non-nil next")
	}
	if s.prev != nil {
		throw("runtime: sudog with non-nil prev")
	}
	if s.waitlink != nil {
		throw("runtime: sudog with non-nil waitlink")
	}
	if s.c != nil {
		throw("runtime: sudog with non-nil c")
	}
	gp := getg()
	if gp.param != nil {
		throw("runtime: releaseSudog with non-nil gp.param")
	}
	mp := acquirem() // avoid rescheduling to another P
	pp := mp.p.ptr()
	if len(pp.sudogcache) == cap(pp.sudogcache) {
		// Transfer half of local cache to the central cache.
		var first, last *sudog
		for len(pp.sudogcache) > cap(pp.sudogcache)/2 {
			n := len(pp.sudogcache)
			p := pp.sudogcache[n-1]
			pp.sudogcache[n-1] = nil
			pp.sudogcache = pp.sudogcache[:n-1]
			if first == nil {
				first = p
			} else {
				last.next = p
			}
			last = p
		}
		lock(&sched.sudoglock)
		last.next = sched.sudogcache
		sched.sudogcache = first
		unlock(&sched.sudoglock)
	}
	pp.sudogcache = append(pp.sudogcache, s)
	releasem(mp)
}

// called from assembly
func badmcall(fn func(*g)) {
	throw("runtime: mcall called on m->g0 stack")
}

func badmcall2(fn func(*g)) {
	throw("runtime: mcall function returned")
}

func badreflectcall() {
	panic(plainError("arg size to reflect.call more than 1GB"))
}

var badmorestackg0Msg = "fatal: morestack on g0\n"

//go:nosplit
//go:nowritebarrierrec
func badmorestackg0() {
	sp := stringStructOf(&badmorestackg0Msg)
	write(2, sp.str, int32(sp.len))
}

var badmorestackgsignalMsg = "fatal: morestack on gsignal\n"

//go:nosplit
//go:nowritebarrierrec
func badmorestackgsignal() {
	sp := stringStructOf(&badmorestackgsignalMsg)
	write(2, sp.str, int32(sp.len))
}

//go:nosplit
func badctxt() {
	throw("ctxt != 0")
}

func lockedOSThread() bool {
	gp := getg()
	return gp.lockedm != 0 && gp.m.lockedg != 0
}

var (
	// allgs contains all Gs ever created (including dead Gs), and thus
	// never shrinks.
	//
	// Access via the slice is protected by allglock or stop-the-world.
	// Readers that cannot take the lock may (carefully!) use the atomic
	// variables below.
	allglock mutex
	allgs    []*g //保存所有的g

	// allglen and allgptr are atomic variables that contain len(allgs) and
	// &allgs[0] respectively. Proper ordering depends on totally-ordered
	// loads and stores. Writes are protected by allglock.
	//
	// allgptr is updated before allglen. Readers should read allglen
	// before allgptr to ensure that allglen is always <= len(allgptr). New
	// Gs appended during the race can be missed. For a consistent view of
	// all Gs, allglock must be held.
	//
	// allgptr copies should always be stored as a concrete type or
	// unsafe.Pointer, not uintptr, to ensure that GC can still reach it
	// even if it points to a stale array.
	allglen uintptr
	allgptr **g
)

func allgadd(gp *g) {
	if readgstatus(gp) == _Gidle {
		throw("allgadd: bad status Gidle") // 未被初始化的状态，就抛异常
	}

	lock(&allglock)
	allgs = append(allgs, gp)
	if &allgs[0] != allgptr {
		atomicstorep(unsafe.Pointer(&allgptr), unsafe.Pointer(&allgs[0]))
	}
	atomic.Storeuintptr(&allglen, uintptr(len(allgs))) //更新全局 g的数量
	unlock(&allglock)
}

// allGsSnapshot returns a snapshot of the slice of all Gs.
//
// The world must be stopped or allglock must be held.
func allGsSnapshot() []*g {
	assertWorldStoppedOrLockHeld(&allglock)

	// Because the world is stopped or allglock is held, allgadd
	// cannot happen concurrently with this. allgs grows
	// monotonically and existing entries never change, so we can
	// simply return a copy of the slice header. For added safety,
	// we trim everything past len because that can still change.
	return allgs[:len(allgs):len(allgs)]
}

// atomicAllG returns &allgs[0] and len(allgs) for use with atomicAllGIndex.
func atomicAllG() (**g, uintptr) {
	length := atomic.Loaduintptr(&allglen)
	ptr := (**g)(atomic.Loadp(unsafe.Pointer(&allgptr)))
	return ptr, length
}

// atomicAllGIndex returns ptr[i] with the allgptr returned from atomicAllG.
func atomicAllGIndex(ptr **g, i uintptr) *g {
	return *(**g)(add(unsafe.Pointer(ptr), i*goarch.PtrSize))
}

// forEachG calls fn on every G from allgs.
//
// forEachG takes a lock to exclude concurrent addition of new Gs.
func forEachG(fn func(gp *g)) {
	lock(&allglock)
	for _, gp := range allgs {
		fn(gp)
	}
	unlock(&allglock)
}

// forEachGRace calls fn on every G from allgs.
//
// forEachGRace avoids locking, but does not exclude addition of new Gs during
// execution, which may be missed.
func forEachGRace(fn func(gp *g)) {
	ptr, length := atomicAllG()
	for i := uintptr(0); i < length; i++ {
		gp := atomicAllGIndex(ptr, i)
		fn(gp)
	}
	return
}

const (
	// Number of goroutine ids to grab from sched.goidgen to local per-P cache at once.
	// 16 seems to provide enough amortization, but other than that it's mostly arbitrary number.
	_GoidCacheBatch = 16
)

// cpuinit extracts the environment variable GODEBUG from the environment on
// Unix-like operating systems and calls internal/cpu.Initialize.
func cpuinit() {
	const prefix = "GODEBUG="
	var env string

	switch GOOS {
	case "aix", "darwin", "ios", "dragonfly", "freebsd", "netbsd", "openbsd", "illumos", "solaris", "linux":
		cpu.DebugOptions = true

		// Similar to goenv_unix but extracts the environment value for
		// GODEBUG directly.
		// TODO(moehrmann): remove when general goenvs() can be called before cpuinit()
		n := int32(0)
		for argv_index(argv, argc+1+n) != nil {
			n++
		}

		for i := int32(0); i < n; i++ {
			p := argv_index(argv, argc+1+i)
			s := *(*string)(unsafe.Pointer(&stringStruct{unsafe.Pointer(p), findnull(p)}))

			if hasPrefix(s, prefix) {
				env = gostring(p)[len(prefix):]
				break
			}
		}
	}

	cpu.Initialize(env)

	// Support cpu feature variables are used in code generated by the compiler
	// to guard execution of instructions that can not be assumed to be always supported.
	switch GOARCH {
	case "386", "amd64":
		x86HasPOPCNT = cpu.X86.HasPOPCNT
		x86HasSSE41 = cpu.X86.HasSSE41
		x86HasFMA = cpu.X86.HasFMA

	case "arm":
		armHasVFPv4 = cpu.ARM.HasVFPv4

	case "arm64":
		arm64HasATOMICS = cpu.ARM64.HasATOMICS
	}
}

// The bootstrap sequence is:
//
//	call osinit
//	call schedinit
//	make & queue new G
//	call runtime·mstart
//
// 调度系统初始化
// The new G calls runtime·main.
func schedinit() {
	lockInit(&sched.lock, lockRankSched)
	lockInit(&sched.sysmonlock, lockRankSysmon)
	lockInit(&sched.deferlock, lockRankDefer)
	lockInit(&sched.sudoglock, lockRankSudog)
	lockInit(&deadlock, lockRankDeadlock)
	lockInit(&paniclk, lockRankPanic)
	lockInit(&allglock, lockRankAllg)
	lockInit(&allpLock, lockRankAllp)
	lockInit(&reflectOffs.lock, lockRankReflectOffs)
	lockInit(&finlock, lockRankFin)
	lockInit(&trace.bufLock, lockRankTraceBuf)
	lockInit(&trace.stringsLock, lockRankTraceStrings)
	lockInit(&trace.lock, lockRankTrace)
	lockInit(&cpuprof.lock, lockRankCpuprof)
	lockInit(&trace.stackTab.lock, lockRankTraceStackTab)
	// Enforce that this lock is always a leaf lock.
	// All of this lock's critical sections should be
	// extremely short.
	lockInit(&memstats.heapStats.noPLock, lockRankLeafRank)

	// raceinit must be the first call to race detector.
	// In particular, it must be done before mallocinit below calls racemapshadow.
	gp := getg() //getg() 在 src/runtime/stubs.go 中声明，真正的代码由编译器生成
	if raceenabled {
		gp.racectx, raceprocctx0 = raceinit()
	}
	// 设置最大M的数量
	sched.maxmcount = 10000

	// The world starts stopped.
	worldStopped()

	moduledataverify()
	stackinit() //初始化栈空间常用管理链表
	mallocinit()
	cpuinit()      // must run before alginit
	alginit()      // maps, hash, fastrand must not be used before this call
	fastrandinit() // must run before mcommoninit
	mcommoninit(gp.m, -1)
	modulesinit()   // provides activeModules
	typelinksinit() // uses maps, activeModules
	itabsinit()     // uses activeModules
	stkobjinit()    // must run before GC starts

	sigsave(&gp.m.sigmask)
	// initSigmask 目标旨在记录主线程 M0 创建之初的屏蔽字 sigmask
	initSigmask = gp.m.sigmask

	goargs()
	goenvs()
	parsedebugvars()
	gcinit()

	lock(&sched.lock)
	sched.lastpoll.Store(nanotime())
	procs := ncpu // 把p数量从1调整到默认的CPU Core数量
	if n, ok := atoi32(gogetenv("GOMAXPROCS")); ok && n > 0 {
		procs = n
	}
	// 调整P数量
	// 这里的P都是新建的，所以不返回有本地任务的p
	if procresize(procs) != nil {
		throw("unknown runnable goroutine during bootstrap")
	}
	unlock(&sched.lock)

	// World is effectively started now, as P's can run.
	worldStarted()

	// For cgocheck > 1, we turn on the write barrier at all times
	// and check all pointer writes. We can't do this until after
	// procresize because the write barrier needs a P.
	if debug.cgocheck > 1 {
		writeBarrier.cgo = true
		writeBarrier.enabled = true
		for _, pp := range allp {
			pp.wbBuf.reset()
		}
	}

	if buildVersion == "" {
		// Condition should never trigger. This code just serves
		// to ensure runtime·buildVersion is kept in the resulting binary.
		buildVersion = "unknown"
	}
	if len(modinfo) == 1 {
		// Condition should never trigger. This code just serves
		// to ensure runtime·modinfo is kept in the resulting binary.
		modinfo = ""
	}
}

func dumpgstatus(gp *g) {
	thisg := getg()
	print("runtime:   gp: gp=", gp, ", goid=", gp.goid, ", gp->atomicstatus=", readgstatus(gp), "\n")
	print("runtime: getg:  g=", thisg, ", goid=", thisg.goid, ",  g->atomicstatus=", readgstatus(thisg), "\n")
}

// sched.lock must be held.
func checkmcount() {
	assertLockHeld(&sched.lock)

	if mcount() > sched.maxmcount {
		print("runtime: program exceeds ", sched.maxmcount, "-thread limit\n")
		throw("thread exhaustion")
	}
}

// mReserveID returns the next ID to use for a new m. This new m is immediately
// considered 'running' by checkdead.
// 增加 m 的数量
// sched.lock must be held.
func mReserveID() int64 {
	assertLockHeld(&sched.lock)

	if sched.mnext+1 < sched.mnext {
		throw("runtime: thread ID overflow")
	}
	id := sched.mnext
	sched.mnext++
	checkmcount()
	return id
}

// Pre-allocated ID may be passed as 'id', or omitted by passing -1.
// 预先分配的ID可以作为'id'传递，或者通过传递-1而省略。
// 这里并未对m0做什么关于调度相关的初始化，所以可以简单的认为这个函数只是把m0放入全局链表allm之中
func mcommoninit(mp *m, id int64) {
	gp := getg() //初始化过程中_g_ = g0

	// g0 stack won't make sense for user (and is not necessary unwindable).
	if gp != gp.m.g0 { //函数调用栈traceback，不需要关心
		callers(1, mp.createstack[:])
	}

	lock(&sched.lock)

	// 设置 M 的ID ，并且开始计数
	if id >= 0 {
		mp.id = id
	} else {
		mp.id = mReserveID()
	}

	lo := uint32(int64Hash(uint64(mp.id), fastrandseed))
	hi := uint32(int64Hash(uint64(cputicks()), ^fastrandseed))
	if lo|hi == 0 {
		hi = 1
	}
	// Same behavior as for 1.17.
	// TODO: Simplify ths.
	if goarch.BigEndian {
		mp.fastrand = uint64(lo)<<32 | uint64(hi)
	} else {
		mp.fastrand = uint64(hi)<<32 | uint64(lo)
	}
	// 初始化 gsignal，用于处理 m 上的信号。只是简单的从堆上分配一个g结构体对象,然后把栈设置好就返回了
	mpreinit(mp)
	// gsignal 的运行栈边界处理
	if mp.gsignal != nil {
		mp.gsignal.stackguard1 = mp.gsignal.stack.lo + _StackGuard
	}

	// Add to allm so garbage collector doesn't free g->m
	// when it is just in a register or thread-local storage.
	// 添加到 allm 中，从而当它刚保存到寄存器或本地线程存储时候 GC 不会释放 g.m
	mp.alllink = allm

	// NumCgoCall() iterates over allm w/o schedlock,
	// so we need to publish it safely.
	atomicstorep(unsafe.Pointer(&allm), unsafe.Pointer(mp))
	unlock(&sched.lock)

	// Allocate memory to hold a cgo traceback if the cgo call crashes.
	if iscgo || GOOS == "solaris" || GOOS == "illumos" || GOOS == "windows" {
		mp.cgoCallers = new(cgoCallers)
	}
}

func (mp *m) becomeSpinning() {
	mp.spinning = true
	sched.nmspinning.Add(1)
	sched.needspinning.Store(0)
}

var fastrandseed uintptr

func fastrandinit() {
	s := (*[unsafe.Sizeof(fastrandseed)]byte)(unsafe.Pointer(&fastrandseed))[:]
	getRandomData(s)
}

// Mark gp ready to run.
// 将 gp 标记为 ready 来运行
func ready(gp *g, traceskip int, next bool) {
	if trace.enabled {
		traceGoUnpark(gp, traceskip)
	}
	// 获取当前 g 的状态
	status := readgstatus(gp)

	// Mark runnable.
	// 标记为 runnable.
	mp := acquirem() // 获取到一个 M  disable preemption because it can be holding p in a local var
	if status&^_Gscan != _Gwaiting {
		dumpgstatus(gp)
		throw("bad g->status in ready")
	}

	// status is Gwaiting or Gscanwaiting, make Grunnable and put on runq
	// 把G的状态由等待中(_Gwaiting)改为待运行(_Grunnable)
	casgstatus(gp, _Gwaiting, _Grunnable)
	// 把G放到P的本地运行队列
	runqput(mp.p.ptr(), gp, next)
	// 唤醒流程。如果当前有空闲的P, 但是无自旋的M(nmspinning等于0), 则唤醒或新建一个M
	wakep()
	releasem(mp)
}

// freezeStopWait is a large value that freezetheworld sets
// sched.stopwait to in order to request that all Gs permanently stop.
const freezeStopWait = 0x7fffffff

// freezing is set to non-zero if the runtime is trying to freeze the
// world.
var freezing atomic.Bool

// Similar to stopTheWorld but best-effort and can be called several times.
// There is no reverse operation, used during crashing.
// This function must not lock any mutexes.
func freezetheworld() {
	freezing.Store(true)
	// stopwait and preemption requests can be lost
	// due to races with concurrently executing threads,
	// so try several times
	for i := 0; i < 5; i++ {
		// this should tell the scheduler to not start any new goroutines
		sched.stopwait = freezeStopWait
		sched.gcwaiting.Store(true)
		// this should stop running goroutines
		if !preemptall() {
			break // no running goroutines
		}
		usleep(1000)
	}
	// to be sure
	usleep(1000)
	preemptall()
	usleep(1000)
}

// All reads and writes of g's status go through readgstatus, casgstatus
// castogscanstatus, casfrom_Gscanstatus.
//
//go:nosplit
func readgstatus(gp *g) uint32 {
	return gp.atomicstatus.Load()
}

// The Gscanstatuses are acting like locks and this releases them.
// If it proves to be a performance hit we should be able to make these
// simple atomic stores but for now we are going to throw if
// we see an inconsistent state.
func casfrom_Gscanstatus(gp *g, oldval, newval uint32) {
	success := false

	// Check that transition is valid.
	switch oldval {
	default:
		print("runtime: casfrom_Gscanstatus bad oldval gp=", gp, ", oldval=", hex(oldval), ", newval=", hex(newval), "\n")
		dumpgstatus(gp)
		throw("casfrom_Gscanstatus:top gp->status is not in scan state")
	case _Gscanrunnable,
		_Gscanwaiting,
		_Gscanrunning,
		_Gscansyscall,
		_Gscanpreempted:
		if newval == oldval&^_Gscan {
			success = gp.atomicstatus.CompareAndSwap(oldval, newval)
		}
	}
	if !success {
		print("runtime: casfrom_Gscanstatus failed gp=", gp, ", oldval=", hex(oldval), ", newval=", hex(newval), "\n")
		dumpgstatus(gp)
		throw("casfrom_Gscanstatus: gp->status is not in scan state")
	}
	releaseLockRank(lockRankGscan)
}

// This will return false if the gp is not in the expected status and the cas fails.
// This acts like a lock acquire while the casfromgstatus acts like a lock release.
func castogscanstatus(gp *g, oldval, newval uint32) bool {
	switch oldval {
	case _Grunnable,
		_Grunning,
		_Gwaiting,
		_Gsyscall:
		if newval == oldval|_Gscan {
			r := gp.atomicstatus.CompareAndSwap(oldval, newval)
			if r {
				acquireLockRank(lockRankGscan)
			}
			return r

		}
	}
	print("runtime: castogscanstatus oldval=", hex(oldval), " newval=", hex(newval), "\n")
	throw("castogscanstatus")
	panic("not reached")
}

// If asked to move to or from a Gscanstatus this will throw. Use the castogscanstatus
// and casfrom_Gscanstatus instead.
// casgstatus will loop if the g->atomicstatus is in a Gscan status until the routine that
// put it in the Gscan state is finished.
//
//go:nosplit
func casgstatus(gp *g, oldval, newval uint32) {
	if (oldval&_Gscan != 0) || (newval&_Gscan != 0) || oldval == newval {
		systemstack(func() {
			print("runtime: casgstatus: oldval=", hex(oldval), " newval=", hex(newval), "\n")
			throw("casgstatus: bad incoming values")
		})
	}

	acquireLockRank(lockRankGscan)
	releaseLockRank(lockRankGscan)

	// See https://golang.org/cl/21503 for justification of the yield delay.
	const yieldDelay = 5 * 1000
	var nextYield int64

	// loop if gp->atomicstatus is in a scan state giving
	// GC time to finish and change the state to oldval.
	for i := 0; !gp.atomicstatus.CompareAndSwap(oldval, newval); i++ {
		if oldval == _Gwaiting && gp.atomicstatus.Load() == _Grunnable {
			throw("casgstatus: waiting for Gwaiting but is Grunnable")
		}
		if i == 0 {
			nextYield = nanotime() + yieldDelay
		}
		if nanotime() < nextYield {
			for x := 0; x < 10 && gp.atomicstatus.Load() != oldval; x++ {
				procyield(1)
			}
		} else {
			osyield()
			nextYield = nanotime() + yieldDelay/2
		}
	}

	// Handle tracking for scheduling latencies.
	if oldval == _Grunning {
		// Track every 8th time a goroutine transitions out of running.
		if gp.trackingSeq%gTrackingPeriod == 0 {
			gp.tracking = true
		}
		gp.trackingSeq++
	}
	if gp.tracking {
		if oldval == _Grunnable {
			// We transitioned out of runnable, so measure how much
			// time we spent in this state and add it to
			// runnableTime.
			now := nanotime()
			gp.runnableTime += now - gp.runnableStamp
			gp.runnableStamp = 0
		}
		if newval == _Grunnable {
			// We just transitioned into runnable, so record what
			// time that happened.
			now := nanotime()
			gp.runnableStamp = now
		} else if newval == _Grunning {
			// We're transitioning into running, so turn off
			// tracking and record how much time we spent in
			// runnable.
			gp.tracking = false
			sched.timeToRun.record(gp.runnableTime)
			gp.runnableTime = 0
		}
	}
}

// casgstatus(gp, oldstatus, Gcopystack), assuming oldstatus is Gwaiting or Grunnable.
// Returns old status. Cannot call casgstatus directly, because we are racing with an
// async wakeup that might come in from netpoll. If we see Gwaiting from the readgstatus,
// it might have become Grunnable by the time we get to the cas. If we called casgstatus,
// it would loop waiting for the status to go back to Gwaiting, which it never will.
//
//go:nosplit
func casgcopystack(gp *g) uint32 {
	for {
		oldstatus := readgstatus(gp) &^ _Gscan
		if oldstatus != _Gwaiting && oldstatus != _Grunnable {
			throw("copystack: bad status, not Gwaiting or Grunnable")
		}
		if gp.atomicstatus.CompareAndSwap(oldstatus, _Gcopystack) {
			return oldstatus
		}
	}
}

// casGToPreemptScan transitions gp from _Grunning to _Gscan|_Gpreempted.
//
// TODO(austin): This is the only status operation that both changes
// the status and locks the _Gscan bit. Rethink this.
func casGToPreemptScan(gp *g, old, new uint32) {
	if old != _Grunning || new != _Gscan|_Gpreempted {
		throw("bad g transition")
	}
	acquireLockRank(lockRankGscan)
	for !gp.atomicstatus.CompareAndSwap(_Grunning, _Gscan|_Gpreempted) {
	}
}

// casGFromPreempted attempts to transition gp from _Gpreempted to
// _Gwaiting. If successful, the caller is responsible for
// re-scheduling gp.
func casGFromPreempted(gp *g, old, new uint32) bool {
	if old != _Gpreempted || new != _Gwaiting {
		throw("bad g transition")
	}
	return gp.atomicstatus.CompareAndSwap(_Gpreempted, _Gwaiting)
}

// stopTheWorld stops all P's from executing goroutines, interrupting
// all goroutines at GC safe points and records reason as the reason
// for the stop. On return, only the current goroutine's P is running.
// stopTheWorld must not be called from a system stack and the caller
// must not hold worldsema. The caller must call startTheWorld when
// other P's should resume execution.
//
// stopTheWorld is safe for multiple goroutines to call at the
// same time. Each will execute its own stop, and the stops will
// be serialized.
//
// This is also used by routines that do stack dumps. If the system is
// in panic or being exited, this may not reliably stop all
// goroutines.
func stopTheWorld(reason string) {
	semacquire(&worldsema)
	gp := getg()
	gp.m.preemptoff = reason
	systemstack(func() {
		// Mark the goroutine which called stopTheWorld preemptible so its
		// stack may be scanned.
		// This lets a mark worker scan us while we try to stop the world
		// since otherwise we could get in a mutual preemption deadlock.
		// We must not modify anything on the G stack because a stack shrink
		// may occur. A stack shrink is otherwise OK though because in order
		// to return from this function (and to leave the system stack) we
		// must have preempted all goroutines, including any attempting
		// to scan our stack, in which case, any stack shrinking will
		// have already completed by the time we exit.
		casgstatus(gp, _Grunning, _Gwaiting)
		stopTheWorldWithSema()
		casgstatus(gp, _Gwaiting, _Grunning)
	})
}

// startTheWorld undoes the effects of stopTheWorld.
func startTheWorld() {
	systemstack(func() { startTheWorldWithSema(false) })

	// worldsema must be held over startTheWorldWithSema to ensure
	// gomaxprocs cannot change while worldsema is held.
	//
	// Release worldsema with direct handoff to the next waiter, but
	// acquirem so that semrelease1 doesn't try to yield our time.
	//
	// Otherwise if e.g. ReadMemStats is being called in a loop,
	// it might stomp on other attempts to stop the world, such as
	// for starting or ending GC. The operation this blocks is
	// so heavy-weight that we should just try to be as fair as
	// possible here.
	//
	// We don't want to just allow us to get preempted between now
	// and releasing the semaphore because then we keep everyone
	// (including, for example, GCs) waiting longer.
	mp := acquirem()
	mp.preemptoff = ""
	semrelease1(&worldsema, true, 0)
	releasem(mp)
}

// stopTheWorldGC has the same effect as stopTheWorld, but blocks
// until the GC is not running. It also blocks a GC from starting
// until startTheWorldGC is called.
func stopTheWorldGC(reason string) {
	semacquire(&gcsema)
	stopTheWorld(reason)
}

// startTheWorldGC undoes the effects of stopTheWorldGC.
func startTheWorldGC() {
	startTheWorld()
	semrelease(&gcsema)
}

// Holding worldsema grants an M the right to try to stop the world.
var worldsema uint32 = 1

// Holding gcsema grants the M the right to block a GC, and blocks
// until the current GC is done. In particular, it prevents gomaxprocs
// from changing concurrently.
//
// TODO(mknyszek): Once gomaxprocs and the execution tracer can handle
// being changed/enabled during a GC, remove this.
var gcsema uint32 = 1

// stopTheWorldWithSema is the core implementation of stopTheWorld.
// The caller is responsible for acquiring worldsema and disabling
// preemption first and then should stopTheWorldWithSema on the system
// stack:
//
//	semacquire(&worldsema, 0)
//	m.preemptoff = "reason"
//	systemstack(stopTheWorldWithSema)
//
// When finished, the caller must either call startTheWorld or undo
// these three operations separately:
//
//	m.preemptoff = ""
//	systemstack(startTheWorldWithSema)
//	semrelease(&worldsema)
//
// It is allowed to acquire worldsema once and then execute multiple
// startTheWorldWithSema/stopTheWorldWithSema pairs.
// Other P's are able to execute between successive calls to
// startTheWorldWithSema and stopTheWorldWithSema.
// Holding worldsema causes any other goroutines invoking
// stopTheWorld to block.
//
// 1. 对于那些此时此刻并未运行go代码的p，包括位于空闲队列之中
// 的p以及处于系统调用之中的p，通过直接设置其状态为_Pgcstop来阻止工作线程
// 绑定它们，从而保持内存引用的一致性。因为工作线程要执行go代码就必须要绑定p，没
// 有p工作线程就无法运行go代码，不运行go代码也就无法修改内存之间的引用关系；
//
// 2. 对于那些此时此刻绑定到某个工作线程正在运行go代码的p，不能简单的修改其状态，
// 只能通过设置抢占标记来请求它们停下来；
func stopTheWorldWithSema() {
	gp := getg()

	// If we hold a lock, then we won't be able to stop another M
	// that is blocked trying to acquire the lock.
	if gp.m.locks > 0 {
		throw("stopTheWorld: holding locks")
	}

	lock(&sched.lock)
	sched.stopwait = gomaxprocs
	sched.gcwaiting.Store(true)
	preemptall()
	// stop current P// 把p数量从1调整到默认的CPU Core数量
	gp.m.p.ptr().status = _Pgcstop // Pgcstop is only diagnostic.
	sched.stopwait--
	// try to retake all P's in Psyscall status
	for _, pp := range allp {
		s := pp.status
		// 通过修改p的状态为_Pgcstop抢占那些处于系统调用之中的goroutine
		if s == _Psyscall && atomic.Cas(&pp.status, s, _Pgcstop) {
			if trace.enabled {
				traceGoSysBlock(pp)
				traceProcStop(pp)
			}
			pp.syscalltick++
			sched.stopwait--
		}
	}
	// stop idle P's
	now := nanotime()
	for { //修改idle队列中p的状态为_Pgcstop，这样就不会被工作线程拿去使用了
		pp, _ := pidleget(now)
		if pp == nil {
			break
		}
		pp.status = _Pgcstop
		sched.stopwait--
	}
	wait := sched.stopwait > 0
	unlock(&sched.lock)

	// wait for remaining P's to stop voluntarily
	if wait { // 等待处于运行之中的p停下来。
		for {
			// wait for 100us, then try to re-preempt in case of any races
			if notetsleep(&sched.stopnote, 100*1000) {
				noteclear(&sched.stopnote)
				break
			}
			preemptall() //循环中反复设置抢占标记
		}
	}

	// sanity checks
	bad := ""
	if sched.stopwait != 0 {
		bad = "stopTheWorld: not stopped (stopwait != 0)"
	} else {
		for _, pp := range allp {
			if pp.status != _Pgcstop {
				bad = "stopTheWorld: not stopped (status != _Pgcstop)"
			}
		}
	}
	if freezing.Load() {
		// Some other thread is panicking. This can cause the
		// sanity checks above to fail if the panic happens in
		// the signal handler on a stopped thread. Either way,
		// we should halt this thread.
		lock(&deadlock)
		lock(&deadlock)
	}
	if bad != "" {
		throw(bad)
	}

	worldStopped()
}

func startTheWorldWithSema(emitTraceEvent bool) int64 {
	if debugSource {
		emitTraceEvent = true
	}
	assertWorldStopped()

	mp := acquirem() // disable preemption because it can be holding p in a local var
	if netpollinited() {
		if debugSource {
			println("调用 netpoll 来自 startTheWorldWithSema")
		}
		list := netpoll(0) // non-blocking
		injectglist(&list)
	}
	lock(&sched.lock)

	procs := gomaxprocs
	if newprocs != 0 {
		procs = newprocs
		newprocs = 0
	}
	p1 := procresize(procs)
	sched.gcwaiting.Store(false)
	if sched.sysmonwait.Load() {
		sched.sysmonwait.Store(false)
		notewakeup(&sched.sysmonnote)
	}
	unlock(&sched.lock)

	worldStarted()

	for p1 != nil {
		p := p1
		p1 = p1.link.ptr()
		if p.m != 0 {
			mp := p.m.ptr()
			p.m = 0
			if mp.nextp != 0 {
				throw("startTheWorld: inconsistent mp->nextp")
			}
			mp.nextp.set(p)
			notewakeup(&mp.park)
		} else {
			// Start M to run P.  Do not start another M below.
			newm(nil, p, -1)
		}
	}

	// Capture start-the-world time before doing clean-up tasks.
	startTime := nanotime()
	if emitTraceEvent {
		traceGCSTWDone()
	}

	// Wakeup an additional proc in case we have excessive runnable goroutines
	// in local queues or in the global queue. If we don't, the proc will park itself.
	// If we have lots of excessive work, resetspinning will unpark additional procs as necessary.
	wakep()

	releasem(mp)

	return startTime
}

// usesLibcall indicates whether this runtime performs system calls
// via libcall.
func usesLibcall() bool {
	switch GOOS {
	case "aix", "darwin", "illumos", "ios", "solaris", "windows":
		return true
	case "openbsd":
		return GOARCH == "386" || GOARCH == "amd64" || GOARCH == "arm" || GOARCH == "arm64"
	}
	return false
}

// mStackIsSystemAllocated indicates whether this runtime starts on a
// system-allocated stack.
func mStackIsSystemAllocated() bool {
	switch GOOS {
	case "aix", "darwin", "plan9", "illumos", "ios", "solaris", "windows":
		return true
	case "openbsd":
		switch GOARCH {
		case "386", "amd64", "arm", "arm64":
			return true
		}
	}
	return false
}

// mstart is the entry-point for new Ms.
// It is written in assembly, uses ABI0, is marked TOPFRAME, and calls mstart0.
func mstart()

// mstart0 is the Go entry-point for new Ms.
// This must not split the stack because we may not even have stack
// bounds set up yet.
//
// May run during STW (because it doesn't have a P yet), so write
// barriers are not allowed.
//
//go:nosplit
//go:nowritebarrierrec
func mstart0() {
	gp := getg()
	// 判断当前 g 是否分配过栈空间
	// 对于启动过程来说，g0的stack.lo早已完成初始化，所以onStack = false
	osStack := gp.stack.lo == 0
	if debugSource && gp.m.id == 0 {
		println("Main 正式启动")
		print("m0.g", gp.goid, "\n")
	}
	if osStack {
		// 没有分配过
		//
		// 从当前的栈空间(系统栈空间)上分配 Initialize stack bounds from system stack.
		//  Cgo可能在 "stack.hi "中预留了堆栈大小。Cgo may have left stack size in stack.hi.
		// minit 可能会更新堆栈界线。minit may update the stack bounds.
		//
		// Note: these bounds may not be very accurate.
		// We set hi to &size, but there are things above
		// it. The 1024 is supposed to compensate this,
		// but is somewhat arbitrary.
		size := gp.stack.hi
		if size == 0 {
			size = 8192 * sys.StackGuardMultiplier
		}
		gp.stack.hi = uintptr(noescape(unsafe.Pointer(&size)))
		gp.stack.lo = gp.stack.hi - size + 1024
	}
	// Initialize stack guard so that we can start calling regular
	// Go code.
	// 初始化堆栈保护，这样我们就可以开始调用普通的Go代码。
	// 设置 g 哨兵阈值位置。
	gp.stackguard0 = gp.stack.lo + _StackGuard
	// This is the g0, so we can also call go:systemstack
	// functions, which check stackguard1.
	gp.stackguard1 = gp.stackguard0
	mstart1()

	// Exit this thread.
	if mStackIsSystemAllocated() {
		// Windows, Solaris, illumos, Darwin, AIX and Plan 9 always system-allocate
		// the stack, but put it in gp.stack before mstart,
		// so the logic above hasn't set osStack yet.
		osStack = true
	}
	mexit(osStack)
}

// The go:noinline is to guarantee the getcallerpc/getcallersp below are safe,
// so that we can set up g0.sched to return to the call of mstart1 above.
// mstart1首先保存g0的调度信息.这2行代码非常重要，是我们理解调度循环的关键点之一。
// 这里首先需要注意的是代码中的getcallerpc()返回的是mstart调用mstart1时被call指令压栈的返回地址，
// getcallersp()函数返回的是调用mstart1函数之前mstart函数的栈顶地址，
//
//go:noinline
func mstart1() {
	gp := getg() //启动过程时 _g_ = m0的g0

	if gp != gp.m.g0 {
		throw("bad runtime·mstart")
	}

	// Set up m.g0.sched as a label returning to just
	// after the mstart1 call in mstart0 above, for use by goexit0 and mcall.
	// We're never coming back to mstart1 after we call schedule,
	// so other calls can reuse the current frame.
	// And goexit0 does a gogo that needs to return from mstart1
	// and let mstart0 exit the thread.
	gp.sched.g = guintptr(unsafe.Pointer(gp))
	gp.sched.pc = getcallerpc() //getcallerpc()获取mstart1执行完的返回地址
	gp.sched.sp = getcallersp() //getcallersp()获取调用mstart1时的栈顶地址

	asminit() //在AMD64 Linux平台中，这个函数什么也没做，是个空函数
	minit()   //与信号相关的初始化

	// Install signal handlers; after minit so that minit can
	// prepare the thread to be able to handle the signals.
	if gp.m == &m0 { //启动时_g_.m是m0，所以会执行下面的mstartm0函数
		mstartm0() //也是信号相关的初始化
	}

	if fn := gp.m.mstartfn; fn != nil { //初始化过程中fn == nil
		fn()
	}

	if gp.m != &m0 { // m0已经绑定了allp[0]，不是m0的话还没有p，所以需要获取一个p
		acquirep(gp.m.nextp.ptr())
		gp.m.nextp = 0
	}
	//schedule函数永远不会返回
	schedule()
}

// mstartm0 implements part of mstart1 that only runs on the m0.
//
// Write barriers are allowed here because we know the GC can't be
// running yet, so they'll be no-ops.
//
//go:yeswritebarrierrec
func mstartm0() {
	// Create an extra M for callbacks on threads not created by Go.
	// An extra M is also needed on Windows for callbacks created by
	// syscall.NewCallback. See issue #6751 for details.
	//
	// 创建一个额外的 M 服务 non-Go 线程（cgo 调用中产生的线程）的回调，并且只创建一个
	// windows 上也需要额外 M 来服务 syscall.NewCallback 产生的回调，见 issue #6751
	if (iscgo || GOOS == "windows") && !cgoHasExtraM {
		cgoHasExtraM = true
		newextram()
	}
	initsig(false)
}

// mPark causes a thread to park itself, returning once woken.
//
//go:nosplit
func mPark() {
	gp := getg()
	notesleep(&gp.m.park) //进入睡眠状态
	noteclear(&gp.m.park) //被其它工作线程唤醒
}

// mexit tears down and exits the current thread.
//
// Don't call this directly to exit the thread, since it must run at
// the top of the thread stack. Instead, use gogo(&gp.m.g0.sched) to
// unwind the stack to the point that exits the thread.
//
// It is entered with m.p != nil, so write barriers are allowed. It
// will release the P before exiting.
//
// mexit 销毁并退出当前线程
//
// 请不要直接调用来退出线程，因为它必须在线程栈顶上运行。
// 相反，请使用 gogo(&_g_.m.g0.sched) 来解除栈并退出线程。
//
// 当调用时，m.p != nil。因此可以使用 write barrier。
// 在退出前它会释放当前绑定的 P。
//
//go:yeswritebarrierrec
func mexit(osStack bool) {
	mp := getg().m

	if mp == &m0 {
		// This is the main thread. Just wedge it.
		//
		// On Linux, exiting the main thread puts the process
		// into a non-waitable zombie state. On Plan 9,
		// exiting the main thread unblocks wait even though
		// other threads are still running. On Solaris we can
		// neither exitThread nor return from mstart. Other
		// bad things probably happen on other platforms.
		//
		// We could try to clean up this M more before wedging
		// it, but that complicates signal handling.
		//
		// 主线程
		//
		// 在 linux 中，退出主线程会导致进程变为僵尸进程。
		// 在 plan 9 中，退出主线程将取消阻塞等待，即使其他线程仍在运行。
		// 在 Solaris 中我们既不能 exitThread 也不能返回到 mstart 中。
		// 其他系统上可能发生别的糟糕的事情。
		//
		// 我们可以尝试退出之前清理当前 M ，但信号处理非常复杂
		//
		handoffp(releasep()) // 让出 P
		lock(&sched.lock)    // 锁住调度器
		sched.nmfreed++
		checkdead()
		unlock(&sched.lock)
		mPark() // 暂止主线程，在此阻塞
		throw("locked m0 woke up")
	}

	sigblock(true)
	unminit()

	// Free the gsignal stack.
	// 释放 gsignal 栈
	if mp.gsignal != nil {
		stackfree(mp.gsignal.stack)
		// On some platforms, when calling into VDSO (e.g. nanotime)
		// we store our g on the gsignal stack, if there is one.
		// Now the stack is freed, unlink it from the m, so we
		// won't write to it when calling VDSO code.
		mp.gsignal = nil
	}

	// Remove m from allm.
	// 将 m 从 allm 中移除
	lock(&sched.lock)
	for pprev := &allm; *pprev != nil; pprev = &(*pprev).alllink {
		if *pprev == mp {
			*pprev = mp.alllink
			goto found
		}
	}
	// 如果没找到则是异常状态，说明 allm 管理出错
	throw("m not found in allm")
found:
	if !osStack {
		// Delay reaping m until it's done with the stack.
		//
		// If this is using an OS stack, the OS will free it
		// so there's no need for reaping.
		atomic.Store(&mp.freeWait, 1)
		// Put m on the free list, though it will not be reaped until
		// freeWait is 0. Note that the free list must not be linked
		// through alllink because some functions walk allm without
		// locking, so may be using alllink.
		mp.freelink = sched.freem
		sched.freem = mp
	}
	unlock(&sched.lock)

	atomic.Xadd64(&ncgocall, int64(mp.ncgocall))

	// Release the P.
	handoffp(releasep())
	// After this point we must not have write barriers.

	// Invoke the deadlock detector. This must happen after
	// handoffp because it may have started a new M to take our
	// P's work.
	lock(&sched.lock)
	sched.nmfreed++
	checkdead()
	unlock(&sched.lock)

	if GOOS == "darwin" || GOOS == "ios" {
		// Make sure pendingPreemptSignals is correct when an M exits.
		// For #41702.
		if mp.signalPending.Load() != 0 {
			pendingPreemptSignals.Add(-1)
		}
	}

	// Destroy all allocated resources. After this is called, we may no
	// longer take any locks.
	mdestroy(mp)

	if osStack {
		// Return from mstart and let the system thread
		// library free the g0 stack and terminate the thread.
		return
	}

	// mstart is the thread's entry point, so there's nothing to
	// return to. Exit the thread directly. exitThread will clear
	// m.freeWait when it's done with the stack and the m can be
	// reaped.
	exitThread(&mp.freeWait)
}

// forEachP calls fn(p) for every P p when p reaches a GC safe point.
// If a P is currently executing code, this will bring the P to a GC
// safe point and execute fn on that P. If the P is not executing code
// (it is idle or in a syscall), this will call fn(p) directly while
// preventing the P from exiting its state. This does not ensure that
// fn will run on every CPU executing Go code, but it acts as a global
// memory barrier. GC uses this as a "ragged barrier."
//
// The caller must hold worldsema.
//
//go:systemstack
func forEachP(fn func(*p)) {
	mp := acquirem()
	pp := getg().m.p.ptr()

	lock(&sched.lock)
	if sched.safePointWait != 0 {
		throw("forEachP: sched.safePointWait != 0")
	}
	sched.safePointWait = gomaxprocs - 1
	sched.safePointFn = fn

	// Ask all Ps to run the safe point function.
	for _, p2 := range allp {
		if p2 != pp {
			atomic.Store(&p2.runSafePointFn, 1)
		}
	}
	preemptall()

	// Any P entering _Pidle or _Psyscall from now on will observe
	// p.runSafePointFn == 1 and will call runSafePointFn when
	// changing its status to _Pidle/_Psyscall.

	// Run safe point function for all idle Ps. sched.pidle will
	// not change because we hold sched.lock.
	for p := sched.pidle.ptr(); p != nil; p = p.link.ptr() {
		if atomic.Cas(&p.runSafePointFn, 1, 0) {
			fn(p)
			sched.safePointWait--
		}
	}

	wait := sched.safePointWait > 0
	unlock(&sched.lock)

	// Run fn for the current P.
	fn(pp)

	// Force Ps currently in _Psyscall into _Pidle and hand them
	// off to induce safe point function execution.
	for _, p2 := range allp {
		s := p2.status
		if s == _Psyscall && p2.runSafePointFn == 1 && atomic.Cas(&p2.status, s, _Pidle) {
			if trace.enabled {
				traceGoSysBlock(p2)
				traceProcStop(p2)
			}
			p2.syscalltick++
			handoffp(p2)
		}
	}

	// Wait for remaining Ps to run fn.
	if wait {
		for {
			// Wait for 100us, then try to re-preempt in
			// case of any races.
			//
			// Requires system stack.
			if notetsleep(&sched.safePointNote, 100*1000) {
				noteclear(&sched.safePointNote)
				break
			}
			preemptall()
		}
	}
	if sched.safePointWait != 0 {
		throw("forEachP: not done")
	}
	for _, p2 := range allp {
		if p2.runSafePointFn != 0 {
			throw("forEachP: P did not run fn")
		}
	}

	lock(&sched.lock)
	sched.safePointFn = nil
	unlock(&sched.lock)
	releasem(mp)
}

// runSafePointFn runs the safe point function, if any, for this P.
// This should be called like
//
//	if getg().m.p.runSafePointFn != 0 {
//	    runSafePointFn()
//	}
//
// runSafePointFn must be checked on any transition in to _Pidle or
// _Psyscall to avoid a race where forEachP sees that the P is running
// just before the P goes into _Pidle/_Psyscall and neither forEachP
// nor the P run the safe-point function.
func runSafePointFn() {
	p := getg().m.p.ptr()
	// Resolve the race between forEachP running the safe-point
	// function on this P's behalf and this P running the
	// safe-point function directly.
	if !atomic.Cas(&p.runSafePointFn, 1, 0) {
		return
	}
	sched.safePointFn(p)
	lock(&sched.lock)
	sched.safePointWait--
	if sched.safePointWait == 0 {
		notewakeup(&sched.safePointNote)
	}
	unlock(&sched.lock)
}

// When running with cgo, we call _cgo_thread_start
// to start threads for us so that we can play nicely with
// foreign code.
var cgoThreadStart unsafe.Pointer

type cgothreadstart struct {
	g   guintptr
	tls *uint64
	fn  unsafe.Pointer
}

// Allocate a new m unassociated with any thread.
// Can use p for allocation context if needed.
// fn is recorded as the new m's m.mstartfn.
// id is optional pre-allocated m ID. Omit by passing -1.
// 分配一个与任何线程无关的新m。
// 如果需要，可以使用p作为分配上下文。
// fn被记录为新m的m.mstartfn。
// id是可选的预分配的m ID。通过传递-1来省略。
//
// This function is allowed to have write barriers even if the caller
// isn't because it borrows pp.
// 这个函数允许有写屏障，即使调用方没有，因为它借用了_p_。
//
//go:yeswritebarrierrec
func allocm(pp *p, fn func(), id int64) *m {
	allocmLock.rlock()

	// The caller owns pp, but we may borrow (i.e., acquirep) it. We must
	// disable preemption to ensure it is not stolen, which would make the
	// caller lose ownership.
	acquirem()

	gp := getg()
	if gp.m.p == 0 {
		acquirep(pp) // temporarily borrow p for mallocs in this function
	}

	// Release the free M list. We need to do this somewhere and
	// this may free up a stack we can use.
	// 释放空闲的M列表。我们需要在某个地方这样做，这可能会释放一个我们可以使用的堆栈。
	if sched.freem != nil {
		lock(&sched.lock)
		var newList *m
		for freem := sched.freem; freem != nil; {
			if freem.freeWait != 0 {
				next := freem.freelink
				freem.freelink = newList
				newList = freem
				freem = next
				continue
			}
			// stackfree must be on the system stack, but allocm is
			// reachable off the system stack transitively from
			// startm.
			systemstack(func() {
				stackfree(freem.g0.stack)
			})
			freem = freem.freelink
		}
		sched.freem = newList
		unlock(&sched.lock)
	}
	// 分配一个新的 M 结构和系统线程没有关系
	mp := new(m)
	mp.mstartfn = fn
	mcommoninit(mp, id)
	// 分配 g0
	// In case of cgo or Solaris or illumos or Darwin, pthread_create will make us a stack.
	// Windows and Plan 9 will layout sched stack on OS stack.
	if iscgo || mStackIsSystemAllocated() {
		mp.g0 = malg(-1)
	} else {
		mp.g0 = malg(8192 * sys.StackGuardMultiplier)
	}
	mp.g0.m = mp

	if pp == gp.m.p.ptr() {
		releasep()
	}

	releasem(gp.m)
	allocmLock.runlock()
	return mp
}

// needm is called when a cgo callback happens on a
// thread without an m (a thread not created by Go).
// In this case, needm is expected to find an m to use
// and return with m, g initialized correctly.
// Since m and g are not set now (likely nil, but see below)
// needm is limited in what routines it can call. In particular
// it can only call nosplit functions (textflag 7) and cannot
// do any scheduling that requires an m.
//
// In order to avoid needing heavy lifting here, we adopt
// the following strategy: there is a stack of available m's
// that can be stolen. Using compare-and-swap
// to pop from the stack has ABA races, so we simulate
// a lock by doing an exchange (via Casuintptr) to steal the stack
// head and replace the top pointer with MLOCKED (1).
// This serves as a simple spin lock that we can use even
// without an m. The thread that locks the stack in this way
// unlocks the stack by storing a valid stack head pointer.
//
// In order to make sure that there is always an m structure
// available to be stolen, we maintain the invariant that there
// is always one more than needed. At the beginning of the
// program (if cgo is in use) the list is seeded with a single m.
// If needm finds that it has taken the last m off the list, its job
// is - once it has installed its own m so that it can do things like
// allocate memory - to create a spare m and put it on the list.
//
// Each of these extra m's also has a g0 and a curg that are
// pressed into service as the scheduling stack and current
// goroutine for the duration of the cgo callback.
//
// When the callback is done with the m, it calls dropm to
// put the m back on the list.
//
//go:nosplit
func needm() {
	if (iscgo || GOOS == "windows") && !cgoHasExtraM {
		// Can happen if C/C++ code calls Go from a global ctor.
		// Can also happen on Windows if a global ctor uses a
		// callback created by syscall.NewCallback. See issue #6751
		// for details.
		//
		// Can not throw, because scheduler is not initialized yet.
		write(2, unsafe.Pointer(&earlycgocallback[0]), int32(len(earlycgocallback)))
		exit(1)
	}

	// Save and block signals before getting an M.
	// The signal handler may call needm itself,
	// and we must avoid a deadlock. Also, once g is installed,
	// any incoming signals will try to execute,
	// but we won't have the sigaltstack settings and other data
	// set up appropriately until the end of minit, which will
	// unblock the signals. This is the same dance as when
	// starting a new m to run Go code via newosproc.
	var sigmask sigset
	sigsave(&sigmask)
	sigblock(false)

	// Lock extra list, take head, unlock popped list.
	// nilokay=false is safe here because of the invariant above,
	// that the extra list always contains or will soon contain
	// at least one m.
	mp := lockextra(false)

	// Set needextram when we've just emptied the list,
	// so that the eventual call into cgocallbackg will
	// allocate a new m for the extra list. We delay the
	// allocation until then so that it can be done
	// after exitsyscall makes sure it is okay to be
	// running at all (that is, there's no garbage collection
	// running right now).
	mp.needextram = mp.schedlink == 0
	extraMCount--
	unlockextra(mp.schedlink.ptr())

	// Store the original signal mask for use by minit.
	mp.sigmask = sigmask

	// Install TLS on some platforms (previously setg
	// would do this if necessary).
	osSetupTLS(mp)

	// Install g (= m->g0) and set the stack bounds
	// to match the current stack. We don't actually know
	// how big the stack is, like we don't know how big any
	// scheduling stack is, but we assume there's at least 32 kB,
	// which is more than enough for us.
	setg(mp.g0)
	gp := getg()
	gp.stack.hi = getcallersp() + 1024
	gp.stack.lo = getcallersp() - 32*1024
	gp.stackguard0 = gp.stack.lo + _StackGuard

	// Initialize this thread to use the m.
	asminit()
	minit()

	// mp.curg is now a real goroutine.
	casgstatus(mp.curg, _Gdead, _Gsyscall)
	sched.ngsys.Add(-1)
}

var earlycgocallback = []byte("fatal error: cgo callback before cgo call\n")

// newextram allocates m's and puts them on the extra list.
// It is called with a working local m, so that it can do things
// like call schedlock and allocate.
//
// 辅 M 是一个用于服务非 Go 线程（cgo 产生的线程）回调的 M
// newextram 分配一个 m 并将其放入 extra 列表中
// 它会被工作中的本地 m 调用，因此它能够做一些调用 schedlock 和 allocate 类似的事情。
func newextram() {
	c := extraMWaiters.Swap(0)
	if c > 0 {
		for i := uint32(0); i < c; i++ {
			oneNewExtraM()
		}
	} else {
		// Make sure there is at least one extra M.
		// 确保至少有一个额外的 M
		mp := lockextra(true)
		unlockextra(mp)
		if mp == nil {
			oneNewExtraM()
		}
	}
}

// oneNewExtraM allocates an m and puts it on the extra list.
// onNewExtraM 分配一个 m 并将其放入 extra list 中
func oneNewExtraM() {
	// Create extra goroutine locked to extra m.
	// The goroutine is the context in which the cgo callback will run.
	// The sched.pc will never be returned to, but setting it to
	// goexit makes clear to the traceback routines where
	// the goroutine stack ends.
	mp := allocm(nil, nil, -1)
	gp := malg(4096)
	gp.sched.pc = abi.FuncPCABI0(goexit) + sys.PCQuantum
	gp.sched.sp = gp.stack.hi
	gp.sched.sp -= 4 * goarch.PtrSize // extra space in case of reads slightly beyond frame
	gp.sched.lr = 0
	gp.sched.g = guintptr(unsafe.Pointer(gp))
	gp.syscallpc = gp.sched.pc
	gp.syscallsp = gp.sched.sp
	gp.stktopsp = gp.sched.sp
	// malg returns status as _Gidle. Change to _Gdead before
	// adding to allg where GC can see it. We use _Gdead to hide
	// this from tracebacks and stack scans since it isn't a
	// "real" goroutine until needm grabs it.
	casgstatus(gp, _Gidle, _Gdead)
	gp.m = mp
	mp.curg = gp
	mp.lockedInt++
	mp.lockedg.set(gp)
	gp.lockedm.set(mp)
	gp.goid = sched.goidgen.Add(1)
	if raceenabled {
		gp.racectx = racegostart(abi.FuncPCABIInternal(newextram) + sys.PCQuantum)
	}
	// put on allg for garbage collector
	// 给垃圾回收器使用
	allgadd(gp)

	// gp is now on the allg list, but we don't want it to be
	// counted by gcount. It would be more "proper" to increment
	// sched.ngfree, but that requires locking. Incrementing ngsys
	// has the same effect.
	sched.ngsys.Add(1)

	// Add m to the extra list.
	// 将 m 添加到 extra m 链表中
	mnext := lockextra(true)
	mp.schedlink.set(mnext)
	extraMCount++
	unlockextra(mp)
}

// dropm is called when a cgo callback has called needm but is now
// done with the callback and returning back into the non-Go thread.
// It puts the current m back onto the extra list.
//
// The main expense here is the call to signalstack to release the
// m's signal stack, and then the call to needm on the next callback
// from this thread. It is tempting to try to save the m for next time,
// which would eliminate both these costs, but there might not be
// a next time: the current thread (which Go does not control) might exit.
// If we saved the m for that thread, there would be an m leak each time
// such a thread exited. Instead, we acquire and release an m on each
// call. These should typically not be scheduling operations, just a few
// atomics, so the cost should be small.
//
// TODO(rsc): An alternative would be to allocate a dummy pthread per-thread
// variable using pthread_key_create. Unlike the pthread keys we already use
// on OS X, this dummy key would never be read by Go code. It would exist
// only so that we could register at thread-exit-time destructor.
// That destructor would put the m back onto the extra list.
// This is purely a performance optimization. The current version,
// in which dropm happens on each cgo call, is still correct too.
// We may have to keep the current version on systems with cgo
// but without pthreads, like Windows.
func dropm() {
	// Clear m and g, and return m to the extra list.
	// After the call to setg we can only call nosplit functions
	// with no pointer manipulation.
	mp := getg().m

	// Return mp.curg to dead state.
	casgstatus(mp.curg, _Gsyscall, _Gdead)
	mp.curg.preemptStop = false
	sched.ngsys.Add(1)

	// Block signals before unminit.
	// Unminit unregisters the signal handling stack (but needs g on some systems).
	// Setg(nil) clears g, which is the signal handler's cue not to run Go handlers.
	// It's important not to try to handle a signal between those two steps.
	sigmask := mp.sigmask
	sigblock(false)
	unminit()

	mnext := lockextra(true)
	extraMCount++
	mp.schedlink.set(mnext)

	setg(nil)

	// Commit the release of mp.
	unlockextra(mp)

	msigrestore(sigmask)
}

// A helper function for EnsureDropM.
func getm() uintptr {
	return uintptr(unsafe.Pointer(getg().m))
}

var extram atomic.Uintptr
var extraMCount uint32 // Protected by lockextra
var extraMWaiters atomic.Uint32

// lockextra locks the extra list and returns the list head.
// The caller must unlock the list by storing a new list head
// to extram. If nilokay is true, then lockextra will
// return a nil list head if that's what it finds. If nilokay is false,
// lockextra will keep waiting until the list head is no longer nil.
//
//go:nosplit
func lockextra(nilokay bool) *m {
	const locked = 1

	incr := false
	for {
		old := extram.Load()
		if old == locked {
			osyield_no_g()
			continue
		}
		if old == 0 && !nilokay {
			if !incr {
				// Add 1 to the number of threads
				// waiting for an M.
				// This is cleared by newextram.
				extraMWaiters.Add(1)
				incr = true
			}
			usleep_no_g(1)
			continue
		}
		if extram.CompareAndSwap(old, locked) {
			return (*m)(unsafe.Pointer(old))
		}
		osyield_no_g()
		continue
	}
}

//go:nosplit
func unlockextra(mp *m) {
	extram.Store(uintptr(unsafe.Pointer(mp)))
}

var (
	// allocmLock is locked for read when creating new Ms in allocm and their
	// addition to allm. Thus acquiring this lock for write blocks the
	// creation of new Ms.
	allocmLock rwmutex

	// execLock serializes exec and clone to avoid bugs or unspecified
	// behaviour around exec'ing while creating/destroying threads. See
	// issue #19546.
	execLock rwmutex
)

// newmHandoff contains a list of m structures that need new OS threads.
// This is used by newm in situations where newm itself can't safely
// start an OS thread.
// 这个 newmHandoff 负责并串联了所有新创建的 m：
// newmHandoff 包含需要新 OS 线程的 m 的列表。
// 在 newm 本身无法安全启动 OS 线程的情况下，newm 会使用它。
var newmHandoff struct {
	lock mutex

	// newm points to a list of M structures that need new OS
	// threads. The list is linked through m.schedlink.
	// newm 指向需要新 OS 线程的M结构列表。 该列表通过 m.schedlink 链接。
	newm muintptr

	// waiting indicates that wake needs to be notified when an m
	// is put on the list.
	// waiting 表示当 m 列入列表时需要通知唤醒。
	waiting bool
	wake    note

	// haveTemplateThread indicates that the templateThread has
	// been started. This is not protected by lock. Use cas to set
	// to 1.
	// haveTemplateThread 表示 templateThread 已经启动。没有锁保护，使用 cas 设置为 1。
	haveTemplateThread uint32
}

// Create a new m. It will start off with a call to fn, or else the scheduler.
// fn needs to be static and not a heap allocated closure.
// May run with m.p==nil, so write barriers are not allowed.
//
// id is optional pre-allocated m ID. Omit by passing -1.
//
// 创建一个新的 m. 它会启动并调用 fn 或调度器
// fn 必须是静态、非堆上分配的闭包
// 它可能在 m.p==nil 时运行，因此不允许 write barrier
//
//go:nowritebarrierrec
func newm(fn func(), pp *p, id int64) {
	// allocm adds a new M to allm, but they do not start until created by
	// the OS in newm1 or the template thread.
	//
	// doAllThreadsSyscall requires that every M in allm will eventually
	// start and be signal-able, even with a STW.
	//
	// Disable preemption here until we start the thread to ensure that
	// newm is not preempted between allocm and starting the new thread,
	// ensuring that anything added to allm is guaranteed to eventually
	// start.
	acquirem()
	// 分配一个 M 实例，但是没有与系统线程挂钩
	mp := allocm(pp, fn, id)
	mp.nextp.set(pp)
	mp.sigmask = initSigmask
	if gp := getg(); gp != nil && gp.m != nil && (gp.m.lockedExt != 0 || gp.m.incgo) && GOOS != "plan9" {
		// We're on a locked M or a thread that may have been
		// started by C. The kernel state of this thread may
		// be strange (the user may have locked it for that
		// purpose). We don't want to clone that into another
		// thread. Instead, ask a known-good thread to create
		// the thread for us.
		//
		// This is disabled on Plan 9. See golang.org/issue/22227.
		//
		// TODO: This may be unnecessary on Windows, which
		//
		// 我们处于一个锁定的 M 或可能由 C 启动的线程。这个线程的内核状态可能
		// 很奇怪（用户可能已将其锁定）。我们不想将其克隆到另一个线程。
		// 相反，请求一个已知状态良好的线程来创建给我们的线程。
		//
		// 在 plan9 上禁用，见 golang.org/issue/22227
		//
		// doesn't model thread creation off fork.
		lock(&newmHandoff.lock)
		if newmHandoff.haveTemplateThread == 0 {
			throw("on a locked thread with no template thread")
		}
		mp.schedlink = newmHandoff.newm
		newmHandoff.newm.set(mp)
		if newmHandoff.waiting {
			newmHandoff.waiting = false
			// 唤醒 m, spinning -> non-spinning
			// 唤醒模板线程
			notewakeup(&newmHandoff.wake)
		}
		unlock(&newmHandoff.lock)
		// The M has not started yet, but the template thread does not
		// participate in STW, so it will always process queued Ms and
		// it is safe to releasem.
		releasem(getg().m)
		return
	}
	// 会新建一个m的实例, m的实例包含一个g0
	newm1(mp)
	releasem(getg().m)
}

// newm1继续调用newosproc函数，newosproc的主要任务是调用clone函数
// 创建一个系统线程，而新建的这个系统线程将从mstart函数开始运行。
// newm1 会新建一个m的实例, m的实例包含一个g0
func newm1(mp *m) {
	if iscgo {
		var ts cgothreadstart
		if _cgo_thread_start == nil {
			throw("_cgo_thread_start missing")
		}
		ts.g.set(mp.g0)
		ts.tls = (*uint64)(unsafe.Pointer(&mp.tls[0]))
		ts.fn = unsafe.Pointer(abi.FuncPCABI0(mstart))
		if msanenabled {
			msanwrite(unsafe.Pointer(&ts), unsafe.Sizeof(ts))
		}
		if asanenabled {
			asanwrite(unsafe.Pointer(&ts), unsafe.Sizeof(ts))
		}
		execLock.rlock() // Prevent process clone.
		asmcgocall(_cgo_thread_start, unsafe.Pointer(&ts))
		execLock.runlock()
		return
	}
	execLock.rlock() // Prevent process clone.
	newosproc(mp)
	execLock.runlock()
}

// startTemplateThread starts the template thread if it is not already
// running.
//
// 如果模板线程尚未运行，则startTemplateThread将启动它。
// 调用线程本身必须处于已知良好状态。
//
// The calling thread must itself be in a known-good state.
func startTemplateThread() {
	if GOARCH == "wasm" { // no threads on wasm yet
		return
	}

	// Disable preemption to guarantee that the template thread will be
	// created before a park once haveTemplateThread is set.
	mp := acquirem()
	// 模板线程会在第一次调用 LockOSThread 的时候被创建，
	// 并将 haveTemplateThread 标记为已经存在模板线程
	if !atomic.Cas(&newmHandoff.haveTemplateThread, 0, 1) {
		releasem(mp)
		return
	}
	newm(templateThread, nil, -1)
	releasem(mp)
}

// templateThread is a thread in a known-good state that exists solely
// to start new threads in known-good states when the calling thread
// may not be in a good state.
//
// Many programs never need this, so templateThread is started lazily
// when we first enter a state that might lead to running on a thread
// in an unknown state.
//
// templateThread runs on an M without a P, so it must not have write
// barriers.
//
// templateThread是处于已知良好状态的线程，仅当调用线程可能不是良好状态时，
// 该线程仅用于在已知良好状态下启动新线程。
//
// 许多程序不需要这个，所以当我们第一次进入可能导致在未知状态的线程上运行的状态时，
// templateThread会懒启动。
//
// templateThread 在没有 P 的 M 上运行，因此它必须没有写障碍。
//
//go:nowritebarrierrec
func templateThread() {
	lock(&sched.lock)
	sched.nmsys++
	checkdead()
	unlock(&sched.lock)

	for {
		lock(&newmHandoff.lock)
		for newmHandoff.newm != 0 {
			newm := newmHandoff.newm.ptr()
			newmHandoff.newm = 0
			unlock(&newmHandoff.lock)
			for newm != nil {
				next := newm.schedlink.ptr()
				newm.schedlink = 0
				newm1(newm)
				newm = next
			}
			lock(&newmHandoff.lock)
		}
		newmHandoff.waiting = true
		// 等待新的创建请求
		noteclear(&newmHandoff.wake)
		unlock(&newmHandoff.lock)
		notesleep(&newmHandoff.wake)
	}
}

// Stops execution of the current m until new work is available.
// Returns with acquired P.
// 如果工作线程经过多次努力一直找不到需要运行的goroutine则调用stopm进入睡眠状态，等待被其它工作线程唤醒。
func stopm() {
	gp := getg()

	if gp.m.locks != 0 {
		throw("stopm holding locks")
	}
	if gp.m.p != 0 {
		throw("stopm holding p")
	}
	if gp.m.spinning {
		throw("stopm spinning")
	}

	lock(&sched.lock)
	mput(gp.m)          //把m结构体对象放入sched.midle空闲队列
	unlock(&sched.lock) //进入睡眠状态
	mPark()             //等待被其它工作线程唤醒
	acquirep(gp.m.nextp.ptr())
	gp.m.nextp = 0
}

func mspinning() {
	// startm's caller incremented nmspinning. Set the new M's spinning.
	getg().m.spinning = true
}

// Schedules some M to run the p (creates an M if necessary).
// If p==nil, tries to get an idle P, if no idle P's does nothing.
// May run with m.p==nil, so write barriers are not allowed.
// If spinning is set, the caller has incremented nmspinning and must provide a
// P. startm will set m.spinning in the newly started M.
//
// Callers passing a non-nil P must call from a non-preemptible context. See
// comment on acquirem below.
//
// Must not have write barriers because this may be called without a P.
// 调度一个 M 去运行 p 也可能创建一个M去运行
//
//go:nowritebarrierrec
func startm(pp *p, spinning bool) {
	// Disable preemption.
	//
	// Every owned P must have an owner that will eventually stop it in the
	// event of a GC stop request. startm takes transient ownership of a P
	// (either from argument or pidleget below) and transfers ownership to
	// a started M, which will be responsible for performing the stop.
	//
	// Preemption must be disabled during this transient ownership,
	// otherwise the P this is running on may enter GC stop while still
	// holding the transient P, leaving that P in limbo and deadlocking the
	// STW.
	//
	// Callers passing a non-nil P must already be in non-preemptible
	// context, otherwise such preemption could occur on function entry to
	// startm. Callers passing a nil P may be preemptible, so we must
	// disable preemption before acquiring a P from pidleget below.
	mp := acquirem()  // 获取 m
	lock(&sched.lock) // 禁止M被其他 p 抢占
	if pp == nil {    // 是空的
		if spinning {
			// TODO(prattmic): All remaining calls to this function
			// with _p_ == nil could be cleaned up to find a P
			// before calling startm.
			throw("startm: P required for spinning=true")
		}
		pp, _ = pidleget(0) // 获取一个空闲的P
		if pp == nil {
			unlock(&sched.lock)
			releasem(mp)
			return
		}
	}
	nmp := mget() // 调用mget从"空闲M链表"获取一个空闲的M，所有处于睡眠状态的m都在此队列中
	if nmp == nil {
		// 没有空闲的 M，如果没有空闲的M, 则调用newm新建一个M
		// No M is available, we must drop sched.lock and call newm.
		// However, we already own a P to assign to the M.
		//
		// Once sched.lock is released, another G (e.g., in a syscall),
		// could find no idle P while checkdead finds a runnable G but
		// no running M's because this new M hasn't started yet, thus
		// throwing in an apparent deadlock.
		//
		// Avoid this situation by pre-allocating the ID for the new M,
		// thus marking it as 'running' before we drop sched.lock. This
		// new M will eventually run the scheduler to execute any
		// queued G's.
		id := mReserveID() // 生成唯一 ID
		unlock(&sched.lock)

		var fn func()
		if spinning {
			// The caller incremented nmspinning, so set m.spinning in the new M.
			fn = mspinning
		}
		newm(fn, pp, id) // 新建一个 M
		// Ownership transfer of pp committed by start in newm.
		// Preemption is now safe.
		releasem(mp)
		return
	}
	unlock(&sched.lock)
	if nmp.spinning {
		throw("startm: m is spinning")
	}
	if nmp.nextp != 0 {
		throw("startm: m has p")
	}
	if spinning && !runqempty(pp) {
		throw("startm: p has runnable gs")
	}
	// The caller incremented nmspinning, so set m.spinning in the new M.
	nmp.spinning = spinning
	nmp.nextp.set(pp)
	notewakeup(&nmp.park) //唤醒 m 线程去运行 g
	// Ownership transfer of pp committed by wakeup. Preemption is now
	// safe.
	releasem(mp)
}

// Hands off P from syscall or locked M.
// Always runs without a P, so write barriers are not allowed.
//
//go:nowritebarrierrec
func handoffp(pp *p) {
	// handoffp must start an M in any situation where
	// findrunnable would return a G to run on pp.

	// if it has local work, start it straight away
	if !runqempty(pp) || sched.runqsize != 0 {
		startm(pp, false)
		return
	}
	// if there's trace work to do, start it straight away
	if (trace.enabled || trace.shutdown) && traceReaderAvailable() != nil {
		startm(pp, false)
		return
	}
	// if it has GC work, start it straight away
	if gcBlackenEnabled != 0 && gcMarkWorkAvailable(pp) {
		startm(pp, false)
		return
	}
	// no local work, check that there are no spinning/idle M's,
	// otherwise our help is not required
	if sched.nmspinning.Load()+sched.npidle.Load() == 0 && sched.nmspinning.CompareAndSwap(0, 1) { // TODO: fast atomic
		sched.needspinning.Store(0)
		startm(pp, true)
		return
	}
	lock(&sched.lock)
	if sched.gcwaiting.Load() {
		pp.status = _Pgcstop
		sched.stopwait--
		if sched.stopwait == 0 {
			notewakeup(&sched.stopnote)
		}
		unlock(&sched.lock)
		return
	}
	if pp.runSafePointFn != 0 && atomic.Cas(&pp.runSafePointFn, 1, 0) {
		sched.safePointFn(pp)
		sched.safePointWait--
		if sched.safePointWait == 0 {
			notewakeup(&sched.safePointNote)
		}
	}
	if sched.runqsize != 0 {
		unlock(&sched.lock)
		startm(pp, false)
		return
	}
	// If this is the last running P and nobody is polling network,
	// need to wakeup another M to poll network.
	if sched.npidle.Load() == gomaxprocs-1 && sched.lastpoll.Load() != 0 {
		unlock(&sched.lock)
		startm(pp, false)
		return
	}

	// The scheduler lock cannot be held when calling wakeNetPoller below
	// because wakeNetPoller may call wakep which may call startm.
	when := nobarrierWakeTime(pp)
	pidleput(pp, 0)
	unlock(&sched.lock)

	if when != 0 {
		wakeNetPoller(when)
	}
}

// 尝试添加一个或者多个 P 去运行 G
// Tries to add one more P to execute G's.
// Called when a G is made runnable (newproc, ready).
// Must be called with a P.
// 尝试将一个或多个 P 唤醒来执行 G
// 当 G 可能运行时（newproc, ready）时调用该函数
func wakep() {
	// Be conservative about spinning threads, only start one if none exist
	// already.
	if sched.nmspinning.Load() != 0 || !sched.nmspinning.CompareAndSwap(0, 1) {
		// 没有空闲的 P 直接返回
		return
	}

	// Disable preemption until ownership of pp transfers to the next M in
	// startm. Otherwise preemption here would leave pp stuck waiting to
	// enter _Pgcstop.
	//
	// See preemption comment on acquirem in startm for more details.
	mp := acquirem()

	var pp *p
	lock(&sched.lock)
	pp, _ = pidlegetSpinning(0)
	if pp == nil {
		if sched.nmspinning.Add(-1) < 0 {
			throw("wakep: negative nmspinning")
		}
		unlock(&sched.lock)
		releasem(mp)
		return
	}
	// Since we always have a P, the race in the "No M is available"
	// comment in startm doesn't apply during the small window between the
	// unlock here and lock in startm. A checkdead in between will always
	// see at least one running M (ours).
	unlock(&sched.lock)

	startm(pp, true) // 如果当前有空闲的P, 但是无自旋的M(nmspinning等于0), 并且主函数已执行则唤醒或新建一个M

	releasem(mp)
}

// Stops execution of the current m that is locked to a g until the g is runnable again.
// Returns with acquired P.
//
// 停止当前正在执行锁住的 g 的 m 的执行，直到 g 重新变为 runnable。
// 返回获得的 P
func stoplockedm() {
	gp := getg()

	if gp.m.lockedg == 0 || gp.m.lockedg.ptr().lockedm.ptr() != gp.m {
		throw("stoplockedm: inconsistent locking")
	}
	if gp.m.p != 0 {
		// Schedule another M to run this p.
		// 调度其他 M 来运行此 P
		pp := releasep()
		handoffp(pp)
	}
	incidlelocked(1)
	// Wait until another thread schedules lockedg again.
	// 等待直到其他线程可以再次调度 lockedg
	mPark()
	status := readgstatus(gp.m.lockedg.ptr())
	if status&^_Gscan != _Grunnable {
		print("runtime:stoplockedm: lockedg (atomicstatus=", status, ") is not Grunnable or Gscanrunnable\n")
		dumpgstatus(gp.m.lockedg.ptr())
		throw("stoplockedm: not runnable")
	}
	acquirep(gp.m.nextp.ptr())
	gp.m.nextp = 0
}

// Schedules the locked m to run the locked gp.
// May run during STW, so write barriers are not allowed.
//
//go:nowritebarrierrec
func startlockedm(gp *g) {
	mp := gp.lockedm.ptr()
	if mp == getg().m {
		throw("startlockedm: locked to me")
	}
	if mp.nextp != 0 {
		throw("startlockedm: m has p")
	}
	// directly handoff current P to the locked m
	incidlelocked(-1)
	pp := releasep()
	mp.nextp.set(pp)
	notewakeup(&mp.park)
	stopm()
}

// Stops the current m for stopTheWorld.
// Returns when the world is restarted.
func gcstopm() {
	gp := getg()

	if !sched.gcwaiting.Load() {
		throw("gcstopm: not waiting for gc")
	}
	if gp.m.spinning {
		gp.m.spinning = false
		// OK to just drop nmspinning here,
		// startTheWorld will unpark threads as necessary.
		if sched.nmspinning.Add(-1) < 0 {
			throw("gcstopm: negative nmspinning")
		}
	}
	pp := releasep()
	lock(&sched.lock)
	pp.status = _Pgcstop
	sched.stopwait--
	if sched.stopwait == 0 {
		notewakeup(&sched.stopnote)
	}
	unlock(&sched.lock)
	stopm()
}

// Schedules gp to run on the current M.
// If inheritTime is true, gp inherits the remaining time in the
// current time slice. Otherwise, it starts a new time slice.
// Never returns.
//
// Write barriers are allowed because this is called immediately after
// acquiring a P in several places.
//
// execute函数的第一个参数gp即是需要调度起来运行的goroutine.
// 这里首先把gp的状态从_Grunnable修改为_Grunning，然后把gp和m关联起来，
// 这样通过m就可以找到当前工作线程正在执行哪个goroutine，反之亦然。
// 完成gp运行前的准备工作之后，execute调用gogo函数完成从g0到gp的的切换：
// CPU执行权的转让以及栈的切换。
//
//go:yeswritebarrierrec
func execute(gp *g, inheritTime bool) {
	//_g_ = 每个工作线程m对应的g0，初始化时是m0的g0
	mp := getg().m

	if goroutineProfile.active {
		// Make sure that gp has had its stack written out to the goroutine
		// profile, exactly as it was when the goroutine profiler first stopped
		// the world.
		tryRecordGoroutineProfile(gp, osyield)
	}

	// Assign gp.m before entering _Grunning so running Gs have an
	// M.
	// 设置g.m.curg = g
	mp.curg = gp
	// 设置g.m = m
	gp.m = mp
	// 把G的状态由待运行(_Grunnable)改为运行中(_Grunning)
	casgstatus(gp, _Grunnable, _Grunning)
	gp.waitsince = 0
	gp.preempt = false
	// 设置G的stackguard, 栈空间不足时可以扩张
	gp.stackguard0 = gp.stack.lo + _StackGuard
	if !inheritTime {
		// 增加P中记录的调度次数(对应上面的每61次优先获取一次全局运行队列)
		mp.p.ptr().schedtick++
	}

	// Check whether the profiler needs to be turned on or off.
	hz := sched.profilehz
	if mp.profilehz != hz {
		setThreadCPUProfiler(hz)
	}

	if trace.enabled {
		// GoSysExit has to happen when we have a P, but before GoStart.
		// So we emit it here.
		if gp.syscallsp != 0 && gp.sysblocktraced {
			traceGoSysExit(gp.sysexitticks)
		}
		traceGoStart()
	}
	//gogo完成从g0到gp真正的切换
	gogo(&gp.sched)
}

// Finds a runnable goroutine to execute.
// Tries to steal from other P's, get g from local or global queue, poll network.
// tryWakeP indicates that the returned goroutine is not normal (GC worker, trace
// reader) so the caller should try to wake a P.
//
// 寻找一个可运行的 Goroutine 来执行。
// 尝试从其他的 P 偷取、从全局队列中获取、poll 网络
func findRunnable() (gp *g, inheritTime, tryWakeP bool) {
	mp := getg().m

	// The conditions here and in handoffp must agree: if
	// findrunnable would return a G to run, handoffp must start
	// an M.

top:
	pp := mp.p.ptr()
	if sched.gcwaiting.Load() { // 判断是否需要 GC
		gcstopm()
		goto top
	}
	if pp.runSafePointFn != 0 { // 如果M拥有的P中指定了需要在安全点运行的函数(P.runSafePointFn), 则运行它
		runSafePointFn()
	}

	// now and pollUntil are saved for work stealing later,
	// which may steal timers. It's important that between now
	// and then, nothing blocks, so these numbers remain mostly
	// relevant.
	now, pollUntil, _ := checkTimers(pp, 0)

	// Try to schedule the trace reader.
	if trace.enabled || trace.shutdown {
		gp := traceReader()
		if gp != nil {
			casgstatus(gp, _Gwaiting, _Grunnable)
			traceGoUnpark(gp, 0)
			return gp, false, true
		}
	}

	// 如果当前GC正在标记阶段, 则查找有没有待运行的GC Worker, GC Worker也是一个G。Try to schedule a GC worker.
	if gcBlackenEnabled != 0 {
		gp, tnow := gcController.findRunnableGCWorker(pp, now)
		if gp != nil {
			return gp, false, true
		}
		now = tnow
	}

	// Check the global runnable queue once in a while to ensure fairness.
	// Otherwise two goroutines can completely occupy the local runqueue
	// by constantly respawning each other.
	// 为了公平起见, 每61次调度从全局运行队列获取一次G,
	// (一直从本地获取可能导致全局运行队列中的G不被运行)
	if pp.schedtick%61 == 0 && sched.runqsize > 0 {
		lock(&sched.lock)        //所有工作线程都能访问全局运行队列，所以需要加锁
		gp := globrunqget(pp, 1) //从全局运行队列中获取1个goroutine
		unlock(&sched.lock)
		if gp != nil {
			return gp, false, false
		}
	}

	// Wake up the finalizer G.
<<<<<<< HEAD
	// 是否存在析构函数的 G 等待运行，如果有标记为可运行准备运行
	if fingwait && fingwake {
=======
	if fingStatus.Load()&(fingWait|fingWake) == fingWait|fingWake {
>>>>>>> bd5595d7
		if gp := wakefing(); gp != nil {
			ready(gp, 0, true)
		}
	}
	if *cgo_yield != nil {
		asmcgocall(*cgo_yield, nil)
	}

	// 从P的本地运行队列中获取G, 调用runqget函数。local runq
	if gp, inheritTime := runqget(pp); gp != nil {
		return gp, inheritTime, false
	}

	// 获取失败从全局队列获取。global runq
	if sched.runqsize != 0 {
		lock(&sched.lock)
		gp := globrunqget(pp, 0)
		unlock(&sched.lock)
		if gp != nil {
			return gp, false, false
		}
	}

	// Poll network.
	// This netpoll is only an optimization before we resort to stealing.
	// We can safely skip it if there are no waiters or a thread is blocked
	// in netpoll already. If there is any kind of logical race with that
	// blocked thread (e.g. it has already returned from netpoll, but does
	// not set lastpoll yet), this thread will do blocking netpoll below
	// anyway.
	// 从网络事件反应器获取G, 函数netpoll会获取哪些fd可读可写或已关闭, 然后返回等待fd相关事件的G
	// Poll 网络，优先级比从其他 P 中偷要高。
	// 在我们尝试去其他 P 偷之前，这个 netpoll 只是一个优化。
	// 如果没有 waiter 或 netpoll 中的线程已被阻塞，则可以安全地跳过它。
	// 如果有任何类型的逻辑竞争与被阻塞的线程（例如它已经从 netpoll 返回，但尚未设置 lastpoll）
	// 该线程无论如何都将阻塞 netpoll。
	if netpollinited() && netpollWaiters.Load() > 0 && sched.lastpoll.Load() != 0 {
		if debugSource {
			println("调用 netpoll 来自 findRunnable")
		}
		if list := netpoll(0); !list.empty() { // non-blocking
			gp := list.pop()
			injectglist(&list)
			casgstatus(gp, _Gwaiting, _Grunnable)
			if trace.enabled {
				traceGoUnpark(gp, 0)
			}
			return gp, false, false
		}
	}

	// Spinning Ms: steal work from other Ps.
	//
	// Limit the number of spinning Ms to half the number of busy Ps.
	// This is necessary to prevent excessive CPU consumption when
	// GOMAXPROCS>>1 but the program parallelism is low.
	// 如果获取不到G, 则执行Work Stealing
	// 从其他 P 中偷 work
	if mp.spinning || 2*sched.nmspinning.Load() < gomaxprocs-sched.npidle.Load() {
		// 如果自旋状态下 m 的数量 >= busy 状态下 p 的数量，直接进入阻塞
		// 该步骤是有必要的，它用于当 GOMAXPROCS>>1 时但程序的并行机制很慢时
		// 昂贵的 CPU 消耗。
		if !mp.spinning {
			mp.becomeSpinning()
		}
		// 调用runqsteal尝试从其他P的本地运行队列盗取一半的G
		gp, inheritTime, tnow, w, newWork := stealWork(now)
		if gp != nil {
			// Successfully stole.
			// 偷到了，立即返回
			return gp, inheritTime, false
		}
		if newWork {
			// There may be new timer or GC work; restart to
			// discover.
			goto top
		}

		now = tnow
		if w != 0 && (pollUntil == 0 || w < pollUntil) {
			// Earlier timer to wait for.
			pollUntil = w
		}
	}
	// **还是获取不到G, 就需要休眠M了, 接下来是休眠的步骤**
	// We have nothing to do.
	//
	// If we're in the GC mark phase, can safely scan and blacken objects,
	// and have work to do, run idle-time marking rather than give up the P.
	// 再次检查当前GC是否在标记阶段, 在则查找有没有待运行的GC Worker, GC Worker也是一个G
	if gcBlackenEnabled != 0 && gcMarkWorkAvailable(pp) && gcController.addIdleMarkWorker() {
		node := (*gcBgMarkWorkerNode)(gcBgMarkWorkerPool.pop())
		if node != nil {
			pp.gcMarkWorkerMode = gcMarkWorkerIdleMode
			gp := node.gp.ptr()
			casgstatus(gp, _Gwaiting, _Grunnable)
			if trace.enabled {
				traceGoUnpark(gp, 0)
			}
			return gp, false, false
		}
		gcController.removeIdleMarkWorker()
	}

	// wasm only:
	// If a callback returned and no other goroutine is awake,
	// then wake event handler goroutine which pauses execution
	// until a callback was triggered.
	gp, otherReady := beforeIdle(now, pollUntil)
	if gp != nil {
		casgstatus(gp, _Gwaiting, _Grunnable)
		if trace.enabled {
			traceGoUnpark(gp, 0)
		}
		return gp, false, false
	}
	if otherReady {
		goto top
	}

	// Before we drop our P, make a snapshot of the allp slice,
	// which can change underfoot once we no longer block
	// safe-points. We don't need to snapshot the contents because
	// everything up to cap(allp) is immutable.
	allpSnapshot := allp
	// Also snapshot masks. Value changes are OK, but we can't allow
	// len to change out from under us.
	idlepMaskSnapshot := idlepMask
	timerpMaskSnapshot := timerpMask
	//
	// return P and block
	lock(&sched.lock)
	// 再次检查如果当前GC需要停止整个世界, 或者P指定了需要再安全点运行的函数, 则跳到findrunnable的顶部重试
	if sched.gcwaiting.Load() || pp.runSafePointFn != 0 {
		unlock(&sched.lock)
		goto top
	}
	// 再次检查全局运行队列中是否有G, 有则获取并返回
	if sched.runqsize != 0 {
		gp := globrunqget(pp, 0)
		unlock(&sched.lock)
		// 偷掉返回
		return gp, false, false
	}
	// 释放M拥有的P, P会变为空闲(_Pidle)状态
	if !mp.spinning && sched.needspinning.Load() == 1 {
		// See "Delicate dance" comment below.
		mp.becomeSpinning()
		unlock(&sched.lock)
		goto top
	}
	if releasep() != pp {
		throw("findrunnable: wrong p")
	}
	// 把P添加到"空闲P链表"中
	now = pidleput(pp, now)
	unlock(&sched.lock)

	// 让M离开自旋状态, 这里的处理非常重要, 参考上面的"空闲M链表"
	// Delicate dance: thread transitions from spinning to non-spinning
	// state, potentially concurrently with submission of new work. We must
	// drop nmspinning first and then check all sources again (with
	// #StoreLoad memory barrier in between). If we do it the other way
	// around, another thread can submit work after we've checked all
	// sources but before we drop nmspinning; as a result nobody will
	// unpark a thread to run the work.
	//
	// This applies to the following sources of work:
	// * Goroutines added to a per-P run queue.
	// * New/modified-earlier timers on a per-P timer heap.
	// * Idle-priority GC work (barring golang.org/issue/19112).
	//
	// 这适用于以下工作来源：
	// * 在每个P的运行队列中增加了Goroutines。
	// * 在每个P的定时器堆中新增/修改了早期的定时器。
	// * 闲置优先级的GC工作（除非golang.org/issue/19112）。
	//
	// If we discover new work below, we need to restore m.spinning as a
	// signal for resetspinning to unpark a new worker thread (because
	// there can be more than one starving goroutine).
	//
	// However, if after discovering new work we also observe no idle Ps
	// (either here or in resetspinning), we have a problem. We may be
	// racing with a non-spinning M in the block above, having found no
	// work and preparing to release its P and park. Allowing that P to go
	// idle will result in loss of work conservation (idle P while there is
	// runnable work). This could result in complete deadlock in the
	// unlikely event that we discover new work (from netpoll) right as we
	// are racing with _all_ other Ps going idle.
	//
	// We use sched.needspinning to synchronize with non-spinning Ms going
	// idle. If needspinning is set when they are about to drop their P,
	// they abort the drop and instead become a new spinning M on our
	// behalf. If we are not racing and the system is truly fully loaded
	// then no spinning threads are required, and the next thread to
	// naturally become spinning will clear the flag.
	//
	// Also see "Worker thread parking/unparking" comment at the top of the
	// file.
	// 如果还在窃取中
	// 这里要非常小心:
	// 线程从自旋到非自旋状态的转换，可能与新 Goroutine 的提交同时发生。
	// 我们必须首先丢弃 nmspinning，然后再次检查所有的 per-P 队列（并在期间伴随 #StoreLoad 内存屏障）
	// 如果反过来，其他线程可以在我们检查了所有的队列、然后提交一个 Goroutine、再丢弃了 nmspinning
	// 进而导致无法复始一个线程来运行那个 Goroutine 了。
	// 如果我们发现下面的新 work，我们需要恢复 m.spinning 作为重置的信号，
	// 以取消暂止新的工作线程（因为可能有多个 starving 的 Goroutine）。
	// 但是，如果在发现新 work 后我们也观察到没有空闲 P，可以暂停当前线程
	// 因为系统已满载，因此不需要自旋线程。
	wasSpinning := mp.spinning
	if mp.spinning {
		// 设置为休眠状态
		mp.spinning = false
		// 首先减少表示当前自旋中的M的数量的全局变量nmspinning
		if sched.nmspinning.Add(-1) < 0 {
			throw("findrunnable: negative nmspinning")
		}

		// Note the for correctness, only the last M transitioning from
		// spinning to non-spinning must perform these rechecks to
		// ensure no missed work. However, the runtime has some cases
		// of transient increments of nmspinning that are decremented
		// without going through this path, so we must be conservative
		// and perform the check on all spinning Ms.
		//
		// See https://go.dev/issue/43997.

		// Check all runqueues once again.
		// 再次检查所有P的本地运行队列, 如果不为空则让M重新进入自旋状态, 并跳到findrunnable的顶部重试
		pp := checkRunqsNoP(allpSnapshot, idlepMaskSnapshot)
		// 如果 p 不为空 说明存有 g  可运行
		if pp != nil {
			// 绑定 p
			acquirep(pp)
			// 重新切换回非自旋
			mp.becomeSpinning()
			// 这时候是有 work 的，回到顶部重新 find g
			goto top
		}

		// Check for idle-priority GC work again.
		// 再次检查有没有待运行的GC Worker, 有则让M重新进入自旋状态,
		// 并跳到findrunnable的顶部重试
		pp, gp := checkIdleGCNoP()
		if pp != nil {
			acquirep(pp)
			mp.becomeSpinning()

			// Run the idle worker.
			pp.gcMarkWorkerMode = gcMarkWorkerIdleMode
			casgstatus(gp, _Gwaiting, _Grunnable)
			if trace.enabled {
				traceGoUnpark(gp, 0)
			}
			return gp, false, false
		}

		// Finally, check for timer creation or expiry concurrently with
		// transitioning from spinning to non-spinning.
		//
		// Note that we cannot use checkTimers here because it calls
		// adjusttimers which may need to allocate memory, and that isn't
		// allowed when we don't have an active P.
		pollUntil = checkTimersNoP(allpSnapshot, timerpMaskSnapshot, pollUntil)
	}

	// Poll network until next timer.
	// 再次检查网络事件反应器是否有待运行的G,
	// 这里对netpoll的调用会阻塞, 直到某个fd收到了事件
	if netpollinited() && (netpollWaiters.Load() > 0 || pollUntil != 0) && sched.lastpoll.Swap(0) != 0 {
		sched.pollUntil.Store(pollUntil)
		if mp.p != 0 {
			throw("findrunnable: netpoll with p")
		}
		if mp.spinning {
			throw("findrunnable: netpoll with spinning")
		}
		// Refresh now.
		now = nanotime()
		delay := int64(-1)
		if pollUntil != 0 {
			delay = pollUntil - now
			if delay < 0 {
				delay = 0
			}
		}
		if faketime != 0 {
			// When using fake time, just poll.
			delay = 0
		}

		if debugSource {
			println("调用 netpoll 来自 findRunnable2")
		}
		list := netpoll(delay) // block until new work is available
		sched.pollUntil.Store(0)
		sched.lastpoll.Store(now)
		if faketime != 0 && list.empty() {
			// Using fake time and nothing is ready; stop M.
			// When all M's stop, checkdead will call timejump.
			// 真的什么都没找到
			// 暂止当前的 m
			stopm()
			goto top
		}
		lock(&sched.lock)
		pp, _ := pidleget(now)
		unlock(&sched.lock)
		if pp == nil {
			injectglist(&list)
		} else {
			acquirep(pp)
			if !list.empty() {
				gp := list.pop()
				injectglist(&list)
				casgstatus(gp, _Gwaiting, _Grunnable)
				if trace.enabled {
					traceGoUnpark(gp, 0)
				}
				return gp, false, false
			}
			if wasSpinning {
				mp.becomeSpinning()
			}
			goto top
		}
	} else if pollUntil != 0 && netpollinited() {
		pollerPollUntil := sched.pollUntil.Load()
		if pollerPollUntil == 0 || pollerPollUntil > pollUntil {
			netpollBreak()
		}
	}
	// 如果最终还是获取不到G, 调用stopm休眠当前的M
	stopm()
	// 唤醒后跳到findrunnable的顶部重试
	goto top
}

// pollWork reports whether there is non-background work this P could
// be doing. This is a fairly lightweight check to be used for
// background work loops, like idle GC. It checks a subset of the
// conditions checked by the actual scheduler.
func pollWork() bool {
	if sched.runqsize != 0 {
		return true
	}
	p := getg().m.p.ptr()
	if !runqempty(p) {
		return true
	}
	if netpollinited() && netpollWaiters.Load() > 0 && sched.lastpoll.Load() != 0 {
		if list := netpoll(0); !list.empty() {
			injectglist(&list)
			return true
		}
	}
	return false
}

// stealWork attempts to steal a runnable goroutine or timer from any P.
//
// If newWork is true, new work may have been readied.
//
// If now is not 0 it is the current time. stealWork returns the passed time or
// the current time if now was passed as 0.
func stealWork(now int64) (gp *g, inheritTime bool, rnow, pollUntil int64, newWork bool) {
	pp := getg().m.p.ptr()

	ranTimer := false
	// 从其他 P 的本地队列偷取 goroutine
	const stealTries = 4
	for i := 0; i < stealTries; i++ {
		stealTimersOrRunNextG := i == stealTries-1
		// 随机枚举几个数字
		for enum := stealOrder.start(fastrand()); !enum.done(); enum.next() {
			if sched.gcwaiting.Load() {
				// GC work may be available.
				return nil, false, now, pollUntil, true
			}
			// 从全局 P 链表中获取坐标的 P
			p2 := allp[enum.position()]
			if pp == p2 {
				continue
			}

			// Steal timers from p2. This call to checkTimers is the only place
			// where we might hold a lock on a different P's timers. We do this
			// once on the last pass before checking runnext because stealing
			// from the other P's runnext should be the last resort, so if there
			// are timers to steal do that first.
			//
			// We only check timers on one of the stealing iterations because
			// the time stored in now doesn't change in this loop and checking
			// the timers for each P more than once with the same value of now
			// is probably a waste of time.
			//
			// timerpMask tells us whether the P may have timers at all. If it
			// can't, no need to check at all.
			if stealTimersOrRunNextG && timerpMask.read(enum.position()) {
				tnow, w, ran := checkTimers(p2, now)
				now = tnow
				if w != 0 && (pollUntil == 0 || w < pollUntil) {
					pollUntil = w
				}
				if ran {
					// Running the timers may have
					// made an arbitrary number of G's
					// ready and added them to this P's
					// local run queue. That invalidates
					// the assumption of runqsteal
					// that it always has room to add
					// stolen G's. So check now if there
					// is a local G to run.
					if gp, inheritTime := runqget(pp); gp != nil {
						return gp, inheritTime, now, pollUntil, ranTimer
					}
					ranTimer = true
				}
			}

			// Don't bother to attempt to steal if p2 is idle.
			if !idlepMask.read(enum.position()) {
				if gp := runqsteal(pp, p2, stealTimersOrRunNextG); gp != nil {
					return gp, false, now, pollUntil, ranTimer
				}
			}
		}
	}

	// No goroutines found to steal. Regardless, running a timer may have
	// made some goroutine ready that we missed. Indicate the next timer to
	// wait for.
	return nil, false, now, pollUntil, ranTimer
}

// Check all Ps for a runnable G to steal.
//
// On entry we have no P. If a G is available to steal and a P is available,
// the P is returned which the caller should acquire and attempt to steal the
// work to.
func checkRunqsNoP(allpSnapshot []*p, idlepMaskSnapshot pMask) *p {
	// 再次检查所有的 runqueue
	for id, p2 := range allpSnapshot {
		// 如果这时本地队列不空
		if !idlepMaskSnapshot.read(uint32(id)) && !runqempty(p2) {
			lock(&sched.lock)
			// 重新获取 p
			pp, _ := pidlegetSpinning(0)
			if pp == nil {
				// Can't get a P, don't bother checking remaining Ps.
				unlock(&sched.lock)
				return nil
			}
			unlock(&sched.lock)
			// 如果能获取到 p
			// 返回这个 p
			return pp
		}
	}

	// No work available.
	return nil
}

// Check all Ps for a timer expiring sooner than pollUntil.
//
// Returns updated pollUntil value.
func checkTimersNoP(allpSnapshot []*p, timerpMaskSnapshot pMask, pollUntil int64) int64 {
	for id, p2 := range allpSnapshot {
		if timerpMaskSnapshot.read(uint32(id)) {
			w := nobarrierWakeTime(p2)
			if w != 0 && (pollUntil == 0 || w < pollUntil) {
				pollUntil = w
			}
		}
	}

	return pollUntil
}

// Check for idle-priority GC, without a P on entry.
//
// If some GC work, a P, and a worker G are all available, the P and G will be
// returned. The returned P has not been wired yet.
func checkIdleGCNoP() (*p, *g) {
	// N.B. Since we have no P, gcBlackenEnabled may change at any time; we
	// must check again after acquiring a P. As an optimization, we also check
	// if an idle mark worker is needed at all. This is OK here, because if we
	// observe that one isn't needed, at least one is currently running. Even if
	// it stops running, its own journey into the scheduler should schedule it
	// again, if need be (at which point, this check will pass, if relevant).
	if atomic.Load(&gcBlackenEnabled) == 0 || !gcController.needIdleMarkWorker() {
		return nil, nil
	}
	if !gcMarkWorkAvailable(nil) {
		return nil, nil
	}

	// Work is available; we can start an idle GC worker only if there is
	// an available P and available worker G.
	//
	// We can attempt to acquire these in either order, though both have
	// synchronization concerns (see below). Workers are almost always
	// available (see comment in findRunnableGCWorker for the one case
	// there may be none). Since we're slightly less likely to find a P,
	// check for that first.
	//
	// Synchronization: note that we must hold sched.lock until we are
	// committed to keeping it. Otherwise we cannot put the unnecessary P
	// back in sched.pidle without performing the full set of idle
	// transition checks.
	//
	// If we were to check gcBgMarkWorkerPool first, we must somehow handle
	// the assumption in gcControllerState.findRunnableGCWorker that an
	// empty gcBgMarkWorkerPool is only possible if gcMarkDone is running.
	lock(&sched.lock)
	pp, now := pidlegetSpinning(0)
	if pp == nil {
		unlock(&sched.lock)
		return nil, nil
	}

	// Now that we own a P, gcBlackenEnabled can't change (as it requires STW).
	if gcBlackenEnabled == 0 || !gcController.addIdleMarkWorker() {
		pidleput(pp, now)
		unlock(&sched.lock)
		return nil, nil
	}

	node := (*gcBgMarkWorkerNode)(gcBgMarkWorkerPool.pop())
	if node == nil {
		pidleput(pp, now)
		unlock(&sched.lock)
		gcController.removeIdleMarkWorker()
		return nil, nil
	}

	unlock(&sched.lock)

	return pp, node.gp.ptr()
}

// wakeNetPoller wakes up the thread sleeping in the network poller if it isn't
// going to wake up before the when argument; or it wakes an idle P to service
// timers and the network poller if there isn't one already.
func wakeNetPoller(when int64) {
	if sched.lastpoll.Load() == 0 {
		// In findrunnable we ensure that when polling the pollUntil
		// field is either zero or the time to which the current
		// poll is expected to run. This can have a spurious wakeup
		// but should never miss a wakeup.
		pollerPollUntil := sched.pollUntil.Load()
		if pollerPollUntil == 0 || pollerPollUntil > when {
			netpollBreak()
		}
	} else {
		// There are no threads in the network poller, try to get
		// one there so it can handle new timers.
		if GOOS != "plan9" { // Temporary workaround - see issue #42303.
			wakep()
		}
	}
}

// resetspinning 如果当前有空闲的P, 但是无自旋的M(nmspinning等于0), 则唤醒或新建一个M
func resetspinning() {
	gp := getg()
	if !gp.m.spinning {
		throw("resetspinning: not a spinning m")
	}
	gp.m.spinning = false
	nmspinning := sched.nmspinning.Add(-1)
	if nmspinning < 0 {
		throw("findrunnable: negative nmspinning")
	}
	// M wakeup policy is deliberately somewhat conservative, so check if we
	// need to wakeup another P here. See "Worker thread parking/unparking"
	// comment at the top of the file for details.
	wakep()
}

// injectglist adds each runnable G on the list to some run queue,
// and clears glist. If there is no current P, they are added to the
// global queue, and up to npidle M's are started to run them.
// Otherwise, for each idle P, this adds a G to the global queue
// and starts an M. Any remaining G's are added to the current P's
// local run queue.
// This may temporarily acquire sched.lock.
// Can run concurrently with GC.
func injectglist(glist *gList) {
	if glist.empty() {
		return
	}
	if trace.enabled {
		for gp := glist.head.ptr(); gp != nil; gp = gp.schedlink.ptr() {
			traceGoUnpark(gp, 0)
		}
	}

	// Mark all the goroutines as runnable before we put them
	// on the run queues.
	head := glist.head.ptr()
	var tail *g
	qsize := 0
	for gp := head; gp != nil; gp = gp.schedlink.ptr() {
		tail = gp
		qsize++
		casgstatus(gp, _Gwaiting, _Grunnable)
	}

	// Turn the gList into a gQueue.
	var q gQueue
	q.head.set(head)
	q.tail.set(tail)
	*glist = gList{}

	startIdle := func(n int) {
		for i := 0; i < n; i++ {
			mp := acquirem() // See comment in startm.
			lock(&sched.lock)

			pp, _ := pidlegetSpinning(0)
			if pp == nil {
				unlock(&sched.lock)
				releasem(mp)
				break
			}

			unlock(&sched.lock)
			startm(pp, false)
			releasem(mp)
		}
	}

	pp := getg().m.p.ptr()
	if pp == nil {
		lock(&sched.lock)
		globrunqputbatch(&q, int32(qsize))
		unlock(&sched.lock)
		startIdle(qsize)
		return
	}

	npidle := int(sched.npidle.Load())
	var globq gQueue
	var n int
	for n = 0; n < npidle && !q.empty(); n++ {
		g := q.pop()
		globq.pushBack(g)
	}
	if n > 0 {
		lock(&sched.lock)
		globrunqputbatch(&globq, int32(n))
		unlock(&sched.lock)
		startIdle(n)
		qsize -= n
	}

	if !q.empty() {
		runqputbatch(pp, &q, qsize)
	}
}

// One round of scheduler: find a runnable goroutine and execute it.
// Never returns.
// 调用schedule函数后就进入了调度循环。进入一个调度循环：发现一个可运行的 goroutine 并且执行这个 goroutinge
// 没有返回
func schedule() {
	mp := getg().m //_g_ = 每个工作线程m对应的g0，初始化时是m0的g0

	if mp.locks != 0 {
		throw("schedule: holding locks")
	}
	// 当前 g 是否有锁定的 M，如果有则抛给指定 M 执行
	if mp.lockedg != 0 {
		stoplockedm()
		execute(mp.lockedg.ptr(), false) // Never returns.
	}

	// We should not schedule away from a g that is executing a cgo call,
	// since the cgo call is using the m's g0 stack.
	// 判断当前 g 所属的 m 是否在 cgo 调用
	if mp.incgo {
		throw("schedule: in cgo")
	}

top:
	pp := mp.p.ptr()
	pp.preempt = false

	// Safety check: if we are spinning, the run queue should be empty.
	// 安全检查：如果我们正在旋转，运行队列应该是空的。
	// Check this before calling checkTimers, as that might call
	// goready to put a ready goroutine on the local run queue.
	// 在调用 checkTimers 之前检查这一点，因为这可能会调用 goready
	// 来把一个准备好的 goroutine 放到本地运行队列中。
	if mp.spinning && (pp.runnext != 0 || pp.runqhead != pp.runqtail) {
		throw("schedule: spinning with local work")
	}
	// block 直到有可运行的 g，睡眠中
	gp, inheritTime, tryWakeP := findRunnable() // blocks until work is available

	// This thread is going to run a goroutine and is not spinning anymore,
	// so if it was marked as spinning we need to reset it now and potentially
	// start a new spinning M.
	// 成功获取到一个待运行的G
	// 让M离开自旋状态, 调用resetspinning, 这里的处理和上面的不一样
	if mp.spinning {
		resetspinning()
	}

	if sched.disable.user && !schedEnabled(gp) {
		// Scheduling of this goroutine is disabled. Put it on
		// the list of pending runnable goroutines for when we
		// re-enable user scheduling and look again.
		lock(&sched.lock)
		if schedEnabled(gp) {
			// Something re-enabled scheduling while we
			// were acquiring the lock.
			unlock(&sched.lock)
		} else {
			sched.disable.runnable.pushBack(gp)
			sched.disable.n++
			unlock(&sched.lock)
			goto top
		}
	}

	// If about to schedule a not-normal goroutine (a GCworker or tracereader),
	// wake a P if there is one.
	if tryWakeP {
		wakep()
	}
	// 如果G要求回到指定的M(例如上面的runtime.main)
	if gp.lockedm != 0 {
		// Hands off own p to the locked m,
		// then blocks waiting for a new p.
		// 调用startlockedm函数把G和P交给该M, 自己进入休眠
		startlockedm(gp)
		// 从休眠唤醒后跳到schedule的顶部重试
		goto top
	}
	// 调用execute函数执行G
	execute(gp, inheritTime)
}

// dropg removes the association between m and the current goroutine m->curg (gp for short).
// Typically a caller sets gp's status away from Grunning and then
// immediately calls dropg to finish the job. The caller is also responsible
// for arranging that gp will be restarted using ready at an
// appropriate time. After calling dropg and arranging for gp to be
// readied later, the caller can do other work but eventually should
// call schedule to restart the scheduling of goroutines on this m.
// dropg 移除 m 与当前 Goroutine m->curg（简称 gp ）之间的关联。
// 通常，调用方将 gp 的状态设置为非 _Grunning 后立即调用 dropg 完成工作。
// 调用方也有责任在 gp 将使用 ready 时重新启动时进行相关安排。
// 在调用 dropg 并安排 gp ready 好后，调用者可以做其他工作，但最终应该
// 调用 schedule 来重新启动此 m 上的 Goroutine 的调度。
func dropg() {
	gp := getg()

	setMNoWB(&gp.m.curg.m, nil)
	setGNoWB(&gp.m.curg, nil)
}

// checkTimers runs any timers for the P that are ready.
// If now is not 0 it is the current time.
// It returns the passed time or the current time if now was passed as 0.
// and the time when the next timer should run or 0 if there is no next timer,
// and reports whether it ran any timers.
// If the time when the next timer should run is not 0,
// it is always larger than the returned time.
// We pass now in and out to avoid extra calls of nanotime.
//
//go:yeswritebarrierrec
func checkTimers(pp *p, now int64) (rnow, pollUntil int64, ran bool) {
	// If it's not yet time for the first timer, or the first adjusted
	// timer, then there is nothing to do.
	next := pp.timer0When.Load()
	nextAdj := pp.timerModifiedEarliest.Load()
	if next == 0 || (nextAdj != 0 && nextAdj < next) {
		next = nextAdj
	}

	if next == 0 {
		// No timers to run or adjust.
		return now, 0, false
	}

	if now == 0 {
		now = nanotime()
	}
	if now < next {
		// Next timer is not ready to run, but keep going
		// if we would clear deleted timers.
		// This corresponds to the condition below where
		// we decide whether to call clearDeletedTimers.
		if pp != getg().m.p.ptr() || int(pp.deletedTimers.Load()) <= int(pp.numTimers.Load()/4) {
			return now, next, false
		}
	}

	lock(&pp.timersLock)

	if len(pp.timers) > 0 {
		adjusttimers(pp, now)
		for len(pp.timers) > 0 {
			// Note that runtimer may temporarily unlock
			// pp.timersLock.
			if tw := runtimer(pp, now); tw != 0 {
				if tw > 0 {
					pollUntil = tw
				}
				break
			}
			ran = true
		}
	}

	// If this is the local P, and there are a lot of deleted timers,
	// clear them out. We only do this for the local P to reduce
	// lock contention on timersLock.
	if pp == getg().m.p.ptr() && int(pp.deletedTimers.Load()) > len(pp.timers)/4 {
		clearDeletedTimers(pp)
	}

	unlock(&pp.timersLock)

	return now, pollUntil, ran
}

func parkunlock_c(gp *g, lock unsafe.Pointer) bool {
	unlock((*mutex)(lock))
	return true
}

// park continuation on g0.
func park_m(gp *g) {
	mp := getg().m

	if trace.enabled {
		traceGoPark(mp.waittraceev, mp.waittraceskip)
	}

	// park_m函数首先把G的状态从运行中(_Grunning)改为等待中(_Gwaiting)
	casgstatus(gp, _Grunning, _Gwaiting)
	// 然后调用dropg函数解除M和G之间的关联
	dropg()

	if fn := mp.waitunlockf; fn != nil {
		ok := fn(gp, mp.waitlock)
		mp.waitunlockf = nil
		mp.waitlock = nil
		if !ok {
			if trace.enabled {
				traceGoUnpark(gp, 2)
			}
			casgstatus(gp, _Gwaiting, _Grunnable)
			execute(gp, true) // Schedule it back, never returns.
		}
	}
	// 最后调用schedule函数继续调度
	schedule()
}

func goschedImpl(gp *g) {
	// 放弃当前 g 的运行状态
	status := readgstatus(gp)
	if status&^_Gscan != _Grunning {
		dumpgstatus(gp)
		throw("bad g status")
	}
	// 把G的状态由运行中(_Grunnable)改为待运行(_Grunnable)
	casgstatus(gp, _Grunning, _Grunnable)
	// 调用 dropg 函数解除M和G之间的关联
	dropg()
	// 并将 g 放回全局队列中
	lock(&sched.lock)
	// 调用 globrunqput 把G放到全局运行队列
	globrunqput(gp)
	unlock(&sched.lock)
	// 调用schedule函数继续调度
	schedule()
}

// Gosched continuation on g0.
// Gosched 在 g0 上继续执行
func gosched_m(gp *g) {
	if trace.enabled {
		traceGoSched()
	}
	goschedImpl(gp)
}

// goschedguarded is a forbidden-states-avoided version of gosched_m
func goschedguarded_m(gp *g) {

	if !canPreemptM(gp.m) {
		gogo(&gp.sched) // never return
	}

	if trace.enabled {
		traceGoSched()
	}
	goschedImpl(gp)
}

// gopreempt_m函数会调用goschedImpl函数
// 与 gosched_m 一致
func gopreempt_m(gp *g) {
	if trace.enabled {
		traceGoPreempt()
	}
	goschedImpl(gp)
}

// preemptPark parks gp and puts it in _Gpreempted.
//
//go:systemstack
func preemptPark(gp *g) {
	if trace.enabled {
		traceGoPark(traceEvGoBlock, 0)
	}
	status := readgstatus(gp)
	if status&^_Gscan != _Grunning {
		dumpgstatus(gp)
		throw("bad g status")
	}
	gp.waitreason = waitReasonPreempted

	if gp.asyncSafePoint {
		// Double-check that async preemption does not
		// happen in SPWRITE assembly functions.
		// isAsyncSafePoint must exclude this case.
		f := findfunc(gp.sched.pc)
		if !f.valid() {
			throw("preempt at unknown pc")
		}
		if f.flag&funcFlag_SPWRITE != 0 {
			println("runtime: unexpected SPWRITE function", funcname(f), "in async preempt")
			throw("preempt SPWRITE")
		}
	}

	// Transition from _Grunning to _Gscan|_Gpreempted. We can't
	// be in _Grunning when we dropg because then we'd be running
	// without an M, but the moment we're in _Gpreempted,
	// something could claim this G before we've fully cleaned it
	// up. Hence, we set the scan bit to lock down further
	// transitions until we can dropg.
	casGToPreemptScan(gp, _Grunning, _Gscan|_Gpreempted)
	// 使当前 m 放弃 g，让出线程
	dropg()
	// 修改当前 Goroutine 的状态到 _Gpreempted
	casfrom_Gscanstatus(gp, _Gscan|_Gpreempted, _Gpreempted)
	// 并继续执行调度
	schedule()
}

// goyield is like Gosched, but it:
// - emits a GoPreempt trace event instead of a GoSched trace event
// - puts the current G on the runq of the current P instead of the globrunq
func goyield() {
	checkTimeouts()
	mcall(goyield_m)
}

func goyield_m(gp *g) {
	if trace.enabled {
		traceGoPreempt()
	}
	pp := gp.m.p.ptr()
	casgstatus(gp, _Grunning, _Grunnable)
	dropg()
	runqput(pp, gp, false)
	schedule()
}

// Finishes execution of the current goroutine.
func goexit1() {
	if raceenabled {
		racegoend()
	}
	if trace.enabled {
		traceGoEnd()
	}
	mcall(goexit0)
}

// G结束后回到g0 调用 schedule函数, 这样就形成了一个调度循环.
// goexit continuation on g0.
func goexit0(gp *g) {
	mp := getg().m
	pp := mp.p.ptr()
	// 把G的状态由运行中(_Grunning)改为已中止(_Gdead)
	casgstatus(gp, _Grunning, _Gdead)
	gcController.addScannableStack(pp, -int64(gp.stack.hi-gp.stack.lo))
	if isSystemGoroutine(gp, false) {
		sched.ngsys.Add(-1)
	}
	// 清空G的成员
	gp.m = nil
	locked := gp.lockedm != 0
	gp.lockedm = 0
	mp.lockedg = 0
	gp.preemptStop = false
	gp.paniconfault = false
	gp._defer = nil // should be true already but just in case.
	gp._panic = nil // non-nil for Goexit during panic. points at stack-allocated data.
	gp.writebuf = nil
	gp.waitreason = 0
	gp.param = nil
	gp.labels = nil
	gp.timer = nil

	if gcBlackenEnabled != 0 && gp.gcAssistBytes > 0 {
		// Flush assist credit to the global pool. This gives
		// better information to pacing if the application is
		// rapidly creating an exiting goroutines.
		assistWorkPerByte := gcController.assistWorkPerByte.Load()
		scanCredit := int64(assistWorkPerByte * float64(gp.gcAssistBytes))
		gcController.bgScanCredit.Add(scanCredit)
		gp.gcAssistBytes = 0
	}
	// 调用dropg函数解除M和G之间的关联
	dropg()

	if GOARCH == "wasm" { // no threads yet on wasm
		gfput(pp, gp)
		schedule() // never returns
	}

	if mp.lockedInt != 0 {
		print("invalid m->lockedInt = ", mp.lockedInt, "\n")
		throw("internal lockOSThread error")
	}
	// 调用gfput函数把G放到P的自由列表中, 下次创建G时可以复用
	gfput(pp, gp)
	if locked {
		// The goroutine may have locked this thread because
		// it put it in an unusual kernel state. Kill it
		// rather than returning it to the thread pool.

		// Return to mstart, which will release the P and exit
		// the thread.
		if GOOS != "plan9" { // See golang.org/issue/22227.
			gogo(&mp.g0.sched)
		} else {
			// Clear lockedExt on plan9 since we may end up re-using
			// this thread.
			mp.lockedExt = 0
		}
	}
	// 调用schedule函数继续调度
	schedule()
}

// save updates getg().sched to refer to pc and sp so that a following
// gogo will restore pc and sp.
//
// save must not have write barriers because invoking a write barrier
// can clobber getg().sched.
//
// save 更新了 getg().sched 的 pc 和 sp 的指向，并允许 gogo 能够恢复到 pc 和 sp
//
// save 不允许 write barrier 因为 write barrier 会破坏 getg().sched
//
//go:nosplit
//go:nowritebarrierrec
func save(pc, sp uintptr) {
	gp := getg()

	if gp == gp.m.g0 || gp == gp.m.gsignal {
		// m.g0.sched is special and must describe the context
		// for exiting the thread. mstart1 writes to it directly.
		// m.gsignal.sched should not be used at all.
		// This check makes sure save calls do not accidentally
		// run in contexts where they'd write to system g's.
		throw("save on system g not allowed")
	}
	// 保存当前运行现场
	gp.sched.pc = pc
	gp.sched.sp = sp
	gp.sched.lr = 0
	gp.sched.ret = 0
	// We need to ensure ctxt is zero, but can't have a write
	// barrier here. However, it should always already be zero.
	// Assert that.
	// 我们必须确保 ctxt 为零，但这里不允许 write barrier。
	// 所以这里只是做一个断言
	if gp.sched.ctxt != nil {
		badctxt()
	}
}

// The goroutine g is about to enter a system call.
// Record that it's not using the cpu anymore.
// This is called only from the go syscall library and cgocall,
// not from the low-level system calls used by the runtime.
//
// Entersyscall cannot split the stack: the save must
// make g->sched refer to the caller's stack segment, because
// entersyscall is going to return immediately after.
//
// Nothing entersyscall calls can split the stack either.
// We cannot safely move the stack during an active call to syscall,
// because we do not know which of the uintptr arguments are
// really pointers (back into the stack).
// In practice, this means that we make the fast path run through
// entersyscall doing no-split things, and the slow path has to use systemstack
// to run bigger things on the system stack.
//
// reentersyscall is the entry point used by cgo callbacks, where explicitly
// saved SP and PC are restored. This is needed when exitsyscall will be called
// from a function further up in the call stack than the parent, as g->syscallsp
// must always point to a valid stack frame. entersyscall below is the normal
// entry point for syscalls, which obtains the SP and PC from the caller.
//
// Syscall tracing:
// At the start of a syscall we emit traceGoSysCall to capture the stack trace.
// If the syscall does not block, that is it, we do not emit any other events.
// If the syscall blocks (that is, P is retaken), retaker emits traceGoSysBlock;
// when syscall returns we emit traceGoSysExit and when the goroutine starts running
// (potentially instantly, if exitsyscallfast returns true) we emit traceGoStart.
// To ensure that traceGoSysExit is emitted strictly after traceGoSysBlock,
// we remember current value of syscalltick in m (gp.m.syscalltick = gp.m.p.ptr().syscalltick),
// whoever emits traceGoSysBlock increments p.syscalltick afterwards;
// and we wait for the increment before emitting traceGoSysExit.
// Note that the increment is done even if tracing is not enabled,
// because tracing can be enabled in the middle of syscall. We don't want the wait to hang.
//
//go:nosplit
func reentersyscall(pc, sp uintptr) {
	gp := getg()

	// Disable preemption because during this function g is in Gsyscall status,
	// but can have inconsistent g->sched, do not let GC observe it.
	gp.m.locks++

	// Entersyscall must not call any function that might split/grow the stack.
	// (See details in comment above.)
	// Catch calls that might, by replacing the stack guard with something that
	// will trip any stack check and leaving a flag to tell newstack to die.
	gp.stackguard0 = stackPreempt
	gp.throwsplit = true

	// Leave SP around for GC and traceback.
	save(pc, sp)
	gp.syscallsp = sp
	gp.syscallpc = pc
	casgstatus(gp, _Grunning, _Gsyscall)
	if gp.syscallsp < gp.stack.lo || gp.stack.hi < gp.syscallsp {
		systemstack(func() {
			print("entersyscall inconsistent ", hex(gp.syscallsp), " [", hex(gp.stack.lo), ",", hex(gp.stack.hi), "]\n")
			throw("entersyscall")
		})
	}

	if trace.enabled {
		systemstack(traceGoSysCall)
		// systemstack itself clobbers g.sched.{pc,sp} and we might
		// need them later when the G is genuinely blocked in a
		// syscall
		save(pc, sp)
	}

	if sched.sysmonwait.Load() {
		systemstack(entersyscall_sysmon)
		save(pc, sp)
	}

	if gp.m.p.ptr().runSafePointFn != 0 {
		// runSafePointFn may stack split if run on this stack
		systemstack(runSafePointFn)
		save(pc, sp)
	}

	gp.m.syscalltick = gp.m.p.ptr().syscalltick
	gp.sysblocktraced = true
	pp := gp.m.p.ptr()
	pp.m = 0
	gp.m.oldp.set(pp)
	gp.m.p = 0
	atomic.Store(&pp.status, _Psyscall)
	if sched.gcwaiting.Load() {
		systemstack(entersyscall_gcwait)
		save(pc, sp)
	}

	gp.m.locks--
}

// Standard syscall entry used by the go syscall library and normal cgo calls.
//
// This is exported via linkname to assembly in the syscall package and x/sys.
//
//go:nosplit
//go:linkname entersyscall
func entersyscall() {
	reentersyscall(getcallerpc(), getcallersp())
}

func entersyscall_sysmon() {
	lock(&sched.lock)
	if sched.sysmonwait.Load() {
		sched.sysmonwait.Store(false)
		notewakeup(&sched.sysmonnote)
	}
	unlock(&sched.lock)
}

func entersyscall_gcwait() {
	gp := getg()
	pp := gp.m.oldp.ptr()

	lock(&sched.lock)
	if sched.stopwait > 0 && atomic.Cas(&pp.status, _Psyscall, _Pgcstop) {
		if trace.enabled {
			traceGoSysBlock(pp)
			traceProcStop(pp)
		}
		pp.syscalltick++
		if sched.stopwait--; sched.stopwait == 0 {
			notewakeup(&sched.stopnote)
		}
	}
	unlock(&sched.lock)
}

// The same as entersyscall(), but with a hint that the syscall is blocking.
//
//go:nosplit
func entersyscallblock() {
	gp := getg()

	gp.m.locks++ // see comment in entersyscall
	gp.throwsplit = true
	gp.stackguard0 = stackPreempt // see comment in entersyscall
	gp.m.syscalltick = gp.m.p.ptr().syscalltick
	gp.sysblocktraced = true
	gp.m.p.ptr().syscalltick++

	// Leave SP around for GC and traceback.
	pc := getcallerpc()
	sp := getcallersp()
	save(pc, sp)
	gp.syscallsp = gp.sched.sp
	gp.syscallpc = gp.sched.pc
	if gp.syscallsp < gp.stack.lo || gp.stack.hi < gp.syscallsp {
		sp1 := sp
		sp2 := gp.sched.sp
		sp3 := gp.syscallsp
		systemstack(func() {
			print("entersyscallblock inconsistent ", hex(sp1), " ", hex(sp2), " ", hex(sp3), " [", hex(gp.stack.lo), ",", hex(gp.stack.hi), "]\n")
			throw("entersyscallblock")
		})
	}
	casgstatus(gp, _Grunning, _Gsyscall)
	if gp.syscallsp < gp.stack.lo || gp.stack.hi < gp.syscallsp {
		systemstack(func() {
			print("entersyscallblock inconsistent ", hex(sp), " ", hex(gp.sched.sp), " ", hex(gp.syscallsp), " [", hex(gp.stack.lo), ",", hex(gp.stack.hi), "]\n")
			throw("entersyscallblock")
		})
	}

	systemstack(entersyscallblock_handoff)

	// Resave for traceback during blocked call.
	save(getcallerpc(), getcallersp())

	gp.m.locks--
}

func entersyscallblock_handoff() {
	if trace.enabled {
		traceGoSysCall()
		traceGoSysBlock(getg().m.p.ptr())
	}
	handoffp(releasep())
}

// The goroutine g exited its system call.
// Arrange for it to run on a cpu again.
// This is called only from the go syscall library, not
// from the low-level system calls used by the runtime.
//
// Write barriers are not allowed because our P may have been stolen.
//
// This is exported via linkname to assembly in the syscall package.
//
//go:nosplit
//go:nowritebarrierrec
//go:linkname exitsyscall
func exitsyscall() {
	gp := getg()

	gp.m.locks++ // see comment in entersyscall
	if getcallersp() > gp.syscallsp {
		throw("exitsyscall: syscall frame is no longer valid")
	}

	gp.waitsince = 0
	oldp := gp.m.oldp.ptr()
	gp.m.oldp = 0
	if exitsyscallfast(oldp) {
		// When exitsyscallfast returns success, we have a P so can now use
		// write barriers
		if goroutineProfile.active {
			// Make sure that gp has had its stack written out to the goroutine
			// profile, exactly as it was when the goroutine profiler first
			// stopped the world.
			systemstack(func() {
				tryRecordGoroutineProfileWB(gp)
			})
		}
		if trace.enabled {
			if oldp != gp.m.p.ptr() || gp.m.syscalltick != gp.m.p.ptr().syscalltick {
				systemstack(traceGoStart)
			}
		}
		// There's a cpu for us, so we can run.
		gp.m.p.ptr().syscalltick++
		// We need to cas the status and scan before resuming...
		casgstatus(gp, _Gsyscall, _Grunning)

		// Garbage collector isn't running (since we are),
		// so okay to clear syscallsp.
		gp.syscallsp = 0
		gp.m.locks--
		if gp.preempt {
			// restore the preemption request in case we've cleared it in newstack
			gp.stackguard0 = stackPreempt
		} else {
			// otherwise restore the real _StackGuard, we've spoiled it in entersyscall/entersyscallblock
			gp.stackguard0 = gp.stack.lo + _StackGuard
		}
		gp.throwsplit = false

		if sched.disable.user && !schedEnabled(gp) {
			// Scheduling of this goroutine is disabled.
			Gosched()
		}

		return
	}

	gp.sysexitticks = 0
	if trace.enabled {
		// Wait till traceGoSysBlock event is emitted.
		// This ensures consistency of the trace (the goroutine is started after it is blocked).
		for oldp != nil && oldp.syscalltick == gp.m.syscalltick {
			osyield()
		}
		// We can't trace syscall exit right now because we don't have a P.
		// Tracing code can invoke write barriers that cannot run without a P.
		// So instead we remember the syscall exit time and emit the event
		// in execute when we have a P.
		gp.sysexitticks = cputicks()
	}

	gp.m.locks--

	// Call the scheduler.
	mcall(exitsyscall0)

	// Scheduler returned, so we're allowed to run now.
	// Delete the syscallsp information that we left for
	// the garbage collector during the system call.
	// Must wait until now because until gosched returns
	// we don't know for sure that the garbage collector
	// is not running.
	gp.syscallsp = 0
	gp.m.p.ptr().syscalltick++
	gp.throwsplit = false
}

//go:nosplit
func exitsyscallfast(oldp *p) bool {
	gp := getg()

	// Freezetheworld sets stopwait but does not retake P's.
	if sched.stopwait == freezeStopWait {
		return false
	}

	// Try to re-acquire the last P.
	if oldp != nil && oldp.status == _Psyscall && atomic.Cas(&oldp.status, _Psyscall, _Pidle) {
		// There's a cpu for us, so we can run.
		wirep(oldp)
		exitsyscallfast_reacquired()
		return true
	}

	// Try to get any other idle P.
	if sched.pidle != 0 {
		var ok bool
		systemstack(func() {
			ok = exitsyscallfast_pidle()
			if ok && trace.enabled {
				if oldp != nil {
					// Wait till traceGoSysBlock event is emitted.
					// This ensures consistency of the trace (the goroutine is started after it is blocked).
					for oldp.syscalltick == gp.m.syscalltick {
						osyield()
					}
				}
				traceGoSysExit(0)
			}
		})
		if ok {
			return true
		}
	}
	return false
}

// exitsyscallfast_reacquired is the exitsyscall path on which this G
// has successfully reacquired the P it was running on before the
// syscall.
//
//go:nosplit
func exitsyscallfast_reacquired() {
	gp := getg()
	if gp.m.syscalltick != gp.m.p.ptr().syscalltick {
		if trace.enabled {
			// The p was retaken and then enter into syscall again (since gp.m.syscalltick has changed).
			// traceGoSysBlock for this syscall was already emitted,
			// but here we effectively retake the p from the new syscall running on the same p.
			systemstack(func() {
				// Denote blocking of the new syscall.
				traceGoSysBlock(gp.m.p.ptr())
				// Denote completion of the current syscall.
				traceGoSysExit(0)
			})
		}
		gp.m.p.ptr().syscalltick++
	}
}

func exitsyscallfast_pidle() bool {
	lock(&sched.lock)
	pp, _ := pidleget(0)
	if pp != nil && sched.sysmonwait.Load() {
		sched.sysmonwait.Store(false)
		notewakeup(&sched.sysmonnote)
	}
	unlock(&sched.lock)
	if pp != nil {
		acquirep(pp)
		return true
	}
	return false
}

// exitsyscall slow path on g0.
// Failed to acquire P, enqueue gp as runnable.
//
// Called via mcall, so gp is the calling g from this M.
//
//go:nowritebarrierrec
func exitsyscall0(gp *g) {
	casgstatus(gp, _Gsyscall, _Grunnable)
	dropg()
	lock(&sched.lock)
	var pp *p
	if schedEnabled(gp) {
		pp, _ = pidleget(0)
	}
	var locked bool
	if pp == nil {
		globrunqput(gp)

		// Below, we stoplockedm if gp is locked. globrunqput releases
		// ownership of gp, so we must check if gp is locked prior to
		// committing the release by unlocking sched.lock, otherwise we
		// could race with another M transitioning gp from unlocked to
		// locked.
		locked = gp.lockedm != 0
	} else if sched.sysmonwait.Load() {
		sched.sysmonwait.Store(false)
		notewakeup(&sched.sysmonnote)
	}
	unlock(&sched.lock)
	if pp != nil {
		acquirep(pp)
		execute(gp, false) // Never returns.
	}
	if locked {
		// Wait until another thread schedules gp and so m again.
		//
		// N.B. lockedm must be this M, as this g was running on this M
		// before entersyscall.
		stoplockedm()
		execute(gp, false) // Never returns.
	}
	stopm()
	schedule() // Never returns.
}

// Called from syscall package before fork.
//
//go:linkname syscall_runtime_BeforeFork syscall.runtime_BeforeFork
//go:nosplit
func syscall_runtime_BeforeFork() {
	gp := getg().m.curg

	// Block signals during a fork, so that the child does not run
	// a signal handler before exec if a signal is sent to the process
	// group. See issue #18600.
	gp.m.locks++
	sigsave(&gp.m.sigmask)
	sigblock(false)

	// This function is called before fork in syscall package.
	// Code between fork and exec must not allocate memory nor even try to grow stack.
	// Here we spoil g->_StackGuard to reliably detect any attempts to grow stack.
	// runtime_AfterFork will undo this in parent process, but not in child.
	gp.stackguard0 = stackFork
}

// Called from syscall package after fork in parent.
//
//go:linkname syscall_runtime_AfterFork syscall.runtime_AfterFork
//go:nosplit
func syscall_runtime_AfterFork() {
	gp := getg().m.curg

	// See the comments in beforefork.
	gp.stackguard0 = gp.stack.lo + _StackGuard

	msigrestore(gp.m.sigmask)

	gp.m.locks--
}

// inForkedChild is true while manipulating signals in the child process.
// This is used to avoid calling libc functions in case we are using vfork.
var inForkedChild bool

// Called from syscall package after fork in child.
// It resets non-sigignored signals to the default handler, and
// restores the signal mask in preparation for the exec.
//
// Because this might be called during a vfork, and therefore may be
// temporarily sharing address space with the parent process, this must
// not change any global variables or calling into C code that may do so.
//
//go:linkname syscall_runtime_AfterForkInChild syscall.runtime_AfterForkInChild
//go:nosplit
//go:nowritebarrierrec
func syscall_runtime_AfterForkInChild() {
	// It's OK to change the global variable inForkedChild here
	// because we are going to change it back. There is no race here,
	// because if we are sharing address space with the parent process,
	// then the parent process can not be running concurrently.
	inForkedChild = true

	clearSignalHandlers()

	// When we are the child we are the only thread running,
	// so we know that nothing else has changed gp.m.sigmask.
	msigrestore(getg().m.sigmask)

	inForkedChild = false
}

// pendingPreemptSignals is the number of preemption signals
// that have been sent but not received. This is only used on Darwin.
// For #41702.
var pendingPreemptSignals atomic.Int32

// Called from syscall package before Exec.
//
//go:linkname syscall_runtime_BeforeExec syscall.runtime_BeforeExec
func syscall_runtime_BeforeExec() {
	// Prevent thread creation during exec.
	execLock.lock()

	// On Darwin, wait for all pending preemption signals to
	// be received. See issue #41702.
	if GOOS == "darwin" || GOOS == "ios" {
		for pendingPreemptSignals.Load() > 0 {
			osyield()
		}
	}
}

// Called from syscall package after Exec.
//
//go:linkname syscall_runtime_AfterExec syscall.runtime_AfterExec
func syscall_runtime_AfterExec() {
	execLock.unlock()
}

// Allocate a new g, with a stack big enough for stacksize bytes.
// 分配一个新的 g 结构, 包含一个 stacksize 字节的的栈
func malg(stacksize int32) *g {
	newg := new(g) // 新建一个 g
	if stacksize >= 0 {
		// 将 stacksize 舍入为 2 的指数，目的是为了消除 _StackSystem 对栈的影响
		// 在 Linux/Darwin 上（ _StackSystem == 0 ）本行不改变 stacksize 的大小
		stacksize = round2(_StackSystem + stacksize) // 分配 2kb 栈
		systemstack(func() {
			// 分配栈空间
			newg.stack = stackalloc(uint32(stacksize))
		})
		newg.stackguard0 = newg.stack.lo + _StackGuard // 设置栈底
		newg.stackguard1 = ^uintptr(0)                 // 栈顶初始化为 0
		// Clear the bottom word of the stack. We record g
		// there on gsignal stack during VDSO on ARM and ARM64.
		*(*uintptr)(unsafe.Pointer(newg.stack.lo)) = 0
	}
	return newg
}

// fn是指向函数机器代码的指针
// Create a new g running fn.
// Put it on the queue of g's waiting to run.
// The compiler turns a go statement into a call to this.
func newproc(fn *funcval) {
	if debugSource {
		println("新建一个协程，name:", FuncForPC(fn.fn).Name())
	}
	gp := getg()         // 获取当前待运行的G
	pc := getcallerpc()  // 获取调用端的地址(返回地址)PC. pop ax
	systemstack(func() { // 切换当前的g到g0,并且使用g0的栈空间, 然后调用传入的函数
		newg := newproc1(fn, gp, pc) // g0 开始调度

		pp := getg().m.p.ptr()
		// 调用runqput把g放到运行队列
		runqput(pp, newg, true)
		// 如果主函数已经启动，就开始唤醒调度
		if mainStarted {
			wakep() // 尝试去运行 g
		}
	}) // 切换回 G 之后就会运行 mstart
}

// Create a new g in state _Grunnable, starting at fn. callerpc is the
// address of the go statement that created this. The caller is responsible
// for adding the new g to the scheduler.
// 创建一个状态为 _Grunnable（待运行）的 g,并且开始运行 fn 方法
// fn 待运行的G 将要运行的方法
// callergp 待运行的G
// callerpc 待运行的G将要运行的方法的返回地址
func newproc1(fn *funcval, callergp *g, callerpc uintptr) *g {
	if fn == nil {
		fatal("go of nil func value")
	}
	// 抢占 m，并禁止抢占
	mp := acquirem() // disable preemption because we hold M and P in local vars.
	// 获取当前 P ，M 对应 P
	pp := mp.p.ptr()
	newg := gfget(pp) // 获取空闲的 g，如果之前有g被回收在这里就可以复用，初始化时没有，返回nil
	if newg == nil {
		newg = malg(_StackMin)           // 如果没有空闲的 g,新建一个
		casgstatus(newg, _Gidle, _Gdead) // 已经被初始化了，就设为未被使用的状态
		// 添加到全局g 列表
		allgadd(newg) // publishes with a g->status of Gdead so GC scanner doesn't look at uninitialized stack.
	}
	// 判断分配的 g 栈是否存在
	if newg.stack.hi == 0 {
		throw("newproc1: newg missing stack")
	}
	// 判断当前是否是未被使用的状态
	if readgstatus(newg) != _Gdead {
		throw("newproc1: new g is not Gdead")
	}
	//调整g的栈顶指针
	totalSize := uintptr(4*goarch.PtrSize + sys.MinFrameSize) // extra space in case of reads slightly beyond frame
	totalSize = alignUp(totalSize, sys.StackAlign)
	sp := newg.stack.hi - totalSize
	spArg := sp
	if usesLR {
		// caller's LR
		*(*uintptr)(unsafe.Pointer(sp)) = 0
		prepGoExitFrame(sp)
		spArg += sys.MinFrameSize
	}
	//把newg.sched结构体成员的所有成员设置为0
	memclrNoHeapPointers(unsafe.Pointer(&newg.sched), unsafe.Sizeof(newg.sched))
	// 设置sched.sp等于参数+返回地址后的rsp地址
	newg.sched.sp = sp
	newg.stktopsp = sp
	// 设置sched.pc等于目标函数的地址
	//newg.sched.pc表示当newg被调度起来运行时从这个地址开始执行指令
	//把pc设置成了goexit这个函数偏移1（sys.PCQuantum等于1）的位置
	//至于为什么要这么做需要等到 gostartcallfn 函数才知道
	// 预期runtime.main函数执行完返回之后就会去执行runtime.exit函数的CALL runtime.goexit1(SB)这条指令
	newg.sched.pc = abi.FuncPCABI0(goexit) + sys.PCQuantum // +PCQuantum so that previous instruction is in same function
	// 设置sched.g等于g
	newg.sched.g = guintptr(unsafe.Pointer(newg))
	// 修改栈的位置，修改 g 的 pc 为 fn 的开始地址
	// 调整sched成员和newg的栈
	// 这段代码首先对newg的sched成员进行了初始化，该
	// 成员包含了调度器代码在调度goroutine到CPU运行时所必须的
	// 一些信息，其中sched的sp成员表示newg被调度起来运行时应该使用的栈的栈顶，
	// sched的pc成员表示当newg被调度起来运行时从这个地址开始执行指令，然而从
	// 上面的代码可以看到，new.sched.pc被设置成了goexit函数的第二条指令的地址而不是fn.fn
	// 回答这个问题，必须深入到gostartcallfn函数中
	gostartcallfn(&newg.sched, fn)
	// 当前 g 运行结束的返回地址
	newg.gopc = callerpc
	newg.ancestors = saveAncestors(callergp) // 调试相关，追踪调用方
	// 设置newg的startpc为fn.fn，该成员主要用于函数调用栈的traceback和栈收缩
	// newg真正从哪里开始执行并不依赖于这个成员，而是sched.pc
	newg.startpc = fn.fn
	if isSystemGoroutine(newg, false) {
		sched.ngsys.Add(1)
	} else {
		// Only user goroutines inherit pprof labels.
		if mp.curg != nil {
			newg.labels = mp.curg.labels
		}
		if goroutineProfile.active {
			// A concurrent goroutine profile is running. It should include
			// exactly the set of goroutines that were alive when the goroutine
			// profiler first stopped the world. That does not include newg, so
			// mark it as not needing a profile before transitioning it from
			// _Gdead.
			newg.goroutineProfiled.Store(goroutineProfileSatisfied)
		}
	}
	// Track initial transition?
	newg.trackingSeq = uint8(fastrand())
	if newg.trackingSeq%gTrackingPeriod == 0 {
		newg.tracking = true
	}
	// 设置g的状态为待运行(_Grunnable)
	casgstatus(newg, _Gdead, _Grunnable)
	gcController.addScannableStack(pp, int64(newg.stack.hi-newg.stack.lo))
	// 分配 goid
	if pp.goidcache == pp.goidcacheend {
		// Sched.goidgen is the last allocated id,
		// this batch must be [sched.goidgen+1, sched.goidgen+GoidCacheBatch].
		// At startup sched.goidgen=0, so main goroutine receives goid=1.
		pp.goidcache = sched.goidgen.Add(_GoidCacheBatch)
		pp.goidcache -= _GoidCacheBatch - 1
		pp.goidcacheend = pp.goidcache + _GoidCacheBatch
	}
	newg.goid = pp.goidcache
	pp.goidcache++
	if raceenabled {
		newg.racectx = racegostart(callerpc)
		if newg.labels != nil {
			// See note in proflabel.go on labelSync's role in synchronizing
			// with the reads in the signal handler.
			racereleasemergeg(newg, unsafe.Pointer(&labelSync))
		}
	}
	if trace.enabled {
		traceGoCreate(newg, newg.startpc)
	}
	// 释放 m
	releasem(mp)

	return newg
}

// saveAncestors copies previous ancestors of the given caller g and
// includes infor for the current caller into a new set of tracebacks for
// a g being created.
func saveAncestors(callergp *g) *[]ancestorInfo {
	// Copy all prior info, except for the root goroutine (goid 0).
	if debug.tracebackancestors <= 0 || callergp.goid == 0 {
		return nil
	}
	var callerAncestors []ancestorInfo
	if callergp.ancestors != nil {
		callerAncestors = *callergp.ancestors
	}
	n := int32(len(callerAncestors)) + 1
	if n > debug.tracebackancestors {
		n = debug.tracebackancestors
	}
	ancestors := make([]ancestorInfo, n)
	copy(ancestors[1:], callerAncestors)

	var pcs [_TracebackMaxFrames]uintptr
	npcs := gcallers(callergp, 0, pcs[:])
	ipcs := make([]uintptr, npcs)
	copy(ipcs, pcs[:])
	ancestors[0] = ancestorInfo{
		pcs:  ipcs,
		goid: callergp.goid,
		gopc: callergp.gopc,
	}

	ancestorsp := new([]ancestorInfo)
	*ancestorsp = ancestors
	return ancestorsp
}

// Put on gfree list.
// If local list is too long, transfer a batch to the global list.
func gfput(pp *p, gp *g) {
	if debugSource {
		println("[gfput] goroutine 大小:", unsafe.Sizeof(*gp), "byte")
	}
	if readgstatus(gp) != _Gdead {
		throw("gfput: bad status (not Gdead)")
	}

	stksize := gp.stack.hi - gp.stack.lo

	if stksize != uintptr(startingStackSize) {
		// non-standard stack size - free it.
		stackfree(gp.stack)
		gp.stack.lo = 0
		gp.stack.hi = 0
		gp.stackguard0 = 0
	}

	pp.gFree.push(gp)
	pp.gFree.n++
	if pp.gFree.n >= 64 {
		var (
			inc      int32
			stackQ   gQueue
			noStackQ gQueue
		)
		for pp.gFree.n >= 32 {
			gp := pp.gFree.pop()
			pp.gFree.n--
			if gp.stack.lo == 0 {
				noStackQ.push(gp)
			} else {
				stackQ.push(gp)
			}
			inc++
		}
		lock(&sched.gFree.lock)
		sched.gFree.noStack.pushAll(noStackQ)
		sched.gFree.stack.pushAll(stackQ)
		sched.gFree.n += inc
		unlock(&sched.gFree.lock)
	}
}

// Get from gfree list.
// If local list is empty, grab a batch from global list.
func gfget(pp *p) *g {
retry:
	if pp.gFree.empty() && (!sched.gFree.stack.empty() || !sched.gFree.noStack.empty()) {
		lock(&sched.gFree.lock)
		// Move a batch of free Gs to the P.
		for pp.gFree.n < 32 {
			// Prefer Gs with stacks.
			gp := sched.gFree.stack.pop()
			if gp == nil {
				gp = sched.gFree.noStack.pop()
				if gp == nil {
					break
				}
			}
			sched.gFree.n--
			pp.gFree.push(gp)
			pp.gFree.n++
		}
		unlock(&sched.gFree.lock)
		goto retry
	}
	gp := pp.gFree.pop()
	if gp == nil {
		return nil
	}
	pp.gFree.n--
	if gp.stack.lo != 0 && gp.stack.hi-gp.stack.lo != uintptr(startingStackSize) {
		// Deallocate old stack. We kept it in gfput because it was the
		// right size when the goroutine was put on the free list, but
		// the right size has changed since then.
		systemstack(func() {
			stackfree(gp.stack)
			gp.stack.lo = 0
			gp.stack.hi = 0
			gp.stackguard0 = 0
		})
	}
	if gp.stack.lo == 0 {
		// Stack was deallocated in gfput or just above. Allocate a new one.
		systemstack(func() {
			gp.stack = stackalloc(startingStackSize)
		})
		gp.stackguard0 = gp.stack.lo + _StackGuard
	} else {
		if raceenabled {
			racemalloc(unsafe.Pointer(gp.stack.lo), gp.stack.hi-gp.stack.lo)
		}
		if msanenabled {
			msanmalloc(unsafe.Pointer(gp.stack.lo), gp.stack.hi-gp.stack.lo)
		}
		if asanenabled {
			asanunpoison(unsafe.Pointer(gp.stack.lo), gp.stack.hi-gp.stack.lo)
		}
	}
	return gp
}

// Purge all cached G's from gfree list to the global list.
func gfpurge(pp *p) {
	var (
		inc      int32
		stackQ   gQueue
		noStackQ gQueue
	)
	for !pp.gFree.empty() {
		gp := pp.gFree.pop()
		pp.gFree.n--
		if gp.stack.lo == 0 {
			noStackQ.push(gp)
		} else {
			stackQ.push(gp)
		}
		inc++
	}
	lock(&sched.gFree.lock)
	sched.gFree.noStack.pushAll(noStackQ)
	sched.gFree.stack.pushAll(stackQ)
	sched.gFree.n += inc
	unlock(&sched.gFree.lock)
}

// Breakpoint executes a breakpoint trap.
func Breakpoint() {
	breakpoint()
}

// dolockOSThread is called by LockOSThread and lockOSThread below
// after they modify m.locked. Do not allow preemption during this call,
// or else the m might be different in this function than in the caller.
//
// 在此调用期间不允许抢占，否则此函数中的 m 可能与调用者中的 m 不同。
//
//go:nosplit
func dolockOSThread() {
	if GOARCH == "wasm" {
		return // no threads on wasm yet
	}
	gp := getg()
	gp.m.lockedg.set(gp)
	gp.lockedm.set(gp.m)
}

//go:nosplit

// LockOSThread wires the calling goroutine to its current operating system thread.
// The calling goroutine will always execute in that thread,
// and no other goroutine will execute in it,
// until the calling goroutine has made as many calls to
// UnlockOSThread as to LockOSThread.
// If the calling goroutine exits without unlocking the thread,
// the thread will be terminated.
//
// All init functions are run on the startup thread. Calling LockOSThread
// from an init function will cause the main function to be invoked on
// that thread.
//
// A goroutine should call LockOSThread before calling OS services or
// non-Go library functions that depend on per-thread state.
//
// 如果模板线程尚未运行，则startTemplateThread将启动它
// 调用线程本身必须处于已知良好状态。
func LockOSThread() {
	if atomic.Load(&newmHandoff.haveTemplateThread) == 0 && GOOS != "plan9" {
		// If we need to start a new thread from the locked
		// thread, we need the template thread. Start it now
		// while we're in a known-good state.
		// 如果我们需要从锁定的线程启动一个新线程，我们需要模板线程。
		// 当我们处于一个已知良好的状态时，立即启动它。
		startTemplateThread()
	}
	gp := getg()
	gp.m.lockedExt++
	if gp.m.lockedExt == 0 {
		gp.m.lockedExt--
		panic("LockOSThread nesting overflow")
	}
	dolockOSThread()
}

//go:nosplit
func lockOSThread() {
	getg().m.lockedInt++
	dolockOSThread()
}

// dounlockOSThread is called by UnlockOSThread and unlockOSThread below
// after they update m->locked. Do not allow preemption during this call,
// or else the m might be in different in this function than in the caller.
//
// 在此调用期间不允许抢占，否则此函数中的 m 可能与调用者中的 m 不同。
//
// 并无特殊处理，只是简单的将 lockedg 和 lockedm 两个字段清零：
//
//go:nosplit
func dounlockOSThread() {
	if GOARCH == "wasm" {
		return // no threads on wasm yet
	}
	gp := getg()
	if gp.m.lockedInt != 0 || gp.m.lockedExt != 0 {
		return
	}
	gp.m.lockedg = 0
	gp.lockedm = 0
}

//go:nosplit

// UnlockOSThread undoes an earlier call to LockOSThread.
// If this drops the number of active LockOSThread calls on the
// calling goroutine to zero, it unwires the calling goroutine from
// its fixed operating system thread.
// If there are no active LockOSThread calls, this is a no-op.
//
// Before calling UnlockOSThread, the caller must ensure that the OS
// thread is suitable for running other goroutines. If the caller made
// any permanent changes to the state of the thread that would affect
// other goroutines, it should not call this function and thus leave
// the goroutine locked to the OS thread until the goroutine (and
// hence the thread) exits.
// Unlock 的部分非常简单，减少计数，再实际 dounlock：
func UnlockOSThread() {
	gp := getg()
	if gp.m.lockedExt == 0 {
		return
	}
	gp.m.lockedExt--
	dounlockOSThread()
}

//go:nosplit
func unlockOSThread() {
	gp := getg()
	if gp.m.lockedInt == 0 {
		systemstack(badunlockosthread)
	}
	gp.m.lockedInt--
	dounlockOSThread()
}

func badunlockosthread() {
	throw("runtime: internal error: misuse of lockOSThread/unlockOSThread")
}

func gcount() int32 {
	n := int32(atomic.Loaduintptr(&allglen)) - sched.gFree.n - sched.ngsys.Load()
	for _, pp := range allp {
		n -= pp.gFree.n
	}

	// All these variables can be changed concurrently, so the result can be inconsistent.
	// But at least the current goroutine is running.
	if n < 1 {
		n = 1
	}
	return n
}

func mcount() int32 {
	return int32(sched.mnext - sched.nmfreed)
}

var prof struct {
	signalLock atomic.Uint32

	// Must hold signalLock to write. Reads may be lock-free, but
	// signalLock should be taken to synchronize with changes.
	hz atomic.Int32
}

func _System()                    { _System() }
func _ExternalCode()              { _ExternalCode() }
func _LostExternalCode()          { _LostExternalCode() }
func _GC()                        { _GC() }
func _LostSIGPROFDuringAtomic64() { _LostSIGPROFDuringAtomic64() }
func _VDSO()                      { _VDSO() }

// Called if we receive a SIGPROF signal.
// Called by the signal handler, may run during STW.
//
//go:nowritebarrierrec
func sigprof(pc, sp, lr uintptr, gp *g, mp *m) {
	if prof.hz.Load() == 0 {
		return
	}

	// If mp.profilehz is 0, then profiling is not enabled for this thread.
	// We must check this to avoid a deadlock between setcpuprofilerate
	// and the call to cpuprof.add, below.
	if mp != nil && mp.profilehz == 0 {
		return
	}

	// On mips{,le}/arm, 64bit atomics are emulated with spinlocks, in
	// runtime/internal/atomic. If SIGPROF arrives while the program is inside
	// the critical section, it creates a deadlock (when writing the sample).
	// As a workaround, create a counter of SIGPROFs while in critical section
	// to store the count, and pass it to sigprof.add() later when SIGPROF is
	// received from somewhere else (with _LostSIGPROFDuringAtomic64 as pc).
	if GOARCH == "mips" || GOARCH == "mipsle" || GOARCH == "arm" {
		if f := findfunc(pc); f.valid() {
			if hasPrefix(funcname(f), "runtime/internal/atomic") {
				cpuprof.lostAtomic++
				return
			}
		}
		if GOARCH == "arm" && goarm < 7 && GOOS == "linux" && pc&0xffff0000 == 0xffff0000 {
			// runtime/internal/atomic functions call into kernel
			// helpers on arm < 7. See
			// runtime/internal/atomic/sys_linux_arm.s.
			cpuprof.lostAtomic++
			return
		}
	}

	// Profiling runs concurrently with GC, so it must not allocate.
	// Set a trap in case the code does allocate.
	// Note that on windows, one thread takes profiles of all the
	// other threads, so mp is usually not getg().m.
	// In fact mp may not even be stopped.
	// See golang.org/issue/17165.
	getg().m.mallocing++

	var stk [maxCPUProfStack]uintptr
	n := 0
	if mp.ncgo > 0 && mp.curg != nil && mp.curg.syscallpc != 0 && mp.curg.syscallsp != 0 {
		cgoOff := 0
		// Check cgoCallersUse to make sure that we are not
		// interrupting other code that is fiddling with
		// cgoCallers.  We are running in a signal handler
		// with all signals blocked, so we don't have to worry
		// about any other code interrupting us.
		if mp.cgoCallersUse.Load() == 0 && mp.cgoCallers != nil && mp.cgoCallers[0] != 0 {
			for cgoOff < len(mp.cgoCallers) && mp.cgoCallers[cgoOff] != 0 {
				cgoOff++
			}
			copy(stk[:], mp.cgoCallers[:cgoOff])
			mp.cgoCallers[0] = 0
		}

		// Collect Go stack that leads to the cgo call.
		n = gentraceback(mp.curg.syscallpc, mp.curg.syscallsp, 0, mp.curg, 0, &stk[cgoOff], len(stk)-cgoOff, nil, nil, 0)
		if n > 0 {
			n += cgoOff
		}
	} else {
		n = gentraceback(pc, sp, lr, gp, 0, &stk[0], len(stk), nil, nil, _TraceTrap|_TraceJumpStack)
	}

	if n <= 0 {
		// Normal traceback is impossible or has failed.
		// See if it falls into several common cases.
		n = 0
		if usesLibcall() && mp.libcallg != 0 && mp.libcallpc != 0 && mp.libcallsp != 0 {
			// Libcall, i.e. runtime syscall on windows.
			// Collect Go stack that leads to the call.
			n = gentraceback(mp.libcallpc, mp.libcallsp, 0, mp.libcallg.ptr(), 0, &stk[0], len(stk), nil, nil, 0)
		}
		if n == 0 && mp != nil && mp.vdsoSP != 0 {
			n = gentraceback(mp.vdsoPC, mp.vdsoSP, 0, gp, 0, &stk[0], len(stk), nil, nil, _TraceTrap|_TraceJumpStack)
		}
		if n == 0 {
			// If all of the above has failed, account it against abstract "System" or "GC".
			n = 2
			if inVDSOPage(pc) {
				pc = abi.FuncPCABIInternal(_VDSO) + sys.PCQuantum
			} else if pc > firstmoduledata.etext {
				// "ExternalCode" is better than "etext".
				pc = abi.FuncPCABIInternal(_ExternalCode) + sys.PCQuantum
			}
			stk[0] = pc
			if mp.preemptoff != "" {
				stk[1] = abi.FuncPCABIInternal(_GC) + sys.PCQuantum
			} else {
				stk[1] = abi.FuncPCABIInternal(_System) + sys.PCQuantum
			}
		}
	}

	if prof.hz.Load() != 0 {
		// Note: it can happen on Windows that we interrupted a system thread
		// with no g, so gp could nil. The other nil checks are done out of
		// caution, but not expected to be nil in practice.
		var tagPtr *unsafe.Pointer
		if gp != nil && gp.m != nil && gp.m.curg != nil {
			tagPtr = &gp.m.curg.labels
		}
		cpuprof.add(tagPtr, stk[:n])

		gprof := gp
		var pp *p
		if gp != nil && gp.m != nil {
			if gp.m.curg != nil {
				gprof = gp.m.curg
			}
			pp = gp.m.p.ptr()
		}
		traceCPUSample(gprof, pp, stk[:n])
	}
	getg().m.mallocing--
}

// setcpuprofilerate sets the CPU profiling rate to hz times per second.
// If hz <= 0, setcpuprofilerate turns off CPU profiling.
func setcpuprofilerate(hz int32) {
	// Force sane arguments.
	if hz < 0 {
		hz = 0
	}

	// Disable preemption, otherwise we can be rescheduled to another thread
	// that has profiling enabled.
	gp := getg()
	gp.m.locks++

	// Stop profiler on this thread so that it is safe to lock prof.
	// if a profiling signal came in while we had prof locked,
	// it would deadlock.
	setThreadCPUProfiler(0)

	for !prof.signalLock.CompareAndSwap(0, 1) {
		osyield()
	}
	if prof.hz.Load() != hz {
		setProcessCPUProfiler(hz)
		prof.hz.Store(hz)
	}
	prof.signalLock.Store(0)

	lock(&sched.lock)
	sched.profilehz = hz
	unlock(&sched.lock)

	if hz != 0 {
		setThreadCPUProfiler(hz)
	}

	gp.m.locks--
}

// init initializes pp, which may be a freshly allocated p or a
// previously destroyed p, and transitions it to status _Pgcstop.
// 初始化 pp，
func (pp *p) init(id int32) {
	// p 的 id 就是它在 allp 中的索引
	pp.id = id
	// 新创建的 p 处于 _Pgcstop 状态
	pp.status = _Pgcstop
	// 为 P 分配 cache 对象
	pp.sudogcache = pp.sudogbuf[:0]
	pp.deferpool = pp.deferpoolbuf[:0]
	pp.wbBuf.reset()
	if pp.mcache == nil {
		// 如果 old == 0 且 i == 0 说明这是引导阶段初始化第一个 p
		if id == 0 {
			if mcache0 == nil {
				throw("missing mcache?")
			}
			// Use the bootstrap mcache0. Only one P will get
			// mcache0: the one with ID 0.
			pp.mcache = mcache0
		} else {
			pp.mcache = allocmcache()
		}
	}
	if raceenabled && pp.raceprocctx == 0 {
		if id == 0 {
			pp.raceprocctx = raceprocctx0
			raceprocctx0 = 0 // bootstrap
		} else {
			pp.raceprocctx = raceproccreate()
		}
	}
	lockInit(&pp.timersLock, lockRankTimers)

	// This P may get timers when it starts running. Set the mask here
	// since the P may not go through pidleget (notably P 0 on startup).
	timerpMask.set(id)
	// Similarly, we may not go through pidleget before this P starts
	// running if it is P 0 on startup.
	idlepMask.clear(id)
}

// destroy releases all of the resources associated with pp and
// transitions it to status _Pdead.
//
// sched.lock must be held and the world must be stopped.
//
// 释放未使用的 P，一般情况下不会执行这段代码
func (pp *p) destroy() {
	assertLockHeld(&sched.lock)
	assertWorldStopped()

	// Move all runnable goroutines to the global queue
	// 将所有 runnable Goroutine 移动至全局队列
	for pp.runqhead != pp.runqtail {
		// Pop from tail of local queue
		// 从本地队列中 pop
		pp.runqtail--
		gp := pp.runq[pp.runqtail%uint32(len(pp.runq))].ptr()
		// Push onto head of global queue
		// push 到全局队列中
		globrunqputhead(gp)
	}
	if pp.runnext != 0 {
		globrunqputhead(pp.runnext.ptr())
		pp.runnext = 0
	}
	if len(pp.timers) > 0 {
		plocal := getg().m.p.ptr()
		// The world is stopped, but we acquire timersLock to
		// protect against sysmon calling timeSleepUntil.
		// This is the only case where we hold the timersLock of
		// more than one P, so there are no deadlock concerns.
		lock(&plocal.timersLock)
		lock(&pp.timersLock)
		moveTimers(plocal, pp.timers)
		pp.timers = nil
		pp.numTimers.Store(0)
		pp.deletedTimers.Store(0)
		pp.timer0When.Store(0)
		unlock(&pp.timersLock)
		unlock(&plocal.timersLock)
	}
	// Flush p's write barrier buffer.
	if gcphase != _GCoff {
		wbBufFlush1(pp)
		pp.gcw.dispose()
	}
	for i := range pp.sudogbuf {
		pp.sudogbuf[i] = nil
	}
	pp.sudogcache = pp.sudogbuf[:0]
	for j := range pp.deferpoolbuf {
		pp.deferpoolbuf[j] = nil
	}
	pp.deferpool = pp.deferpoolbuf[:0]
	systemstack(func() {
		for i := 0; i < pp.mspancache.len; i++ {
			// Safe to call since the world is stopped.
			mheap_.spanalloc.free(unsafe.Pointer(pp.mspancache.buf[i]))
		}
		pp.mspancache.len = 0
		lock(&mheap_.lock)
		pp.pcache.flush(&mheap_.pages)
		unlock(&mheap_.lock)
	})
	freemcache(pp.mcache)
	pp.mcache = nil
	// 将当前 P 的空闲的 G 复链转移到全局
	gfpurge(pp)
	traceProcFree(pp)
	if raceenabled {
		if pp.timerRaceCtx != 0 {
			// The race detector code uses a callback to fetch
			// the proc context, so arrange for that callback
			// to see the right thing.
			// This hack only works because we are the only
			// thread running.
			mp := getg().m
			phold := mp.p.ptr()
			mp.p.set(pp)

			racectxend(pp.timerRaceCtx)
			pp.timerRaceCtx = 0

			mp.p.set(phold)
		}
		raceprocdestroy(pp.raceprocctx)
		pp.raceprocctx = 0
	}
	pp.gcAssistTime = 0
	pp.status = _Pdead
}

// Change number of processors.
//
// sched.lock must be held, and the world must be stopped.
//
// gcworkbufs must not be being modified by either the GC or the write barrier
// code, so the GC must not be running if the number of Ps actually changes.
//
// Returns list of Ps with local work, they need to be scheduled by the caller.
// P 的初始化
func procresize(nprocs int32) *p {
	assertLockHeld(&sched.lock)
	assertWorldStopped()
	// 获取先前的 P 个数,系统初始化时 gomaxprocs = 0
	old := gomaxprocs
	if old < 0 || nprocs <= 0 {
		throw("procresize: invalid arg")
	}
	if trace.enabled {
		traceGomaxprocs(nprocs)
	}

	// update statistics
	// 更新统计信息，记录此次修改 gomaxprocs 的时间
	now := nanotime()
	if sched.procresizetime != 0 {
		sched.totaltime += int64(old) * (now - sched.procresizetime)
	}
	sched.procresizetime = now

	maskWords := (nprocs + 31) / 32

	// Grow allp if necessary.
	// 必要时增加 allp
	// 这个时候本质上是在检查用户代码是否有调用过 runtime.MAXGOPROCS 调整 p 的数量
	// 此处多一步检查是为了避免内部的锁，如果 nprocs 明显小于 allp 的可见数量（因为 len）
	// 则不需要进行加锁
	if nprocs > int32(len(allp)) { //初始化时 len(allp) == 0
		// Synchronize with retake, which could be running
		// concurrently since it doesn't run on a P.
		// 此处与 retake 同步，它可以同时运行，因为它不会在 P 上运行。
		lock(&allpLock)
		if nprocs <= int32(cap(allp)) {
			// 如果 nprocs 被调小了，扔掉多余的 p
			allp = allp[:nprocs]
		} else { //初始化时进入此分支，创建allp 切片
			// 否则（调大了）创建更多的 p
			nallp := make([]*p, nprocs)
			// Copy everything up to allp's cap so we
			// never lose old allocated Ps.
			// 将原有的 p 复制到新创建的 new all p 中，不浪费旧的 p
			copy(nallp, allp[:cap(allp)])
			allp = nallp
		}

		if maskWords <= int32(cap(idlepMask)) {
			idlepMask = idlepMask[:maskWords]
			timerpMask = timerpMask[:maskWords]
		} else {
			nidlepMask := make([]uint32, maskWords)
			// No need to copy beyond len, old Ps are irrelevant.
			copy(nidlepMask, idlepMask)
			idlepMask = nidlepMask

			ntimerpMask := make([]uint32, maskWords)
			copy(ntimerpMask, timerpMask)
			timerpMask = ntimerpMask
		}
		unlock(&allpLock)
	}

	// initialize new P's
	// 初始化新的 P
	for i := old; i < nprocs; i++ {
		pp := allp[i]
		// 如果 p 是新创建的(新创建的 p 在数组中为 nil)，则申请新的 P 对象
		if pp == nil {
			pp = new(p)
		}
		pp.init(i)
		atomicstorep(unsafe.Pointer(&allp[i]), unsafe.Pointer(pp))
	}

	gp := getg()
	// 如果当前正在使用的 P 应该被释放，则更换为 allp[0]
	// 否则是初始化阶段，没有 P 绑定当前 P allp[0]
	if gp.m.p != 0 && gp.m.p.ptr().id < nprocs {
		// continue to use the current P
		// 继续使用当前 P
		gp.m.p.ptr().status = _Prunning
		gp.m.p.ptr().mcache.prepareForSweep()
	} else { //初始化时执行这个分支
		// release the current P and acquire allp[0].
		//
		// We must do this before destroying our current P
		// because p.destroy itself has write barriers, so we
		// need to do that from a valid P.
		// 释放当前 P，因为已失效
		if gp.m.p != 0 {
			if trace.enabled {
				// Pretend that we were descheduled
				// and then scheduled again to keep
				// the trace sane.
				traceGoSched()
				traceProcStop(gp.m.p.ptr())
			}
			gp.m.p.ptr().m = 0
		}
		gp.m.p = 0
		// 更换到 allp[0]
		pp := allp[0]
		pp.m = 0
		pp.status = _Pidle
		acquirep(pp) // 把p和m0关联起来，其实是这两个strct的成员相互赋值,直接将 allp[0] 绑定到当前的 M
		if trace.enabled {
			traceGoStart()
		}
	}

	// g.m.p is now set, so we no longer need mcache0 for bootstrapping.
	mcache0 = nil

	// release resources from unused P's
	// 从未使用的 p 释放资源
	for i := nprocs; i < old; i++ {
		pp := allp[i]
		pp.destroy()
		// 不能释放 p 本身，因为他可能在 m 进入系统调用时被引用
		// can't free P itself because it can be referenced by an M in syscall
	}

	// Trim allp.
	// 清理完毕后，修剪 allp, nprocs 个数之外的所有 P
	if int32(len(allp)) != nprocs {
		lock(&allpLock)
		allp = allp[:nprocs]
		idlepMask = idlepMask[:maskWords]
		timerpMask = timerpMask[:maskWords]
		unlock(&allpLock)
	}

	var runnablePs *p
	// 将没有本地任务的 P 放到空闲链表中
	for i := nprocs - 1; i >= 0; i-- {
		// 挨个检查 p
		pp := allp[i]
		// 确保不是当前正在使用的 P
		if gp.m.p.ptr() == pp {
			continue
		}
		// 将 p 设为 idel
		pp.status = _Pidle
		if runqempty(pp) {
			// 放入 idle 链表
			pidleput(pp, now)
		} else {
			// 如果有本地任务，则为其绑定一个 M
			pp.m.set(mget())
			// 第一个循环为 nil，后续则为上一个 p
			// 此处即为构建可运行的 p 链表
			pp.link.set(runnablePs)
			runnablePs = pp // 返回所有包含本地任务的 P 链表
		}
	}
	stealOrder.reset(uint32(nprocs))
	var int32p *int32 = &gomaxprocs // make compiler check that gomaxprocs is an int32
	atomic.Store((*uint32)(unsafe.Pointer(int32p)), uint32(nprocs))
	if old != nprocs {
		// Notify the limiter that the amount of procs has changed.
		gcCPULimiter.resetCapacity(now, nprocs)
	}
	return runnablePs // 返回所有包含本地任务的 P 链表
}

// Associate p and the current m.
//
// This function is allowed to have write barriers even if the caller
// isn't because it immediately acquires pp.
//
//go:yeswritebarrierrec
func acquirep(pp *p) {
	//  此处不允许.Do the part that isn't allowed to have write barriers.
	wirep(pp)

	// Have p; write barriers now allowed.

	// Perform deferred mcache flush before this P can allocate
	// from a potentially stale mcache.
	pp.mcache.prepareForSweep()

	if trace.enabled {
		traceProcStart()
	}
}

// wirep is the first step of acquirep, which actually associates the
// current M to pp. This is broken out so we can disallow write
// barriers for this part, since we don't yet have a P.
//
// 此处不允许 write barrier
//
//go:nowritebarrierrec
//go:nosplit
func wirep(pp *p) {
	gp := getg()

	if gp.m.p != 0 {
		throw("wirep: already in go")
	}
	// 检查 m 是否正常，并检查要获取的 p 的状态
	if pp.m != 0 || pp.status != _Pidle {
		id := int64(0)
		if pp.m != 0 {
			id = pp.m.ptr().id
		}
		print("wirep: p->m=", pp.m, "(", id, ") p->status=", pp.status, "\n")
		throw("wirep: invalid p state")
	}
	// 将 p 绑定到 m，p 和 m 互相引用
	gp.m.p.set(pp)
	pp.m.set(gp.m)
	// 修改 p 的状态
	pp.status = _Prunning
}

// Disassociate p and the current m.
func releasep() *p {
	gp := getg()

	if gp.m.p == 0 {
		throw("releasep: invalid arg")
	}
	pp := gp.m.p.ptr()
	if pp.m.ptr() != gp.m || pp.status != _Prunning {
		print("releasep: m=", gp.m, " m->p=", gp.m.p.ptr(), " p->m=", hex(pp.m), " p->status=", pp.status, "\n")
		throw("releasep: invalid p state")
	}
	if trace.enabled {
		traceProcStop(gp.m.p.ptr())
	}
	// p 清空
	gp.m.p = 0
	// m 清空
	pp.m = 0
	// 为空闲(_Pidle)状态
	pp.status = _Pidle
	return pp
}

func incidlelocked(v int32) {
	lock(&sched.lock)
	sched.nmidlelocked += v
	if v > 0 {
		checkdead()
	}
	unlock(&sched.lock)
}

// 检查死锁情况。Check for deadlock situation.
// 检查是基于运行中的M的数量，如果0->死锁。The check is based on number of running M's, if 0 -> deadlock.
// sched.lock必须被持有。sched.lock must be held.
func checkdead() {
	assertLockHeld(&sched.lock)

	// For -buildmode=c-shared or -buildmode=c-archive it's OK if
	// there are no running goroutines. The calling program is
	// assumed to be running.
	if islibrary || isarchive {
		return
	}

	// If we are dying because of a signal caught on an already idle thread,
	// freezetheworld will cause all running threads to block.
	// And runtime will essentially enter into deadlock state,
	// except that there is a thread that will call exit soon.
	if panicking.Load() > 0 {
		return
	}

	// If we are not running under cgo, but we have an extra M then account
	// for it. (It is possible to have an extra M on Windows without cgo to
	// accommodate callbacks created by syscall.NewCallback. See issue #6751
	// for details.)
	var run0 int32
	if !iscgo && cgoHasExtraM {
		mp := lockextra(true)
		haveExtraM := extraMCount > 0
		unlockextra(mp)
		if haveExtraM {
			run0 = 1
		}
	}

	run := mcount() - sched.nmidle - sched.nmidlelocked - sched.nmsys
	if run > run0 {
		return
	}
	if run < 0 {
		print("runtime: checkdead: nmidle=", sched.nmidle, " nmidlelocked=", sched.nmidlelocked, " mcount=", mcount(), " nmsys=", sched.nmsys, "\n")
		throw("checkdead: inconsistent counts")
	}

	grunning := 0
	forEachG(func(gp *g) {
		if isSystemGoroutine(gp, false) {
			return
		}
		s := readgstatus(gp)
		switch s &^ _Gscan {
		case _Gwaiting,
			_Gpreempted:
			grunning++
		case _Grunnable,
			_Grunning,
			_Gsyscall:
			print("runtime: checkdead: find g ", gp.goid, " in status ", s, "\n")
			throw("checkdead: runnable g")
		}
	})
	if grunning == 0 { // possible if main goroutine calls runtime·Goexit()
		unlock(&sched.lock) // unlock so that GODEBUG=scheddetail=1 doesn't hang
		fatal("no goroutines (main called runtime.Goexit) - deadlock!")
	}

	// Maybe jump time forward for playground.
	if faketime != 0 {
		if when := timeSleepUntil(); when < maxWhen {
			faketime = when

			// Start an M to steal the timer.
			pp, _ := pidleget(faketime)
			if pp == nil {
				// There should always be a free P since
				// nothing is running.
				throw("checkdead: no p for timer")
			}
			mp := mget()
			if mp == nil {
				// There should always be a free M since
				// nothing is running.
				throw("checkdead: no m for timer")
			}
			// M must be spinning to steal. We set this to be
			// explicit, but since this is the only M it would
			// become spinning on its own anyways.
			sched.nmspinning.Add(1)
			mp.spinning = true
			mp.nextp.set(pp)
			notewakeup(&mp.park)
			return
		}
	}

	// There are no goroutines running, so we can look at the P's.
	for _, pp := range allp {
		if len(pp.timers) > 0 {
			return
		}
	}

	unlock(&sched.lock) // unlock so that GODEBUG=scheddetail=1 doesn't hang
	fatal("all goroutines are asleep - deadlock!")
}

// forcegcperiod is the maximum time in nanoseconds between garbage
// collections. If we go this long without a garbage collection, one
// is forced to run.
//
// This is a variable for testing purposes. It normally doesn't change.
var forcegcperiod int64 = 2 * 60 * 1e9

// needSysmonWorkaround is true if the workaround for
// golang.org/issue/42515 is needed on NetBSD.
var needSysmonWorkaround bool = false

// Always runs without a P, so write barriers are not allowed.
// 始终在没有P的情况下运行，因此不允许使用写屏障。
// Go Runtime 在启动程序的时候，会创建一个独立的 M 作为监控线程，称为 sysmon，它是一个系统级的 daemon 线程。
// 这个sysmon 独立于 GPM 之外，也就是说不需要P就可以运行，因此官方工具 go tool trace 是无法追踪分析到此线程
//
//go:nowritebarrierrec
func sysmon() {
	lock(&sched.lock)
	sched.nmsys++ // 系统 m 加1
	checkdead()
	unlock(&sched.lock)

	lasttrace := int64(0)
	idle := 0 // 连续 idle 个周期没有发生调度。how many cycles in succession we had not wokeup somebody
	delay := uint32(0)
	if debugSource {
		println("开始调度循环")
	}
	for {
		// 每隔 20us~10ms 轮询执行一次
		if idle == 0 { // idel 小于 50 时设置 20us. start with 20us sleep...
			delay = 20
		} else if idle > 50 { // idel 大于 50 的时候设置为双倍增长。start doubling the sleep after 1ms...
			delay *= 2
			if debugSource {
				println("sysmon 查找循环可运行 goroutine 周期在 ", delay, "us")
			}
		}
		if delay > 10*1000 { // 延迟上限最终是 10ms。 up to 10ms
			delay = 10 * 1000
			println("cycles in success we had not wakeup more than 50 time,so delay time set 10ms")
			if debugSource {
				println("sysmon 查找循环可运行 goroutine 周期在 10ms")
			}
		}
		usleep(delay)

		// sysmon should not enter deep sleep if schedtrace is enabled so that
		// it can print that information at the right time.
		//
		// It should also not enter deep sleep if there are any active P's so
		// that it can retake P's from syscalls, preempt long running G's, and
		// poll the network if all P's are busy for long stretches.
		//
		// It should wakeup from deep sleep if any P's become active either due
		// to exiting a syscall or waking up due to a timer expiring so that it
		// can resume performing those duties. If it wakes from a syscall it
		// resets idle and delay as a bet that since it had retaken a P from a
		// syscall before, it may need to do it again shortly after the
		// application starts work again. It does not reset idle when waking
		// from a timer to avoid adding system load to applications that spend
		// most of their time sleeping.
		now := nanotime()
		if debug.schedtrace <= 0 && (sched.gcwaiting.Load() || sched.npidle.Load() == gomaxprocs) {
			lock(&sched.lock)
			if sched.gcwaiting.Load() || sched.npidle.Load() == gomaxprocs {
				syscallWake := false
				next := timeSleepUntil()
				if next > now {
					sched.sysmonwait.Store(true)
					unlock(&sched.lock)
					// Make wake-up period small enough
					// for the sampling to be correct.
					sleep := forcegcperiod / 2
					if next-now < sleep {
						sleep = next - now
					}
					shouldRelax := sleep >= osRelaxMinNS
					if shouldRelax {
						osRelax(true)
					}
					syscallWake = notetsleep(&sched.sysmonnote, sleep)
					if shouldRelax {
						osRelax(false)
					}
					lock(&sched.lock)
					sched.sysmonwait.Store(false)
					noteclear(&sched.sysmonnote)
				}
				if syscallWake {
					idle = 0
					delay = 20
				}
			}
			unlock(&sched.lock)
		}

		lock(&sched.sysmonlock)
		// Update now in case we blocked on sysmonnote or spent a long time
		// blocked on schedlock or sysmonlock above.
		now = nanotime()

		// trigger libc interceptors if needed
		// 如果需要触发 libc 中断。在 cgo 的情况下
		if *cgo_yield != nil {
			asmcgocall(*cgo_yield, nil)
		}
		// poll network if not polled for more than 10ms
		// 轮询网络 fd ，如果 10ms 内没有轮询过
		// 不会发生延迟么？???
		lastpoll := sched.lastpoll.Load()
		if netpollinited() && lastpoll != 0 && lastpoll+10*1000*1000 < now {
			sched.lastpoll.CompareAndSwap(lastpoll, now)
			if debugSource {
				println("调用 netpoll 来自 sysmon")
			}
			list := netpoll(0) // non-blocking - returns list of goroutines
			if !list.empty() {
				// Need to decrement number of idle locked M's
				// (pretending that one more is running) before injectglist.
				// Otherwise it can lead to the following situation:
				// injectglist grabs all P's but before it starts M's to run the P's,
				// another M returns from syscall, finishes running its G,
				// observes that there is no work to do and no other running M's
				// and reports deadlock.
				incidlelocked(-1)
				injectglist(&list)
				incidlelocked(1)
			}
		}
		if GOOS == "netbsd" && needSysmonWorkaround {
			// netpoll is responsible for waiting for timer
			// expiration, so we typically don't have to worry
			// about starting an M to service timers. (Note that
			// sleep for timeSleepUntil above simply ensures sysmon
			// starts running again when that timer expiration may
			// cause Go code to run again).
			//
			// However, netbsd has a kernel bug that sometimes
			// misses netpollBreak wake-ups, which can lead to
			// unbounded delays servicing timers. If we detect this
			// overrun, then startm to get something to handle the
			// timer.
			//
			// See issue 42515 and
			// https://gnats.netbsd.org/cgi-bin/query-pr-single.pl?number=50094.
			if next := timeSleepUntil(); next < now {
				startm(nil, false)
			}
		}
		if scavenger.sysmonWake.Load() != 0 {
			// Kick the scavenger awake if someone requested it.
			scavenger.wake()
		}
		// retake P's blocked in syscalls
		// and preempt long running G's
		// retake P 阻塞在系统调用并且抢占长时间运行的 G
		// 调用 runtime.retake抢占处于运行或者系统调用中的处理器
		if retake(now) != 0 {
			idle = 0
		} else {
			idle++
		}
		// check if we need to force a GC
		// 验证我们是否需要强制 GC
		if t := (gcTrigger{kind: gcTriggerTime, now: now}); t.test() && forcegc.idle.Load() {
			lock(&forcegc.lock)
			forcegc.idle.Store(false)
			var list gList
			list.push(forcegc.g)
			injectglist(&list)
			unlock(&forcegc.lock)
		}
		if debug.schedtrace > 0 && lasttrace+int64(debug.schedtrace)*1000000 <= now {
			lasttrace = now
			if debugSource {
				schedtrace(true)
			} else {
				schedtrace(debug.scheddetail > 0)
			}

		}
		unlock(&sched.sysmonlock)
	}
}

// 系统门滴答
type sysmontick struct {
	schedtick   uint32 //处理器的调度次数
	schedwhen   int64  //处理器上次调度时间
	syscalltick uint32 //系统调用的次数
	syscallwhen int64  //系统调用的时间
}

// forcePreemptNS is the time slice given to a G before it is
// preempted.
const forcePreemptNS = 10 * 1000 * 1000 // 10ms

// retake 函数负责处理抢
// retake 主要分为两部分：
//
//	1.调用 preemptone 抢占当前处理器；
//	2.调用 handoffp 让出处理器的使用权；
func retake(now int64) uint32 {
	n := 0
	// Prevent allp slice changes. This lock will be completely
	// uncontended unless we're already stopping the world.
	lock(&allpLock)
	// We can't use a range loop over allp because we may
	// temporarily drop the allpLock. Hence, we need to re-fetch
	// allp each time around the loop.
	// 遍历 allp 数组
	for i := 0; i < len(allp); i++ {
		pp := allp[i]
		if pp == nil {
			// This can happen if procresize has grown
			// allp but not yet created new Ps.
			continue
		}
		pd := &pp.sysmontick
		s := pp.status
		sysretake := false
		if s == _Prunning || s == _Psyscall {
			// Preempt G if it's running for too long.
			// 调度次数
			t := int64(pp.schedtick)
			if int64(pd.schedtick) != t {
				pd.schedtick = uint32(t)
				// 处理器上次调度时间
				pd.schedwhen = now
			} else if pd.schedwhen+forcePreemptNS <= now {
				// 如果P在运行中(_Prunning), 且经过了一次sysmon循环并且G运行
				// 时间超过forcePreemptNS(10ms), 则抢占这个P

				// 对于 syscall 的情况，因为 M 没有与 P 绑定，
				preemptone(pp)
				// In case of syscall, preemptone() doesn't
				// work, because there is no M wired to P.
				// 在syscall的情况下，preemptone()不起作用，因为没有M与P相连。
				sysretake = true
			}
		}
		if s == _Psyscall {
			// Retake P from syscall if it's there for more than 1 sysmon tick (at least 20us).
			// 如果P在系统调用中(_Psyscall), 且经过了一次sysmon循环(20us~10ms), 则抢占这个P
			t := int64(pp.syscalltick)
			if !sysretake && int64(pd.syscalltick) != t {
				pd.syscalltick = uint32(t)
				pd.syscallwhen = now
				continue
			}
			// On the one hand we don't want to retake Ps if there is no other work to do,
			// but on the other hand we want to retake them eventually
			// because they can prevent the sysmon thread from deep sleep.
			// 一方面我们不想在没有其他工作的情况下重新获取 Ps，但另一方面我们希望最终重新获取它们，
			// 因为它们可以防止 sysmon 线程深度睡眠。
			if runqempty(pp) && sched.nmspinning.Load()+sched.npidle.Load() > 0 && pd.syscallwhen+10*1000*1000 > now {
				continue
			}
			// Drop allpLock so we can take sched.lock.
			// 解锁
			unlock(&allpLock)
			// Need to decrement number of idle locked M's
			// (pretending that one more is running) before the CAS.
			// Otherwise the M from which we retake can exit the syscall,
			// increment nmidle and report deadlock.
			// 在CAS之前需要减少空闲锁定的M的数量（假装还有一个正在运行）。
			// 否则，我们重新获取的M可以退出系统调用，递增nmidle并报告死锁。
			incidlelocked(-1)
			if atomic.Cas(&pp.status, s, _Pidle) {
				if trace.enabled {
					traceGoSysBlock(pp)
					traceProcStop(pp)
				}
				n++
				pp.syscalltick++
				// 调用handoffp解除M和P之间的关联
				handoffp(pp)
			}
			incidlelocked(1)
			lock(&allpLock)
		}
	}
	unlock(&allpLock)
	return uint32(n)
}

// Tell all goroutines that they have been preempted and they should stop.
// This function is purely best-effort. It can fail to inform a goroutine if a
// processor just started running it.
// No locks need to be held.
// Returns true if preemption request was issued to at least one goroutine.
func preemptall() bool {
	res := false
	for _, pp := range allp { //遍历所有的p
		if pp.status != _Prunning {
			continue
		}
		// 只请求处于运行状态的goroutine暂停
		if preemptone(pp) {
			res = true
		}
	}
	return res
}

// Tell the goroutine running on processor P to stop.
// This function is purely best-effort. It can incorrectly fail to inform the
// goroutine. It can inform the wrong goroutine. Even if it informs the
// correct goroutine, that goroutine might ignore the request if it is
// simultaneously executing newstack.
// No lock needs to be held.
// Returns true if preemption request was issued.
// The actual preemption will happen at some point in the future
// and will be indicated by the gp->status no longer being
// Grunning
// 告诉P 在处理器上运行的 goroutine 应该停止。这个函数是纯粹的尽力而为。
func preemptone(pp *p) bool {
	mp := pp.m.ptr()
	// 检查 M 与 P 是否绑定
	if mp == nil || mp == getg().m {
		return false
	}
	gp := mp.curg //通过p找到正在执行的goroutine
	if gp == nil || gp == mp.g0 {
		return false
	}
	// 设置抢占调度标记
	gp.preempt = true

	// Every call in a goroutine checks for stack overflow by
	// comparing the current stack pointer to gp->stackguard0.
	// Setting gp->stackguard0 to StackPreempt folds
	// preemption into the normal stack overflow check.
	//
	// goroutine 中的每个调用都通过将当前堆栈,如果不调用还会出发上下文检查么？
	// 指针与 gp->stackguard0 进行比较来检查堆栈溢出。
	// 将gp->stackguard0设置为StackPreempt，将抢占转换为正常的堆栈溢出检查。
	// 设置g.stackguard0 = stackPreempt
	// 运行中的 g 哪里出发检查栈扩张事件？
	gp.stackguard0 = stackPreempt

	// Request an async preemption of this P.
	// 请求该 P 的异步抢占
	if preemptMSupported && debug.asyncpreemptoff == 0 {
		pp.preempt = true
		preemptM(mp)
	}

	return true
}

var starttime int64

func schedtrace(detailed bool) {
	now := nanotime()
	if starttime == 0 {
		starttime = now
	}

	lock(&sched.lock)
	print("SCHED ", (now-starttime)/1e6, "ms: gomaxprocs=", gomaxprocs, " idleprocs=", sched.npidle.Load(), " threads=", mcount(), " spinningthreads=", sched.nmspinning.Load(), " needspinning=", sched.needspinning.Load(), " idlethreads=", sched.nmidle, " runqueue=", sched.runqsize)
	if detailed {
		print(" gcwaiting=", sched.gcwaiting.Load(), " nmidlelocked=", sched.nmidlelocked, " stopwait=", sched.stopwait, " sysmonwait=", sched.sysmonwait.Load(), "\n")
	}
	// We must be careful while reading data from P's, M's and G's.
	// Even if we hold schedlock, most data can be changed concurrently.
	// E.g. (p->m ? p->m->id : -1) can crash if p->m changes from non-nil to nil.
	for i, pp := range allp {
		mp := pp.m.ptr()
		h := atomic.Load(&pp.runqhead)
		t := atomic.Load(&pp.runqtail)
		if detailed {
			print("  P", i, ": status=", pp.status, " schedtick=", pp.schedtick, " syscalltick=", pp.syscalltick, " m=")
			if mp != nil {
				print(mp.id)
			} else {
				print("nil")
			}
			print(" runqsize=", t-h, " gfreecnt=", pp.gFree.n, " timerslen=", len(pp.timers), "\n")
		} else {
			// In non-detailed mode format lengths of per-P run queues as:
			// [len1 len2 len3 len4]
			print(" ")
			if i == 0 {
				print("[")
			}
			print(t - h)
			if i == len(allp)-1 {
				print("]\n")
			}
		}
	}

	if !detailed {
		unlock(&sched.lock)
		return
	}

	for mp := allm; mp != nil; mp = mp.alllink {
		pp := mp.p.ptr()
		print("  M", mp.id, ": p=")
		if pp != nil {
			print(pp.id)
		} else {
			print("nil")
		}
		print(" curg=")
		if mp.curg != nil {
			print(mp.curg.goid)
		} else {
			print("nil")
		}
		print(" mallocing=", mp.mallocing, " throwing=", mp.throwing, " preemptoff=", mp.preemptoff, " locks=", mp.locks, " dying=", mp.dying, " spinning=", mp.spinning, " blocked=", mp.blocked, " lockedg=")
		if lockedg := mp.lockedg.ptr(); lockedg != nil {
			print(lockedg.goid)
		} else {
			print("nil")
		}
		print("\n")
	}

	forEachG(func(gp *g) {
		print("  G", gp.goid, ": status=", readgstatus(gp), "(", gp.waitreason.String(), ") m=")
		if gp.m != nil {
			print(gp.m.id)
		} else {
			print("nil")
		}
		print(" lockedm=")
		if lockedm := gp.lockedm.ptr(); lockedm != nil {
			print(lockedm.id)
		} else {
			print("nil")
		}
		print("\n")
	})
	unlock(&sched.lock)
}

// schedEnableUser enables or disables the scheduling of user
// goroutines.
//
// This does not stop already running user goroutines, so the caller
// should first stop the world when disabling user goroutines.
func schedEnableUser(enable bool) {
	lock(&sched.lock)
	if sched.disable.user == !enable {
		unlock(&sched.lock)
		return
	}
	sched.disable.user = !enable
	if enable {
		n := sched.disable.n
		sched.disable.n = 0
		globrunqputbatch(&sched.disable.runnable, n)
		unlock(&sched.lock)
		for ; n != 0 && sched.npidle.Load() != 0; n-- {
			startm(nil, false)
		}
	} else {
		unlock(&sched.lock)
	}
}

// schedEnabled reports whether gp should be scheduled. It returns
// false is scheduling of gp is disabled.
//
// sched.lock must be held.
func schedEnabled(gp *g) bool {
	assertLockHeld(&sched.lock)

	if sched.disable.user {
		return isSystemGoroutine(gp, true)
	}
	return true
}

// Put mp on midle list.
// sched.lock must be held.
// May run during STW, so write barriers are not allowed.
//
//go:nowritebarrierrec
func mput(mp *m) {
	assertLockHeld(&sched.lock)

	mp.schedlink = sched.midle
	sched.midle.set(mp)
	sched.nmidle++
	checkdead()
}

// Try to get an m from midle list.
// sched.lock must be held.
// May run during STW, so write barriers are not allowed.
//
// 尝试从 midel 列表中获取一个 M
// 尝试获取空闲的 M
// 可能在 STW 期间运行，故不允许 write barrier
//
//go:nowritebarrierrec
func mget() *m {
	assertLockHeld(&sched.lock)

	mp := sched.midle.ptr()
	if mp != nil {
		sched.midle = mp.schedlink
		sched.nmidle--
	}
	return mp
}

// Put gp on the global runnable queue.
// sched.lock must be held.
// May run during STW, so write barriers are not allowed.
//
//go:nowritebarrierrec
func globrunqput(gp *g) {
	assertLockHeld(&sched.lock)

	sched.runq.pushBack(gp)
	sched.runqsize++
}

// Put gp at the head of the global runnable queue.
// sched.lock must be held.
// May run during STW, so write barriers are not allowed.
//
//go:nowritebarrierrec
func globrunqputhead(gp *g) {
	assertLockHeld(&sched.lock)

	sched.runq.push(gp)
	sched.runqsize++
}

// Put a batch of runnable goroutines on the global runnable queue.
// This clears *batch.
// sched.lock must be held.
// May run during STW, so write barriers are not allowed.
//
//go:nowritebarrierrec
func globrunqputbatch(batch *gQueue, n int32) {
	assertLockHeld(&sched.lock)

	sched.runq.pushBackAll(*batch)
	sched.runqsize += n
	*batch = gQueue{}
}

// Try get a batch of G's from the global runnable queue.
// sched.lock must be held.
// 从全局获取 g
func globrunqget(pp *p, max int32) *g {
	assertLockHeld(&sched.lock)

	if sched.runqsize == 0 { //全局运行队列为空
		return nil
	}
	//根据p的数量平分全局运行队列中的goroutines
	n := sched.runqsize/gomaxprocs + 1
	//上面计算n的方法可能导致n大于全局运行队列中的goroutine数量
	if n > sched.runqsize {
		n = sched.runqsize
	}
	//最多取max个goroutine
	if max > 0 && n > max {
		n = max
	}
	//最多只能取本地队列容量的一半
	if n > int32(len(pp.runq))/2 {
		n = int32(len(pp.runq)) / 2
	}

	sched.runqsize -= n
	//直接通过函数返回gp，其它的goroutines通过runqput放入本地运行队列
	//pop从全局运行队列的队列头取
	gp := sched.runq.pop()
	n--
	for ; n > 0; n-- {
		//从全局运行队列中取出一个goroutine
		gp1 := sched.runq.pop()
		//放入本地运行队列
		runqput(pp, gp1, false)
	}
	return gp
}

// pMask is an atomic bitstring with one bit per P.
type pMask []uint32

// read returns true if P id's bit is set.
func (p pMask) read(id uint32) bool {
	word := id / 32
	mask := uint32(1) << (id % 32)
	return (atomic.Load(&p[word]) & mask) != 0
}

// set sets P id's bit.
func (p pMask) set(id int32) {
	word := id / 32
	mask := uint32(1) << (id % 32)
	atomic.Or(&p[word], mask)
}

// clear clears P id's bit.
func (p pMask) clear(id int32) {
	word := id / 32
	mask := uint32(1) << (id % 32)
	atomic.And(&p[word], ^mask)
}

// updateTimerPMask clears pp's timer mask if it has no timers on its heap.
//
// Ideally, the timer mask would be kept immediately consistent on any timer
// operations. Unfortunately, updating a shared global data structure in the
// timer hot path adds too much overhead in applications frequently switching
// between no timers and some timers.
//
// As a compromise, the timer mask is updated only on pidleget / pidleput. A
// running P (returned by pidleget) may add a timer at any time, so its mask
// must be set. An idle P (passed to pidleput) cannot add new timers while
// idle, so if it has no timers at that time, its mask may be cleared.
//
// Thus, we get the following effects on timer-stealing in findrunnable:
//
//   - Idle Ps with no timers when they go idle are never checked in findrunnable
//     (for work- or timer-stealing; this is the ideal case).
//   - Running Ps must always be checked.
//   - Idle Ps whose timers are stolen must continue to be checked until they run
//     again, even after timer expiration.
//
// When the P starts running again, the mask should be set, as a timer may be
// added at any time.
//
// TODO(prattmic): Additional targeted updates may improve the above cases.
// e.g., updating the mask when stealing a timer.
func updateTimerPMask(pp *p) {
	if pp.numTimers.Load() > 0 {
		return
	}

	// Looks like there are no timers, however another P may transiently
	// decrement numTimers when handling a timerModified timer in
	// checkTimers. We must take timersLock to serialize with these changes.
	lock(&pp.timersLock)
	if pp.numTimers.Load() == 0 {
		timerpMask.clear(pp.id)
	}
	unlock(&pp.timersLock)
}

// pidleput puts p on the _Pidle list. now must be a relatively recent call
// to nanotime or zero. Returns now or the current time if now was zero.
//
// This releases ownership of p. Once sched.lock is released it is no longer
// safe to use p.
//
// sched.lock must be held.
//
// May run during STW, so write barriers are not allowed.
//
//go:nowritebarrierrec
func pidleput(pp *p, now int64) int64 {
	assertLockHeld(&sched.lock)

	if !runqempty(pp) {
		throw("pidleput: P has non-empty run queue")
	}
	if now == 0 {
		now = nanotime()
	}
	updateTimerPMask(pp) // clear if there are no timers.
	idlepMask.set(pp.id)
	pp.link = sched.pidle
	sched.pidle.set(pp)
	sched.npidle.Add(1)
	if !pp.limiterEvent.start(limiterEventIdle, now) {
		throw("must be able to track idle limiter event")
	}
	return now
}

// pidleget tries to get a p from the _Pidle list, acquiring ownership.
//
// sched.lock must be held.
//
// May run during STW, so write barriers are not allowed.
//
//go:nowritebarrierrec
func pidleget(now int64) (*p, int64) {
	assertLockHeld(&sched.lock)

	pp := sched.pidle.ptr()
	if pp != nil {
		// Timer may get added at any time now.
		if now == 0 {
			now = nanotime()
		}
		timerpMask.set(pp.id)
		idlepMask.clear(pp.id)
		sched.pidle = pp.link
		sched.npidle.Add(-1)
		pp.limiterEvent.stop(limiterEventIdle, now)
	}
	return pp, now
}

// pidlegetSpinning tries to get a p from the _Pidle list, acquiring ownership.
// This is called by spinning Ms (or callers than need a spinning M) that have
// found work. If no P is available, this must synchronized with non-spinning
// Ms that may be preparing to drop their P without discovering this work.
//
// sched.lock must be held.
//
// May run during STW, so write barriers are not allowed.
//
//go:nowritebarrierrec
func pidlegetSpinning(now int64) (*p, int64) {
	assertLockHeld(&sched.lock)

	pp, now := pidleget(now)
	if pp == nil {
		// See "Delicate dance" comment in findrunnable. We found work
		// that we cannot take, we must synchronize with non-spinning
		// Ms that may be preparing to drop their P.
		sched.needspinning.Store(1)
		return nil, now
	}

	return pp, now
}

// runqempty reports whether pp has no Gs on its local run queue.
// It never returns true spuriously.
// 报告"_p_"在其本地运行队列中是不是没有 "G"。
// 它不会虚假地返回true。
func runqempty(pp *p) bool {
	// Defend against a race where 1) pp has G1 in runqnext but runqhead == runqtail,
	// 2) runqput on pp kicks G1 to the runq, 3) runqget on pp empties runqnext.
	// Simply observing that runqhead == runqtail and then observing that runqnext == nil
	// does not mean the queue is empty.
	for {
		head := atomic.Load(&pp.runqhead)
		tail := atomic.Load(&pp.runqtail)
		runnext := atomic.Loaduintptr((*uintptr)(unsafe.Pointer(&pp.runnext)))
		if tail == atomic.Load(&pp.runqtail) {
			return head == tail && runnext == 0
		}
	}
}

// To shake out latent assumptions about scheduling order,
// we introduce some randomness into scheduling decisions
// when running with the race detector.
// The need for this was made obvious by changing the
// (deterministic) scheduling order in Go 1.5 and breaking
// many poorly-written tests.
// With the randomness here, as long as the tests pass
// consistently with -race, they shouldn't have latent scheduling
// assumptions.
const randomizeScheduler = raceenabled

// runqput tries to put g on the local runnable queue.
// If next is false, runqput adds g to the tail of the runnable queue.
// If next is true, runqput puts g in the pp.runnext slot.
// If the run queue is full, runnext puts g on the global queue.
// Executed only by the owner P.
//
// 尝试将 g  放入本地待运行队列
// 如果队列满了就放入全局队列
func runqput(pp *p, gp *g, next bool) {
	if randomizeScheduler && next && fastrandn(2) == 0 {
		next = false
	}
	// next== true 抢占 g 的意思，非公平竞争资源
	if next {
		//把gp放在_p_.runnext成员里，
		//runnext成员中的goroutine会被优先调度起来运行
	retryNext:
		oldnext := pp.runnext
		if !pp.runnext.cas(oldnext, guintptr(unsafe.Pointer(gp))) {
			//有其它线程在操作runnext成员，需要重试
			goto retryNext
		}
		if oldnext == 0 { //原本runnext为nil，所以没任何事情可做了，直接返回
			return
		}
		// Kick the old runnext out to the regular run queue.
		// 将原本将要运行的下一个g移动到 runq 队尾。
		gp = oldnext.ptr()
	}

retry:
	//可能有其它线程正在并发修改runqhead成员，所以需要跟其它线程同步
	h := atomic.LoadAcq(&pp.runqhead) // load-acquire, synchronize with consumers
	t := pp.runqtail
	if t-h < uint32(len(pp.runq)) { //判断队列是否满了
		// 队列还没有满，尝试把g放到P的"本地运行队列"
		pp.runq[t%uint32(len(pp.runq))].set(gp)

		//虽然没有其它线程并发修改这个runqtail，但其它线程会并发读取该值以及p的runq成员
		//这里使用StoreRel是为了：
		//1，原子写入runqtail
		//2，防止编译器和CPU乱序，保证上一行代码对runq的修改发生在修改runqtail之前
		//3，可见行屏障，保证当前线程对运行队列的修改对其它线程立马可见
		atomic.StoreRel(&pp.runqtail, t+1) // store-release, makes the item available for consumption
		return
	}
	// 如果本地运行队列满了则调用runqputslow把g放到"全局运行队列"
	// 将本地一批的 g 放入到全局队列
	// 会把本地运行队列中一半的g
	if runqputslow(pp, gp, h, t) {
		return
	}
	// the queue is not full, now the put above must succeed
	goto retry
}

// Put g and a batch of work from local runnable queue on global queue.
// Executed only by the owner P.
// runqputslow函数把gp放入全局运行队列
func runqputslow(pp *p, gp *g, h, t uint32) bool {
	var batch [len(pp.runq)/2 + 1]*g //gp加上_p_本地队列的一半

	// First, grab a batch from local queue.
	n := t - h
	n = n / 2
	if n != uint32(len(pp.runq)/2) {
		throw("runqputslow: queue is not full")
	}
	for i := uint32(0); i < n; i++ { //取出p本地队列的一半
		batch[i] = pp.runq[(h+i)%uint32(len(pp.runq))].ptr()
	}
	if !atomic.CasRel(&pp.runqhead, h, h+n) { // cas-release, commits consume
		return false
	}
	batch[n] = gp

	if randomizeScheduler {
		for i := uint32(1); i <= n; i++ {
			j := fastrandn(i + 1)
			batch[i], batch[j] = batch[j], batch[i]
		}
	}

	// Link the goroutines.
	//全局运行队列是一个链表，这里首先把所有需要放入全局运行队列的g链接起来，
	//减少后面对全局链表的锁住时间，从而降低锁冲突
	for i := uint32(0); i < n; i++ {
		batch[i].schedlink.set(batch[i+1])
	}
	var q gQueue
	q.head.set(batch[0])
	q.tail.set(batch[n])

	// Now put the batch on global queue.
	lock(&sched.lock)
	globrunqputbatch(&q, int32(n+1))
	unlock(&sched.lock)
	return true
}

// runqputbatch tries to put all the G's on q on the local runnable queue.
// If the queue is full, they are put on the global queue; in that case
// this will temporarily acquire the scheduler lock.
// Executed only by the owner P.
func runqputbatch(pp *p, q *gQueue, qsize int) {
	h := atomic.LoadAcq(&pp.runqhead)
	t := pp.runqtail
	n := uint32(0)
	for !q.empty() && t-h < uint32(len(pp.runq)) {
		gp := q.pop()
		pp.runq[t%uint32(len(pp.runq))].set(gp)
		t++
		n++
	}
	qsize -= int(n)

	if randomizeScheduler {
		off := func(o uint32) uint32 {
			return (pp.runqtail + o) % uint32(len(pp.runq))
		}
		for i := uint32(1); i < n; i++ {
			j := fastrandn(i + 1)
			pp.runq[off(i)], pp.runq[off(j)] = pp.runq[off(j)], pp.runq[off(i)]
		}
	}

	atomic.StoreRel(&pp.runqtail, t)
	if !q.empty() {
		lock(&sched.lock)
		globrunqputbatch(q, int32(qsize))
		unlock(&sched.lock)
	}
}

// Get g from local runnable queue.
// If inheritTime is true, gp should inherit the remaining time in the
// current time slice. Otherwise, it should start a new time slice.
// Executed only by the owner P.
//
// 从工作线程本地运行队列中获取goroutine.工作线程的本地运行队列其实分为两个部分，一部分是由p的runq、runqhead和runqtail这三个成员
// 组成的一个无锁循环队列，该队列最多可包含256个goroutine；另一部分是p的runnext成员，它是一个指向g结构体对象的指针，
// 它最多只包含一个goroutine。
// 从本地运行队列中寻找goroutine是通过runqget函数完成的，寻找时，代码首先查看runnext成员是否为空，如果不为空则返回runnext所指
// 的goroutine，并把runnext成员清零，如果runnext为空，则继续从循环队列中查找goroutine。
func runqget(pp *p) (gp *g, inheritTime bool) {
	// If there's a runnext, it's the next G to run.
	// 如果这个 P 存在下一个将要运行的 G,一般是析构 G
	// 从runnext成员中获取goroutine
	next := pp.runnext
	// If the runnext is non-0 and the CAS fails, it could only have been stolen by another P,
	// because other Ps can race to set runnext to 0, but only the current P can set it to non-0.
	// Hence, there's no need to retry this CAS if it fails.
	// 如果 P 存在下一个将要运行的 G.就运行，并且将状态置空
	if next != 0 && pp.runnext.cas(next, 0) {
		return next.ptr(), true
	}
	//从循环队列中获取goroutine
	for {
		// atomic.LoadAcq 语义
		// 1. 原子读取，也就是说不管代码运行在哪种平台，保证在读取过程中不会有其它线程对该变量进行写入；
		// 2. 位于atomic.LoadAcq之后的代码，对内存的读取和写入必须在atomic.LoadAcq读取完成后才能执行，编译器和CPU都不能打乱这个顺序
		// 3. 当前线程执行atomic.LoadAcq时可以读取到其它线程最近一次通过atomic.CasRel对同一个变量写入的值，与此同时，
		// 位于atomic.LoadAcq之后的代码， 不管读取哪个内存地址中的值，都可以读取到其它线程中位于atomic.CasRel（对同一个变量操作）
		// 之前的代码最近一次对内存的写入。
		h := atomic.LoadAcq(&pp.runqhead) // load-acquire, synchronize with other consumers
		t := pp.runqtail
		if t == h {
			return nil, false
		}
		gp := pp.runq[h%uint32(len(pp.runq))].ptr()
		// atomic.CasRel 语义
		// 1. 原子的执行比较并交换的操作；
		// 2. 位于atomic.CasRel之前的代码，对内存的读取和写入必须在atomic.CasRel对内存的写入之前完成，编译器和CPU都不能打乱这个顺序；
		// 3. 线程执行atomic.CasRel完成后其它线程通过atomic.LoadAcq读取同一个变量可以读到最新的值，与此同时，
		//  位于atomic.CasRel之前的代码对内存写入的值，可以被其它线程中位于atomic.LoadAcq（对同一个变量操作）之后的代码读取到。
		if atomic.CasRel(&pp.runqhead, h, h+1) { // cas-release, commits consume
			return gp, false
		}
	}
}

// runqdrain drains the local runnable queue of pp and returns all goroutines in it.
// Executed only by the owner P.
func runqdrain(pp *p) (drainQ gQueue, n uint32) {
	oldNext := pp.runnext
	if oldNext != 0 && pp.runnext.cas(oldNext, 0) {
		drainQ.pushBack(oldNext.ptr())
		n++
	}

retry:
	h := atomic.LoadAcq(&pp.runqhead) // load-acquire, synchronize with other consumers
	t := pp.runqtail
	qn := t - h
	if qn == 0 {
		return
	}
	if qn > uint32(len(pp.runq)) { // read inconsistent h and t
		goto retry
	}

	if !atomic.CasRel(&pp.runqhead, h, h+qn) { // cas-release, commits consume
		goto retry
	}

	// We've inverted the order in which it gets G's from the local P's runnable queue
	// and then advances the head pointer because we don't want to mess up the statuses of G's
	// while runqdrain() and runqsteal() are running in parallel.
	// Thus we should advance the head pointer before draining the local P into a gQueue,
	// so that we can update any gp.schedlink only after we take the full ownership of G,
	// meanwhile, other P's can't access to all G's in local P's runnable queue and steal them.
	// See https://groups.google.com/g/golang-dev/c/0pTKxEKhHSc/m/6Q85QjdVBQAJ for more details.
	for i := uint32(0); i < qn; i++ {
		gp := pp.runq[(h+i)%uint32(len(pp.runq))].ptr()
		drainQ.pushBack(gp)
		n++
	}
	return
}

// Grabs a batch of goroutines from pp's runnable queue into batch.
// Batch is a ring buffer starting at batchHead.
// Returns number of grabbed goroutines.
// Can be executed by any P.
// runqgrap从p的队列中批量拿出多个goroutine
func runqgrab(pp *p, batch *[256]guintptr, batchHead uint32, stealRunNextG bool) uint32 {
	for {
		h := atomic.LoadAcq(&pp.runqhead) // load-acquire, synchronize with other consumers
		t := atomic.LoadAcq(&pp.runqtail) // load-acquire, synchronize with the producer
		n := t - h                        //计算队列中有多少个goroutine
		n = n - n/2                       //取队列中goroutine个数的一半
		if n == 0 {
			if stealRunNextG {
				// Try to steal from pp.runnext.
				if next := pp.runnext; next != 0 {
					if pp.status == _Prunning {
						// Sleep to ensure that pp isn't about to run the g
						// we are about to steal.
						// The important use case here is when the g running
						// on pp ready()s another g and then almost
						// immediately blocks. Instead of stealing runnext
						// in this window, back off to give pp a chance to
						// schedule runnext. This will avoid thrashing gs
						// between different Ps.
						// A sync chan send/recv takes ~50ns as of time of
						// writing, so 3us gives ~50x overshoot.
						if GOOS != "windows" && GOOS != "openbsd" && GOOS != "netbsd" {
							usleep(3)
						} else {
							// On some platforms system timer granularity is
							// 1-15ms, which is way too much for this
							// optimization. So just yield.
							osyield()
						}
					}
					if !pp.runnext.cas(next, 0) {
						continue
					}
					batch[batchHead%uint32(len(batch))] = next
					return 1
				}
			}
			return 0
		}
		// 防止当前计算的值已经不是最新
		if n > uint32(len(pp.runq)/2) { // read inconsistent h and t
			continue
		}
		for i := uint32(0); i < n; i++ {
			g := pp.runq[(h+i)%uint32(len(pp.runq))]
			batch[(batchHead+i)%uint32(len(batch))] = g
		}
		if atomic.CasRel(&pp.runqhead, h, h+n) { // cas-release, commits consume
			return n
		}
	}
}

// Steal half of elements from local runnable queue of p2
// and put onto local runnable queue of p.
// Returns one of the stolen elements (or nil if failed).
// 挑选出盗取的对象p之后，则调用runqsteal盗取p的运行队列中的goroutine，runqsteal函数再调用runqgrap从p的队列中批量拿出多个goroutine
func runqsteal(pp, p2 *p, stealRunNextG bool) *g {
	t := pp.runqtail
	n := runqgrab(p2, &pp.runq, t, stealRunNextG)
	if n == 0 {
		return nil
	}
	n--
	gp := pp.runq[(t+n)%uint32(len(pp.runq))].ptr()
	if n == 0 {
		return gp
	}
	h := atomic.LoadAcq(&pp.runqhead) // load-acquire, synchronize with consumers
	if t-h+n >= uint32(len(pp.runq)) {
		throw("runqsteal: runq overflow")
	}
	atomic.StoreRel(&pp.runqtail, t+n) // store-release, makes the item available for consumption
	return gp
}

// A gQueue is a dequeue of Gs linked through g.schedlink. A G can only
// be on one gQueue or gList at a time.
type gQueue struct {
	head guintptr //队列头
	tail guintptr //队列尾
}

// empty reports whether q is empty.
func (q *gQueue) empty() bool {
	return q.head == 0
}

// push adds gp to the head of q.
func (q *gQueue) push(gp *g) {
	gp.schedlink = q.head
	q.head.set(gp)
	if q.tail == 0 {
		q.tail.set(gp)
	}
}

// pushBack adds gp to the tail of q.
func (q *gQueue) pushBack(gp *g) {
	gp.schedlink = 0
	if q.tail != 0 {
		q.tail.ptr().schedlink.set(gp)
	} else {
		q.head.set(gp)
	}
	q.tail.set(gp)
}

// pushBackAll adds all Gs in q2 to the tail of q. After this q2 must
// not be used.
func (q *gQueue) pushBackAll(q2 gQueue) {
	if q2.tail == 0 {
		return
	}
	q2.tail.ptr().schedlink = 0
	if q.tail != 0 {
		q.tail.ptr().schedlink = q2.head
	} else {
		q.head = q2.head
	}
	q.tail = q2.tail
}

// pop removes and returns the head of queue q. It returns nil if
// q is empty.
func (q *gQueue) pop() *g {
	gp := q.head.ptr()
	if gp != nil {
		q.head = gp.schedlink
		if q.head == 0 {
			q.tail = 0
		}
	}
	return gp
}

// popList takes all Gs in q and returns them as a gList.
func (q *gQueue) popList() gList {
	stack := gList{q.head}
	*q = gQueue{}
	return stack
}

// A gList is a list of Gs linked through g.schedlink. A G can only be
// on one gQueue or gList at a time.
type gList struct {
	head guintptr
}

// empty reports whether l is empty.
func (l *gList) empty() bool {
	return l.head == 0
}

// push adds gp to the head of l.
func (l *gList) push(gp *g) {
	gp.schedlink = l.head
	l.head.set(gp)
}

// pushAll prepends all Gs in q to l.
func (l *gList) pushAll(q gQueue) {
	if !q.empty() {
		q.tail.ptr().schedlink = l.head
		l.head = q.head
	}
}

// pop removes and returns the head of l. If l is empty, it returns nil.
func (l *gList) pop() *g {
	gp := l.head.ptr()
	if gp != nil {
		l.head = gp.schedlink
	}
	return gp
}

//go:linkname setMaxThreads runtime/debug.setMaxThreads
func setMaxThreads(in int) (out int) {
	lock(&sched.lock)
	out = int(sched.maxmcount)
	if in > 0x7fffffff { // MaxInt32
		sched.maxmcount = 0x7fffffff
	} else {
		sched.maxmcount = int32(in)
	}
	checkmcount()
	unlock(&sched.lock)
	return
}

//go:nosplit
func procPin() int {
	gp := getg()
	mp := gp.m

	mp.locks++
	return int(mp.p.ptr().id)
}

//go:nosplit
func procUnpin() {
	gp := getg()
	gp.m.locks--
}

//go:linkname sync_runtime_procPin sync.runtime_procPin
//go:nosplit
func sync_runtime_procPin() int {
	return procPin()
}

//go:linkname sync_runtime_procUnpin sync.runtime_procUnpin
//go:nosplit
func sync_runtime_procUnpin() {
	procUnpin()
}

//go:linkname sync_atomic_runtime_procPin sync/atomic.runtime_procPin
//go:nosplit
func sync_atomic_runtime_procPin() int {
	return procPin()
}

//go:linkname sync_atomic_runtime_procUnpin sync/atomic.runtime_procUnpin
//go:nosplit
func sync_atomic_runtime_procUnpin() {
	procUnpin()
}

// Active spinning for sync.Mutex.
//
//go:linkname sync_runtime_canSpin sync.runtime_canSpin
//go:nosplit
func sync_runtime_canSpin(i int) bool {
	// sync.Mutex is cooperative, so we are conservative with spinning.
	// Spin only few times and only if running on a multicore machine and
	// GOMAXPROCS>1 and there is at least one other running P and local runq is empty.
	// As opposed to runtime mutex we don't do passive spinning here,
	// because there can be work on global runq or on other Ps.
	if i >= active_spin || ncpu <= 1 || gomaxprocs <= sched.npidle.Load()+sched.nmspinning.Load()+1 {
		return false
	}
	if p := getg().m.p.ptr(); !runqempty(p) {
		return false
	}
	return true
}

//go:linkname sync_runtime_doSpin sync.runtime_doSpin
//go:nosplit
func sync_runtime_doSpin() {
	procyield(active_spin_cnt)
}

var stealOrder randomOrder

// randomOrder/randomEnum are helper types for randomized work stealing.
// They allow to enumerate all Ps in different pseudo-random orders without repetitions.
// The algorithm is based on the fact that if we have X such that X and GOMAXPROCS
// are coprime, then a sequences of (i + X) % GOMAXPROCS gives the required enumeration.
type randomOrder struct {
	count    uint32
	coprimes []uint32
}

type randomEnum struct {
	i     uint32
	count uint32
	pos   uint32
	inc   uint32
}

func (ord *randomOrder) reset(count uint32) {
	ord.count = count
	ord.coprimes = ord.coprimes[:0]
	for i := uint32(1); i <= count; i++ {
		if gcd(i, count) == 1 {
			ord.coprimes = append(ord.coprimes, i)
		}
	}
}

func (ord *randomOrder) start(i uint32) randomEnum {
	return randomEnum{
		count: ord.count,
		pos:   i % ord.count,
		inc:   ord.coprimes[i/ord.count%uint32(len(ord.coprimes))],
	}
}

func (enum *randomEnum) done() bool {
	return enum.i == enum.count
}

func (enum *randomEnum) next() {
	enum.i++
	enum.pos = (enum.pos + enum.inc) % enum.count
}

func (enum *randomEnum) position() uint32 {
	return enum.pos
}

func gcd(a, b uint32) uint32 {
	for b != 0 {
		a, b = b, a%b
	}
	return a
}

// An initTask represents the set of initializations that need to be done for a package.
// Keep in sync with ../../test/initempty.go:initTask
type initTask struct {
	// TODO: pack the first 3 fields more tightly?
	state uintptr // 0 = uninitialized, 1 = in progress, 2 = done
	ndeps uintptr
	nfns  uintptr
	// followed by ndeps instances of an *initTask, one per package depended on
	// followed by nfns pcs, one per init function to run
}

// inittrace stores statistics for init functions which are
// updated by malloc and newproc when active is true.
var inittrace tracestat

type tracestat struct {
	active bool   // init tracing activation status
	id     uint64 // init goroutine id
	allocs uint64 // heap allocations
	bytes  uint64 // heap allocated bytes
}

func doInit(t *initTask) {
	switch t.state {
	case 2: // fully initialized
		return
	case 1: // initialization in progress
		throw("recursive call during initialization - linker skew")
	default: // not initialized yet
		t.state = 1 // initialization in progress

		for i := uintptr(0); i < t.ndeps; i++ {
			p := add(unsafe.Pointer(t), (3+i)*goarch.PtrSize)
			t2 := *(**initTask)(p)
			doInit(t2)
		}

		if t.nfns == 0 {
			t.state = 2 // initialization done
			return
		}

		var (
			start  int64
			before tracestat
		)

		if inittrace.active {
			start = nanotime()
			// Load stats non-atomically since tracinit is updated only by this init goroutine.
			before = inittrace
		}

		firstFunc := add(unsafe.Pointer(t), (3+t.ndeps)*goarch.PtrSize)
		for i := uintptr(0); i < t.nfns; i++ {
			p := add(firstFunc, i*goarch.PtrSize)
			f := *(*func())(unsafe.Pointer(&p))
			f()
		}

		if inittrace.active {
			end := nanotime()
			// Load stats non-atomically since tracinit is updated only by this init goroutine.
			after := inittrace

			f := *(*func())(unsafe.Pointer(&firstFunc))
			pkg := funcpkgpath(findfunc(abi.FuncPCABIInternal(f)))

			var sbuf [24]byte
			print("init ", pkg, " @")
			print(string(fmtNSAsMS(sbuf[:], uint64(start-runtimeInitTime))), " ms, ")
			print(string(fmtNSAsMS(sbuf[:], uint64(end-start))), " ms clock, ")
			print(string(itoa(sbuf[:], after.bytes-before.bytes)), " bytes, ")
			print(string(itoa(sbuf[:], after.allocs-before.allocs)), " allocs")
			print("\n")
		}

		t.state = 2 // initialization done
	}
}<|MERGE_RESOLUTION|>--- conflicted
+++ resolved
@@ -2796,12 +2796,8 @@
 	}
 
 	// Wake up the finalizer G.
-<<<<<<< HEAD
 	// 是否存在析构函数的 G 等待运行，如果有标记为可运行准备运行
-	if fingwait && fingwake {
-=======
 	if fingStatus.Load()&(fingWait|fingWake) == fingWait|fingWake {
->>>>>>> bd5595d7
 		if gp := wakefing(); gp != nil {
 			ready(gp, 0, true)
 		}
