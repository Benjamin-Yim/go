--- conflicted
+++ resolved
@@ -5575,13 +5575,10 @@
 		}
 		if delay > 10*1000 { // 延迟上限最终是 10ms。 up to 10ms
 			delay = 10 * 1000
-<<<<<<< HEAD
 			println("cycles in success we had not wakeup more than 50 time,so delay time set 10ms")
-=======
 			if debugSource {
 				println("sysmon 查找循环可运行 goroutine 周期在 10ms")
 			}
->>>>>>> b35eb896
 		}
 		usleep(delay)
 
