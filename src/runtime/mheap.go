--- conflicted
+++ resolved
@@ -479,12 +479,8 @@
 	allocCount            uint16        // number of allocated objects
 	spanclass             spanClass     // class表中的class ID，和Size Classs相关 size class and noscan (uint8)
 	state                 mSpanStateBox // mSpanInUse etc; accessed atomically (get/set methods)
-<<<<<<< HEAD
-	needzero              uint8         // 需要needs to be zeroed before allocation
-=======
 	needzero              uint8         // needs to be zeroed before allocation
 	isUserArenaChunk      bool          // whether or not this span represents a user arena
->>>>>>> b94dc384
 	allocCountBeforeCache uint16        // a copy of allocCount that is stored just before this span is cached
 	elemsize              uintptr       // class表中的对象大小，也即块大小 computed from sizeclass or from npages
 	limit                 uintptr       // end of data in span
