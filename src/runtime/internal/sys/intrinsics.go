--- conflicted
+++ resolved
@@ -44,12 +44,6 @@
 	"\x05\x00\x01\x00\x02\x00\x01\x00\x03\x00\x01\x00\x02\x00\x01\x00" +
 	"\x04\x00\x01\x00\x02\x00\x01\x00\x03\x00\x01\x00\x02\x00\x01\x00"
 
-<<<<<<< HEAD
-// Ctz8 returns the number of trailing zero bits in x; the result is 8 for x == 0.
-// Ctz8返回x中尾部零位的数量；对于x == 0，结果是8。
-func Ctz8(x uint8) int {
-	return int(ntz8tab[x])
-=======
 // TrailingZeros32 returns the number of trailing zero bits in x; the result is 32 for x == 0.
 func TrailingZeros32(x uint32) int {
 	if x == 0 {
@@ -57,7 +51,6 @@
 	}
 	// see comment in TrailingZeros64
 	return int(deBruijn32tab[(x&-x)*deBruijn32>>(32-5)])
->>>>>>> b94dc384
 }
 
 // TrailingZeros64 returns the number of trailing zero bits in x; the result is 64 for x == 0.
@@ -80,6 +73,7 @@
 }
 
 // TrailingZeros8 returns the number of trailing zero bits in x; the result is 8 for x == 0.
+// TrailingZeros8 返回x中尾部零位的数量；对于x == 0，结果是8。
 func TrailingZeros8(x uint8) int {
 	return int(ntz8tab[x])
 }