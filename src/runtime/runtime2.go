// Copyright 2009 The Go Authors. All rights reserved.
// Use of this source code is governed by a BSD-style
// license that can be found in the LICENSE file.

package runtime

import (
	"internal/goarch"
	"runtime/internal/atomic"
	"unsafe"
)

// defined constants
const (
	// G status
	//
	// Beyond indicating the general state of a G, the G status
	// acts like a lock on the goroutine's stack (and hence its
	// ability to execute user code).
	//
	// If you add to this list, add to the list
	// of "okay during garbage collection" status
	// in mgcmark.go too.
	//
	// TODO(austin): The _Gscan bit could be much lighter-weight.
	// For example, we could choose not to run _Gscanrunnable
	// goroutines found in the run queue, rather than CAS-looping
	// until they become _Grunnable. And transitions like
	// _Gscanwaiting -> _Gscanrunnable are actually okay because
	// they don't affect stack ownership.

	// _Gidle means this goroutine was just allocated and has not
	// yet been initialized.
	_Gidle = iota // 0  刚刚被分配并且还没有被初始化

	// _Grunnable means this goroutine is on a run queue. It is
	// not currently executing user code. The stack is not owned.
	_Grunnable // 1 没有执行代码，没有栈的所有权，存储在运行队列中

	// _Grunning means this goroutine may execute user code. The
	// stack is owned by this goroutine. It is not on a run queue.
	// It is assigned an M and a P (g.m and g.m.p are valid).
	_Grunning // 2 运行中。可以执行代码，拥有栈的所有权，被赋予了内核线程 M 和处理器 P

	// _Gsyscall means this goroutine is executing a system call.
	// It is not executing user code. The stack is owned by this
	// goroutine. It is not on a run queue. It is assigned an M.
	_Gsyscall // 3 发生了系统调用。正在执行系统调用，没有执行用户代码，拥有栈的所有权，被赋予了内核线程 M 但是不在运行队列上

	// _Gwaiting means this goroutine is blocked in the runtime.
	// It is not executing user code. It is not on a run queue,
	// but should be recorded somewhere (e.g., a channel wait
	// queue) so it can be ready()d when necessary. The stack is
	// not owned *except* that a channel operation may read or
	// write parts of the stack under the appropriate channel
	// lock. Otherwise, it is not safe to access the stack after a
	// goroutine enters _Gwaiting (e.g., it may get moved).
	_Gwaiting // 4 当前G正在因某个原因而等待。若需要时执行ready()唤醒

	// _Gmoribund_unused is currently unused, but hardcoded in gdb
	// scripts.
	_Gmoribund_unused // 5 当前此状态未使用，但硬编码在了gdb 脚本里，可以不用关注

	// _Gdead means this goroutine is currently unused. It may be
	// just exited, on a free list, or just being initialized. It
	// is not executing user code. It may or may not have a stack
	// allocated. The G and its stack (if any) are owned by the M
	// that is exiting the G or that obtained the G from the free
	// list.
	_Gdead // 6 当前G 没有被使用，可能刚刚退出，或在一个freelist

	// _Genqueue_unused is currently unused.
	_Genqueue_unused // 7

	// _Gcopystack means this goroutine's stack is being moved. It
	// is not executing user code and is not on a run queue. The
	// stack is owned by the goroutine that put it in _Gcopystack.
	_Gcopystack // 8 栈正在被拷贝，没有执行代码，不在运行队列上

	// _Gpreempted means this goroutine stopped itself for a
	// suspendG preemption. It is like _Gwaiting, but nothing is
	// yet responsible for ready()ing it. Some suspendG must CAS
	// the status to _Gwaiting to take responsibility for
	// ready()ing this G.
	_Gpreempted // 9 由于抢占而被阻塞，没有执行用户代码并且不在运行队列上，等待唤醒

	// _Gscan combined with one of the above states other than
	// _Grunning indicates that GC is scanning the stack. The
	// goroutine is not executing user code and the stack is owned
	// by the goroutine that set the _Gscan bit.
	//
	// _Gscanrunning is different: it is used to briefly block
	// state transitions while GC signals the G to scan its own
	// stack. This is otherwise like _Grunning.
	//
	// atomicstatus&~Gscan gives the state the goroutine will
	// return to when the scan completes.
	_Gscan          = 0x1000               // GC 正在扫描栈空间，没有执行代码，可以与其他状态同时存在
	_Gscanrunnable  = _Gscan + _Grunnable  // 0x1001
	_Gscanrunning   = _Gscan + _Grunning   // 0x1002
	_Gscansyscall   = _Gscan + _Gsyscall   // 0x1003
	_Gscanwaiting   = _Gscan + _Gwaiting   // 0x1004
	_Gscanpreempted = _Gscan + _Gpreempted // 0x1009
)

const (
	// P status

	// _Pidle means a P is not being used to run user code or the
	// scheduler. Typically, it's on the idle P list and available
	// to the scheduler, but it may just be transitioning between
	// other states.
	//
	// The P is owned by the idle list or by whatever is
	// transitioning its state. Its run queue is empty.
	_Pidle = iota //	处理器没有运行用户代码或者调度器，被空闲队列或者改变其状态的结构持有，运行队列为空；也有可能是几种状态正在过度中状态

	// _Prunning means a P is owned by an M and is being used to
	// run user code or the scheduler. Only the M that owns this P
	// is allowed to change the P's status from _Prunning. The M
	// may transition the P to _Pidle (if it has no more work to
	// do), _Psyscall (when entering a syscall), or _Pgcstop (to
	// halt for the GC). The M may also hand ownership of the P
	// off directly to another M (e.g., to schedule a locked G).
	_Prunning // 	被线程 M 持有，并且正在执行用户代码或者调度器。只能由拥有当前P的M才可能修改此状态。
	// M可以将P的状态修改为_Pidle（无工作可做）、_Psyscall(系统调用) 或 _Pgstop(GC);
	// 另外M也可以P的使用权交给另一个M（调度一个锁定状态的G）
	// _Psyscall means a P is not running user code. It has
	// affinity to an M in a syscall but is not owned by it and
	// may be stolen by another M. This is similar to _Pidle but
	// uses lightweight transitions and maintains M affinity.
	//
	// Leaving _Psyscall must be done with a CAS, either to steal
	// or retake the P. Note that there's an ABA hazard: even if
	// an M successfully CASes its original P back to _Prunning
	// after a syscall, it must understand the P may have been
	// used by another M in the interim.
	_Psyscall // 当前P没有执行用户代码，当前线程陷入系统调用

	// _Pgcstop means a P is halted for STW and owned by the M
	// that stopped the world. The M that stopped the world
	// continues to use its P, even in _Pgcstop. Transitioning
	// from _Prunning to _Pgcstop causes an M to release its P and
	// park.
	//
	// The P retains its run queue and startTheWorld will restart
	// the scheduler on Ps with non-empty run queues.
	_Pgcstop // 	被线程 M 持有，当前处理器由于垃圾回收被停止，由_Prunning变为_Pgcstop

	// _Pdead means a P is no longer used (GOMAXPROCS shrank). We
	// reuse Ps if GOMAXPROCS increases. A dead P is mostly
	// stripped of its resources, though a few things remain
	// (e.g., trace buffers).
	_Pdead // 当前处理器已经不被使用，如通过动态调小 GOMAXPROCS进行P收缩
)

// Mutual exclusion locks.  In the uncontended case,
// as fast as spin locks (just a few user-level instructions),
// but on the contention path they sleep in the kernel.
// A zeroed Mutex is unlocked (no need to initialize each lock).
// Initialization is helpful for static lock ranking, but not required.
type mutex struct {
	// Empty struct if lock ranking is disabled, otherwise includes the lock rank
	lockRankStruct
	// Futex-based impl treats it as uint32 key,
	// while sema-based impl as M* waitm.
	// Used to be a union, but unions break precise GC.
	key uintptr
}

// sleep and wakeup on one-time events.
// before any calls to notesleep or notewakeup,
// must call noteclear to initialize the Note.
// then, exactly one thread can call notesleep
// and exactly one thread can call notewakeup (once).
// once notewakeup has been called, the notesleep
// will return.  future notesleep will return immediately.
// subsequent noteclear must be called only after
// previous notesleep has returned, e.g. it's disallowed
// to call noteclear straight after notewakeup.
//
// notetsleep is like notesleep but wakes up after
// a given number of nanoseconds even if the event
// has not yet happened.  if a goroutine uses notetsleep to
// wake up early, it must wait to call noteclear until it
// can be sure that no other goroutine is calling
// notewakeup.
//
//	一次性事件中的休眠和唤醒
//
// 对于任何调用 notesleep 或 notwakeup 之前，必须调用 noteclear 进行初始化操作。
// 那么，一个线程调用 notesleep, 一个线程调用 notewakup(只能一次）。
// 当 notewakeup 被调用后，notesleep 还未返回，需要过一段
// 时间 notesleep 才能调用完成。在继续调用 noteclear 之前，必须等待当前一个 notesleep 返回后才可以，
// 不允许在 notewakeup 后直接调用 noteclear。
//
// notetsleep 类似 notesleep, 但唤醒后会返回一个纳秒数值（如果事件正好还不没有发生）
// 如果一个 goroutine 提前使用了 notetsleep 唤醒，它必须等待调用完 noteclear，
// 直到确认没有其它goroutine调用 notewakeup
//
// notesleep/notetsleep 通常在 g0 上调用, notetsleepg类似于notetsleep，但在用户g上调用(可能指的用户态的G）
// notesleep/notetsleep are generally called on g0,
// notetsleepg is similar to notetsleep but is called on user g.
type note struct {
	// Futex-based impl treats it as uint32 key,
	// while sema-based impl as M* waitm.
	// Used to be a union, but unions break precise GC.
	key uintptr
}

type funcval struct {
	fn uintptr
	// variable-size, fn-specific data here
}

type iface struct {
	tab  *itab
	data unsafe.Pointer
}

type eface struct {
	_type *_type
	data  unsafe.Pointer
}

func efaceOf(ep *any) *eface {
	return (*eface)(unsafe.Pointer(ep))
}

// The guintptr, muintptr, and puintptr are all used to bypass write barriers.
// It is particularly important to avoid write barriers when the current P has
// been released, because the GC thinks the world is stopped, and an
// unexpected write barrier would not be synchronized with the GC,
// which can lead to a half-executed write barrier that has marked the object
// but not queued it. If the GC skips the object and completes before the
// queuing can occur, it will incorrectly free the object.
//
// We tried using special assignment functions invoked only when not
// holding a running P, but then some updates to a particular memory
// word went through write barriers and some did not. This breaks the
// write barrier shadow checking mode, and it is also scary: better to have
// a word that is completely ignored by the GC than to have one for which
// only a few updates are ignored.
//
// Gs and Ps are always reachable via true pointers in the
// allgs and allp lists or (during allocation before they reach those lists)
// from stack variables.
//
// Ms are always reachable via true pointers either from allm or
// freem. Unlike Gs and Ps we do free Ms, so it's important that
// nothing ever hold an muintptr across a safe point.

// A guintptr holds a goroutine pointer, but typed as a uintptr
// to bypass write barriers. It is used in the Gobuf goroutine state
// and in scheduling lists that are manipulated without a P.
//
// The Gobuf.g goroutine pointer is almost always updated by assembly code.
// In one of the few places it is updated by Go code - func save - it must be
// treated as a uintptr to avoid a write barrier being emitted at a bad time.
// Instead of figuring out how to emit the write barriers missing in the
// assembly manipulation, we change the type of the field to uintptr,
// so that it does not require write barriers at all.
//
// Goroutine structs are published in the allg list and never freed.
// That will keep the goroutine structs from being collected.
// There is never a time that Gobuf.g's contain the only references
// to a goroutine: the publishing of the goroutine in allg comes first.
// Goroutine pointers are also kept in non-GC-visible places like TLS,
// so I can't see them ever moving. If we did want to start moving data
// in the GC, we'd need to allocate the goroutine structs from an
// alternate arena. Using guintptr doesn't make that problem any worse.
// Note that pollDesc.rg, pollDesc.wg also store g in uintptr form,
// so they would need to be updated too if g's start moving.
type guintptr uintptr

//go:nosplit
func (gp guintptr) ptr() *g { return (*g)(unsafe.Pointer(gp)) }

//go:nosplit
func (gp *guintptr) set(g *g) { *gp = guintptr(unsafe.Pointer(g)) }

//go:nosplit
func (gp *guintptr) cas(old, new guintptr) bool {
	return atomic.Casuintptr((*uintptr)(unsafe.Pointer(gp)), uintptr(old), uintptr(new))
}

// setGNoWB performs *gp = new without a write barrier.
// For times when it's impractical to use a guintptr.
//
// setGNoWB 当使用 guintptr 不可行时，在没有 写屏障的情况下执行 *gp = new
//
//go:nosplit
//go:nowritebarrier
func setGNoWB(gp **g, new *g) {
	(*guintptr)(unsafe.Pointer(gp)).set(new)
}

type puintptr uintptr

//go:nosplit
func (pp puintptr) ptr() *p { return (*p)(unsafe.Pointer(pp)) }

//go:nosplit
func (pp *puintptr) set(p *p) { *pp = puintptr(unsafe.Pointer(p)) }

// muintptr is a *m that is not tracked by the garbage collector.
//
// Because we do free Ms, there are some additional constrains on
// muintptrs:
//
//  1. Never hold an muintptr locally across a safe point.
//
//  2. Any muintptr in the heap must be owned by the M itself so it can
//     ensure it is not in use when the last true *m is released.
type muintptr uintptr

//go:nosplit
func (mp muintptr) ptr() *m { return (*m)(unsafe.Pointer(mp)) }

//go:nosplit
func (mp *muintptr) set(m *m) { *mp = muintptr(unsafe.Pointer(m)) }

// setMNoWB performs *mp = new without a write barrier.
// For times when it's impractical to use an muintptr.
//
// setMNoWB 当使用 muintptr 不可行时，在没有 write barrier 下执行 *mp = new
//
//go:nosplit
//go:nowritebarrier
func setMNoWB(mp **m, new *m) {
	(*muintptr)(unsafe.Pointer(mp)).set(new)
}

// 保存goroutine的调度信息，主要包括CPU的几个寄存器的值
type gobuf struct {
	// The offsets of sp, pc, and g are known to (hard-coded in) libmach.
	// 寄存器 sp,pc和g的偏移量，硬编码在libmach
	// ctxt is unusual with respect to GC: it may be a
	// heap-allocated funcval, so GC needs to track it, but it
	// needs to be set and cleared from assembly, where it's
	// difficult to have write barriers. However, ctxt is really a
	// saved, live register, and we only ever exchange it between
	// the real register and the gobuf. Hence, we treat it as a
	// root during stack scanning, which means assembly that saves
	// and restores it doesn't need write barriers. It's still
	// typed as a pointer so that any other writes from Go get
	// write barriers.
	sp   uintptr        // sp 栈指针位置. 保存CPU的rsp寄存器的值
	pc   uintptr        // pc 程序计数器，运行到的程序位置. 保存CPU的rip寄存器的值
	g    guintptr       // 记录当前这个gobuf对象属于哪个goroutine
	ctxt unsafe.Pointer // 不常见，可能是一个分配在heap的函数变量，因此GC 需要追踪它，不过它有可能需要设置并进行清除，在有写屏障 的时候有些困难。上下文 ctxt, 有时候会目标方法指针
	ret  uintptr        // 保存系统调用的返回值，因为从系统调用返回之后如果p被其它工作线程抢占，则这个goroutine会被放入全局运行队列被其它工作线程调度，其它线程需要知道系统调用的返回值。
	lr   uintptr
	bp   uintptr // 用于支持帧指针的架构.for framepointer-enabled architectures
}

// sudog represents a g in a wait list, such as for sending/receiving
// on a channel.
//
// sudog is necessary because the g ↔ synchronization object relation
// is many-to-many. A g can be on many wait lists, so there may be
// many sudogs for one g; and many gs may be waiting on the same
// synchronization object, so there may be many sudogs for one object.
//
// sudogs are allocated from a special pool. Use acquireSudog and
// releaseSudog to allocate and free them.
//
// sudog 代表等待列表中的一个g，例如在一个通道上发送/接收。
//
// sudog是必要的，因为g ↔ 同步对象的关系是多对多的。一个g可以在许多等待列表上，
// 所以一个g可能有许多sudogs；而许多g可能在同一个同步对象上等待，所以一个对象可能有许多sudogs。
//
// sudogs 是从一个特殊的池中分配的。 使用 acquireSudog 和 releaseSudog 分配和释放它们。
//
// 列表的实现是 sudog，其实就是一个对 g 的结构的封装
type sudog struct {
	// The following fields are protected by the hchan.lock of the
	// channel this sudog is blocking on. shrinkstack depends on
	// this for sudogs involved in channel ops.

	g *g

	next *sudog
	prev *sudog
	elem unsafe.Pointer // 数据元素，可能指向栈. data element (may point to stack)

	// The following fields are never accessed concurrently.
	// For channels, waitlink is only accessed by g.
	// For semaphores, all fields (including the ones above)
	// are only accessed when holding a semaRoot lock.

	acquiretime int64
	releasetime int64
	ticket      uint32

	// isSelect indicates g is participating in a select, so
	// g.selectDone must be CAS'd to win the wake-up race.
	isSelect bool

	// success indicates whether communication over channel c
	// succeeded. It is true if the goroutine was awoken because a
	// value was delivered over channel c, and false if awoken
	// because c was closed.
	success bool

	parent   *sudog // semaRoot 二叉树，binary tree
	waitlink *sudog // g.waiting list or semaRoot
	waittail *sudog // semaRoot
	c        *hchan // channel
}

type libcall struct {
	fn   uintptr
	n    uintptr // number of parameters
	args uintptr // parameters
	r1   uintptr // return values
	r2   uintptr
	err  uintptr // error number
}

// 用于记录goroutine使用的栈的起始和结束位置
// Stack describes a Go execution stack.
// The bounds of the stack are exactly [lo, hi),
// with no implicit data structures on either side.
type stack struct {
	lo uintptr // 栈顶，指向内存低地址
	hi uintptr // 栈底，指向内存高地址
}

// heldLockInfo gives info on a held lock and the rank of that lock
// heldLockInfo 提供了一个锁的相关信息和锁的等级
type heldLockInfo struct {
	lockAddr uintptr
	rank     lockRank
}

type g struct {
	// Stack parameters.
	// stack describes the actual stack memory: [stack.lo, stack.hi).
	// stackguard0 is the stack pointer compared in the Go stack growth prologue.
	// It is stack.lo+StackGuard normally, but can be StackPreempt to trigger a preemption.
	// stackguard1 is the stack pointer compared in the C stack growth prologue.
	// It is stack.lo+StackGuard on g0 and gsignal stacks.
	// It is ~0 on other goroutine stacks, to trigger a call to morestackc (and crash).
	stack stack // 当前g使用的栈空间, 有lo和hi两个成员。offset known to runtime/cgo
	// 下面两个成员用于栈溢出检查，实现栈的自动伸缩，抢占调度也会用到stackguard0
	stackguard0 uintptr // 检查栈空间是否足够的值, 低于这个值会扩张栈, 0是go代码使用的。 offset known to liblink
	stackguard1 uintptr // 检查栈空间是否足够的值, 低于这个值会扩张栈, 1是原生代码使用的。offset known to liblink
	// stackguard0 和 stackguard1 均是一个栈指针，用于扩容场景，前者用于 Go stack ，后者用于C stack。
	// 如果 stackguard0 字段被设置成 StackPreempt 意味着当前 Goroutine 发出了抢占请求。
	_panic *_panic // 当前Goroutine 中的panic. innermost panic - offset known to liblink
	_defer *_defer // 当前Goroutine 中的defer. innermost defer
	// 此goroutine正在被哪个工作线程执行
	m         *m      // 当前 Goroutine 绑定的M. current m; offset known to arm liblink
	sched     gobuf   //  g的调度数据, 当g中断时会保存当前的pc和rsp等值到这里, 恢复运行时会使用这里的值
	syscallsp uintptr // 如果G 的状态为 Gsyscall ,那么值为 sched.sp 主要用于GC 期间. if status==Gsyscall, syscallsp = sched.sp to use during gc
	syscallpc uintptr // 如果G的状态为 GSyscall ，那么值为 sched.pc 同上也是用于GC 期间，由此可见这两个字段是一起使用的.if status==Gsyscall, syscallpc = sched.pc to use during gc
	stktopsp  uintptr // 在堆栈顶部的预期sp，在追踪中检查 .expected sp at top of stack, to check in traceback
	// param is a generic pointer parameter field used to pass
	// values in particular contexts where other storage for the
	// parameter would be difficult to find. It is currently used
	// in three ways:
	// 1. When a channel operation wakes up a blocked goroutine, it sets param to
	//    point to the sudog of the completed blocking operation.
	// 2. By gcAssistAlloc1 to signal back to its caller that the goroutine completed
	//    the GC cycle. It is unsafe to do so in any other way, because the goroutine's
	//    stack may have moved in the meantime.
	// 3. By debugCallWrap to pass parameters to a new goroutine because allocating a
	//    closure in the runtime is forbidden.
	param        unsafe.Pointer // wakeup唤醒时传递的参数
	atomicstatus atomic.Uint32 //  g的当前状态,状态 Gidle,Grunnable,Grunning,Gsyscall,Gwaiting,Gdead
	stackLock    uint32 // sigprof/scang lock; TODO: fold in to atomicstatus
	goid         uint64
	schedlink    guintptr   // 指向全局运行队列中的下一个g，所有位于全局运行队列中的g形成一个链表
	waitsince    int64      // 阻塞时长.  approx time when the g become blocked
	waitreason   waitReason // g被阻塞的原因. if status==Gwaiting
	// 如果需要抢占调度，设置preempt为true. 执行 stackguard0 = stackpreempt，
	preempt       bool // preemption signal, duplicates stackguard0 = stackpreempt
	preemptStop   bool // 将抢占标记修改为 _Gpreedmpted，如果修改失败则取消.transition to _Gpreempted on preemption; otherwise, just deschedule
	preemptShrink bool // 在同步安全点收缩堆栈.  shrink stack at synchronous safe point

	// asyncSafePoint is set if g is stopped at an asynchronous
	// safe point. This means there are frames on the stack
	// without precise pointer information.
	asyncSafePoint bool // 异步安全点；如果 g 在异步安全点停止则设置为true，表示在栈上没有精确的指针信息

	paniconfault bool // 地址异常引起的panic. panic (instead of crash) on unexpected fault address
	gcscandone   bool // g 扫描完了栈，受状态 _Gscan 位保护. g has scanned stack; protected by _Gscan bit in status
	throwsplit   bool // must not split stack
	// activeStackChans indicates that there are unlocked channels
	// pointing into this goroutine's stack. If true, stack
	// copying needs to acquire channel locks to protect these
	// areas of the stack.
	activeStackChans bool // 表示是否有未加锁定的channel指向到了g 栈，如果为true,那么对栈的复制需要channal锁来保护这些区域
	// parkingOnChan indicates that the goroutine is about to
	// park on a chansend or chanrecv. Used to signal an unsafe point
	// for stack shrinking.
	parkingOnChan atomic.Bool // 表示g 是放在chansend 还是 chanrecv。用于栈的收缩，是一个布尔值，但是原子性更新

	raceignore     int8     // ignore race detection events
	sysblocktraced bool     // StartTrace has emitted EvGoInSyscall about this goroutine
	tracking       bool     // whether we're tracking this G for sched latency statistics
	trackingSeq    uint8    // used to decide whether to track this G
	runnableStamp  int64    // timestamp of when the G last became runnable, only used when tracking
	runnableTime   int64    // the amount of time spent runnable, cleared when running, only used when tracking
	sysexitticks   int64    // cputicks when syscall has returned (for tracing)
	traceseq       uint64   // trace event sequencer
	tracelastp     puintptr // last P emitted an event for this goroutine
	lockedm        muintptr // 如果调用了 LockOsThread，那么这个 g 会绑定到某个 m 上. 有的时候g中断了恢复会要求使用原来的M执行
	sig            uint32
	writebuf       []byte
	sigcode0       uintptr
	sigcode1       uintptr
	sigpc          uintptr
	gopc           uintptr         // 创建这个goroutine的go 的pc. pc of go statement that created this goroutine
	ancestors      *[]ancestorInfo // ancestor information goroutine(s) that created this goroutine (only used if debug.tracebackancestors)
	startpc        uintptr         // goroutine函数的pc,go func 的pc 。pc of goroutine function
	racectx        uintptr
	waiting        *sudog         // 这个g正在等待的sudog结构（有一个有效的elem ptr）；按照锁的顺序。sudog structures this g is waiting on (that have a valid elem ptr); in lock order
	cgoCtxt        []uintptr      // cgo traceback context。cgo追踪背景
	labels         unsafe.Pointer // profiler labels
	timer          *timer         // cached timer for time.Sleep
	selectDone     atomic.Uint32  // are we participating in a select and did someone win the race?

	// goroutineProfiled indicates the status of this goroutine's stack for the
	// current in-progress goroutine profile
	goroutineProfiled goroutineProfileStateHolder

	// Per-G GC state

	// gcAssistBytes is this G's GC assist credit in terms of
	// bytes allocated. If this is positive, then the G has credit
	// to allocate gcAssistBytes bytes without assisting. If this
	// is negative, then the G must correct this by performing
	// scan work. We track this in bytes to make it fast to update
	// and check for debt in the malloc hot path. The assist ratio
	// determines how this corresponds to scan work debt.
	gcAssistBytes int64
}

// gTrackingPeriod is the number of transitions out of _Grunning between
// latency tracking runs.
const gTrackingPeriod = 8

const (
	// tlsSlots is the number of pointer-sized slots reserved for TLS on some platforms,
	// like Windows.
	tlsSlots = 6
	tlsSize  = tlsSlots * goarch.PtrSize
)

// M 是指OS 内核线程，代表着真正执行计算的资源，在绑定有效的 P 后，
// 进入 schedule 循环；而 schedule 循环的机制大致是从 Global 队列、P 的 Local 队列以及 wait 队列中获取。
// 用于调度的特殊g, 调度和执行系统调用时会切换到这个g
// M结构体是OS线程的一个抽象，主要负责结合P运行G。
// M 并不保留 G 状态，这是 G 可以跨 M 调度的基础。
type m struct {
	// 系统管理的一个g，执行调度代码时使用的。比如执行用户的goroutine时，就需要把把用户
	// 的栈信息换到内核线程的栈，以便能够执行用户goroutine
	g0      *g     // goroutine with scheduling stack
	morebuf gobuf  // goroutine 的堆栈信息 。这里作为传递给 morestack 的参数.gobuf arg to morestack .
	divmod  uint32 // div/mod denominator for arm - known to liblink
	_       uint32 // align next field to 8 bytes

	// Fields not known to debuggers.
	procid        uint64            // debuggers 使用，非硬编码的偏移量(不清楚具体用途）. for debuggers, but offset not hard-coded
	gsignal       *g                // 信息处理的g .signal-handling g
	goSigStack    gsignalStack      // 分配的信号处理栈，Go-allocated signal handling stack
	sigmask       sigset            //  存储信号量掩码 .storage for saved signal mask .
	tls           [tlsSlots]uintptr // 通过TLS实现m结构体对象与工作线程之间的绑定，最多为6个. thread-local storage (for x86 extern register)
	mstartfn      func()            // 表示m启动时立即执行的函数，对其的调用见 mstart1().
	curg          *g                // 当前运行的用户goroutine的g结构体对象 .current running goroutine
	caughtsig     guintptr          // goroutine在致命信号期间运行.goroutine running during fatal signal
	p             puintptr          // 当前工作线程绑定的P，如果没有就为nil. attached p for executing go code (nil if not executing go code)
	nextp         puintptr          //  暂存与当前M潜在关联的P.唤醒M时, M会拥有这个P.也就是下次运行时的P.
	oldp          puintptr          // 在执行系统调用之前绑定的P. the p that was attached before executing a syscall
	id            int64             // m的唯一id
	mallocing     int32
	throwing      throwType //  当前m抛出异常，即调用了内部函数 throw
	preemptoff    string    // 如果非空，则保持curg 运行在当前m。 if != "", keep curg running on this m
	locks         int32
	dying         int32
	profilehz     int32
	spinning      bool // 表示自身的自旋和非自旋状态 spining. spinning状态：表示当前工作线程正在试图从其它工作线程的本地运行队列偷取goroutine; 为false，休眠状态. m is out of work and is actively looking for work
	blocked       bool // m 被阻塞时为 true。m is blocked on a note
	newSigstack   bool // 在一个C 线程被调用 sigaltstack. minit on C thread called sigaltstack
	printlock     int8
	incgo         bool   // m 执行 cgo 调用. m is executing a cgo call
	freeWait      uint32 // 如果等0，安全的释放 g0 并且进行原子的删除m. if == 0, safe to free g0 and delete m (atomic)
	fastrand      uint64
	needextram    bool
	traceback     uint8
	ncgocall      uint64                        // cgo 调用总数. number of cgo calls in total
	ncgo          int32                         // 当前正在调用 cgo 的总数. number of cgo calls currently in progress
	cgoCallersUse atomic.Uint32                 // 如果不为零，则暂时使用cgoCallers。if non-zero, cgoCallers in use temporarily
	cgoCallers    *cgoCallers                   // 如果在调用cgo时出现崩溃，则会出现cgo跟踪记录。cgo traceback if crashing in cgo call
	park          note                          //  M休眠时使用的信号量, 唤醒M时会通过它唤醒
	alllink       *m                            // 记录所有工作线程的链表。on allm
	schedlink     muintptr                      // 下一个m, 当m在链表结构中会使用
	lockedg       guintptr                      // 当前M锁定的G。lockedm的对应值
	createstack   [32]uintptr                   // 创建此线程的堆栈。stack that created this thread.
	lockedExt     uint32                        // 对外部LockOSThread的跟踪。tracking for external LockOSThread
	lockedInt     uint32                        // 对内部lockOSThread的跟踪。tracking for internal lockOSThread
	nextwaitm     muintptr                      // 下一个 m 将等待锁 next m waiting for lock
	waitunlockf   func(*g, unsafe.Pointer) bool // 等待解锁函数
	waitlock      unsafe.Pointer                // 等待锁
	waittraceev   byte
	waittraceskip int
	startingtrace bool
	syscalltick   uint32
	freelink      *m // m释放列表，链接到 sched.freem 字段. on sched.freem

	// these are here because they are too large to be on the stack
	// of low-level NOSPLIT functions.
	libcall   libcall
	libcallpc uintptr // for cpu profiler
	libcallsp uintptr
	libcallg  guintptr
	syscall   libcall // stores syscall parameters on windows

	vdsoSP uintptr // SP for traceback while in VDSO call (0 if not in call)
	vdsoPC uintptr // PC for traceback while in VDSO call

	// preemptGen counts the number of completed preemption
	// signals. This is used to detect when a preemption is
	// requested, but fails.
	preemptGen atomic.Uint32 // 完成的抢占信号数量。这用于检测何时请求抢占，但是失败了。原子访问

	// Whether this is a pending preemption signal on this M.
	// 是不是当前M上挂起的抢占信号
	signalPending atomic.Uint32

	dlogPerM

	mOS

	// Up to 10 locks held by this m, maintained by the lock ranking code.
	locksHeldLen int              // 当前持有锁的数量
	locksHeld    [10]heldLockInfo // 最多可以持有1个锁，数据类型为 heldLockInfo,
}

type p struct {
	id          int32      // allp 中的索引,P的唯一标识
	status      uint32     // p的当前状态 状态值有_Pidle、_Prunning、_Psyscall、_Pgcstop 和 _Pdead. one of pidle/prunning/...
	link        puintptr   // 下一个p, 当p在链表结构中会使用
	schedtick   uint32     // 每次scheduler调用+1. incremented on every scheduler call
	syscalltick uint32     // 每次系统调用+1. incremented on every system call
	sysmontick  sysmontick // sysmon观察到的最后一个滴答声. last tick observed by sysmon
	m           muintptr   // 指向绑定的 m，如果 p 是 idle 的话，那这个指针是 nil. back-link to associated m (nil if idle)  拥有这个P的M
	mcache      *mcache    //  分配内存时使用的本地分配器,每个p的小对象缓存，无锁，对应 mcache 结构体
	pcache      pageCache  // 页面缓存，对应 pageCache 结构体，不需要锁
	raceprocctx uintptr

	deferpool    []*_defer   // 不同大小可用defer结构池. pool of available defer structs (see panic.go)
	deferpoolbuf [32]*_defer // 同上

	// 缓存goroutine id，摊销 runtime·sched.goidgen.
	// Cache of goroutine ids, amortizes accesses to runtime·sched.goidgen.
	goidcache    uint64 // goid 缓存
	goidcacheend uint64 // goid 缓存

	// 本地运行队列，可以无锁访问. Queue of runnable goroutines. Accessed without lock.
	runqhead uint32        //  本地运行队列的出队序号
	runqtail uint32        //  本地运行队列的入队序号
	runq     [256]guintptr // 本地运行队列的数组, 可以保存256个G
	// runnext, if non-nil, is a runnable G that was ready'd by
	// the current G and should be run next instead of what's in
	// runq if there's time remaining in the running G's time
	// slice. It will inherit the time left in the current time
	// slice. If a set of goroutines is locked in a
	// communicate-and-wait pattern, this schedules that set as a
	// unit and eliminates the (potentially large) scheduling
	// latency that otherwise arises from adding the ready'd
	// goroutines to the end of the run queue.
	//
	// Note that while other P's may atomically CAS this to zero,
	// only the owner P can CAS it to a valid G.

	// runnext 非空时，代表的是一个 runnable 状态的 G，
	// 这个 G 被 当前 G 修改为 ready 状态，相比 runq 中的 G 有更高的优先级。
	// 如果当前 G 还有剩余的可用时间，那么就应该运行这个 G
	// 运行之后，该 G 会继承当前 G 的剩余时间
	runnext guintptr // 下一个运行的 g

	// Available G's (status == Gdead)
	// 空闲的g
	gFree struct { // G的空闲列表, 保存变为_Gdead后可以复用的G实例
		gList
		n int32
	}

	sudogcache []*sudog    // 缓存相关，slice 类型，*sudog 数据结构
	sudogbuf   [128]*sudog // 数组类型，*sudog 缓冲区
	// 不清楚这两个字段与上面的 runq 作用是什么
	// Cache of mspan objects from the heap.
	// 缓存来自堆的mspan对象。
	mspancache struct {
		// We need an explicit length here because this field is used
		// in allocation codepaths where write barriers are not allowed,
		// and eliminating the write barrier/keeping it eliminated from
		// slice updates is tricky, moreso than just managing the length
		// ourselves.
		// 我们在这里需要一个明确的长度，因为这个字段被用于不允许存在写屏障的分配代码路径中，
		// 而且消除写屏障比保持它不被分片更新所影响是很棘手的，比我们自己管理长度更棘手。
		len int
		buf [128]*mspan
	}

	tracebuf traceBufPtr

	// traceSweep indicates the sweep events should be traced.
	// This is used to defer the sweep start event until a span
	// has actually been swept.
	// traceSweep表示应跟踪扫描事件。
	// 这是用来推迟扫描开始事件，直到实际扫描了一个 span。
	traceSweep bool
	// traceSwept and traceReclaimed track the number of bytes
	// swept and reclaimed by sweeping in the current sweep loop.
	// traceSwept和TraceClaimed跟踪当前扫描循环中扫描和通过扫描回收的字节数。
	traceSwept, traceReclaimed uintptr

	palloc persistentAlloc // per-P to avoid mutex

	// The when field of the first entry on the timer heap.
	// This is 0 if the timer heap is empty.
	// 计时器堆上第一个条目的when字段。
	// 这是使用原子函数更新的。
	// 如果计时器堆为空，则为0。
	timer0When atomic.Int64

	// The earliest known nextwhen field of a timer with
	// timerModifiedEarlier status. Because the timer may have been
	// modified again, there need not be any timer with this value.
	// This is 0 if there are no timerModifiedEarlier timers.
	// 具有timerModifiedEarlier状态的计时器的已知最早的nextwhen字段。
	// 由于计时器可能已再次修改，因此不需要任何具有此值的计时器。
	// 这是用原子函数更新的。
	// 如果没有 timerModifiedEarlier 计时器，这个值就是 0。
	timerModifiedEarliest atomic.Int64

	// Per-P GC state
	gcAssistTime         int64 // Nanoseconds in assistAlloc
	gcFractionalMarkTime int64 // Nanoseconds in fractional mark worker (atomic)

	// limiterEvent tracks events for the GC CPU limiter.
	// limiterEvent跟踪GC CPU限制器的事件。
	limiterEvent limiterEvent

	// gcMarkWorkerMode is the mode for the next mark worker to run in.
	// That is, this is used to communicate with the worker goroutine
	// selected for immediate execution by
	// gcController.findRunnableGCWorker. When scheduling other goroutines,
	// this field must be set to gcMarkWorkerNotWorker.
	//
	// gcMarkWorkerMode是下一个标记工作者的运行模式。
	// 也就是说，这是用来与gcController.findRunnableGCWorker所选择的立即执行的worker goroutine进行通信。
	// 当调度其他goroutine时，这个字段必须被设置为gcMarkWorkerNotWorker。
	gcMarkWorkerMode gcMarkWorkerMode
	// gcMarkWorkerStartTime is the nanotime() at which the most recent
	// mark worker started.
	// gcMarkWorkerStartTime是最近一个标记工作者开始的 nanotime()。
	gcMarkWorkerStartTime int64

	// gcw is this P's GC work buffer cache. The work buffer is
	// filled by write barriers, drained by mutator assists, and
	// disposed on certain GC state transitions.
	// gcw是这个P的GC工作缓冲区缓存。工作缓冲区由写屏障填充，由 mutator 辅助排出，并在某些GC状态转换时进行处理。
	gcw gcWork // GC的本地工作队列

	// wbBuf is this P's GC write barrier buffer.
	// wbBuf是P的GC写屏障缓冲区。
	// TODO: 考虑将其缓存在正在运行的G中。
	// TODO: Consider caching this in the running G.
	wbBuf wbBuf
	// 如果是1，在下一个安全点运行 sched.safePointFn
	runSafePointFn uint32 // if 1, run sched.safePointFn at next safe point

	// statsSeq is a counter indicating whether this P is currently
	// writing any stats. Its value is even when not, odd when it is.
	// statsSeq是一个计数器，表示这个P目前是否正在写任何统计信息。没有的时候它的值是偶数，有的时候是奇数。
	statsSeq atomic.Uint32

	// Lock for timers. We normally access the timers while running
	// on this P, but the scheduler can also do it from a different P.
	// 计时器的锁。我们通常在这个P上运行时访问定时器，但调度员也可以从不同的P上进行。
	timersLock mutex

	// Actions to take at some time. This is used to implement the
	// standard library's time package.
	// Must hold timersLock to access.
	// 在某个时间采取的行动。这是用来实现标准库的时间包。
	// 必须持有timersLock才能访问。
	timers []*timer

	// Number of timers in P's heap.
	// P的堆中的定时器数量。
	// 使用原子指令进行修改。
	numTimers atomic.Uint32

	// Number of timerDeleted timers in P's heap.
	//
	// P的堆中TimerDeleted定时器的数量。
	// 使用原子指令进行修改。
	deletedTimers atomic.Uint32

	// Race context used while executing timer functions.
	// 执行计时器函数时使用的竞争上下文。
	timerRaceCtx uintptr

	// maxStackScanDelta accumulates the amount of stack space held by
	// live goroutines (i.e. those eligible for stack scanning).
	// Flushed to gcController.maxStackScan once maxStackScanSlack
	// or -maxStackScanSlack is reached.
	//
	// maxStackScanDelta累积live Goroutine（即符合堆栈扫描条件的goroutine）所持有的堆栈空间量。
	// 一旦达到maxStackScanSlack或-maxStackScanSlack，就会被刷新到gcController.maxStackScan。
	maxStackScanDelta int64

	// gc-time statistics about current goroutines
	// Note that this differs from maxStackScan in that this
	// accumulates the actual stack observed to be used at GC time (hi - sp),
	// not an instantaneous measure of the total stack size that might need
	// to be scanned (hi - lo).
	// 关于当前goroutine的gc时间统计数据注意到，这与maxStackScan不同，
	// 因为它累积了在gc时间（hi-sp）观察到的实际堆栈，而不是可能需要扫描的总堆栈大小的瞬时测量值（hi-lo）。
	scannedStackSize uint64 // 这个P所扫描的goroutines的堆栈大小. stack size of goroutines scanned by this P
	scannedStacks    uint64 // 这个P所扫描的goroutines的数量. number of goroutines scanned by this P

	// preempt is set to indicate that this P should be enter the
	// scheduler ASAP (regardless of what G is running on it).
	// preempt被设置为表示这个P应该尽快进入调度器（不管它上面运行的是什么G）。
	preempt bool

	// Padding is no longer needed. False sharing is now not a worry because p is large enough
	// that its size class is an integer multiple of the cache line size (for any of our architectures).
	// 不再需要填充。虚假的共享现在不需要担心了，因为p足够大，它的大小类是缓存行大小的整数倍（对于我们的任何架构）。
}

// G/P/M 三者的协作需要一个负责协调的角色，而这正是 go sched 的职责。
// 所有的gorouteine都是被调度器调度运行，调度器持有全局资源
type schedt struct {
	// accessed atomically. keep at top to ensure alignment on 32-bit systems.
	// 需以原子访问访问。保持在 struct 顶部，以使其在 32 位系统上可以对齐
	goidgen   atomic.Uint64
	lastpoll  atomic.Int64 // 上次网络轮询的时间,如果当前正在轮询,则为0. time of last network poll, 0 if currently polling
	pollUntil atomic.Int64 // 当前轮询休眠的时间. time to which current poll is sleeping

	lock mutex

	// When increasing nmidle, nmidlelocked, nmsys, or nmfreed, be
	// sure to call checkdead().

	// 由空闲的工作线程组成的链表
	midle muintptr // idle m's waiting for work
	// 空闲的工作线程的数量
	nmidle int32 // number of idle m's waiting for work
	// 空闲的且被 lock 的 m 计数
	nmidlelocked int32 // number of locked m's waiting for work
	// 已经创建的多个m，下一个m id
	mnext int64 // number of m's that have been created and next M ID
	// 被允许创建的最大m线程数量
	maxmcount int32 // maximum number of m's allowed (or die)
	nmsys     int32 // number of system m's not counted for deadlock
	// 累积空闲的m数量
	nmfreed int64 // cumulative number of freed m's
	// 系统goroutine的数量，自动更新
	ngsys atomic.Int32 // number of system goroutines
	// 由空闲的 p 结构体对象组成的链表
	pidle        puintptr      // 空闲 p 链表. idle p's
	npidle       atomic.Int32  // n 个 p 处于空闲的状态
	nmspinning   atomic.Int32  // m 处理自旋的状态。 See "Worker thread parking/unparking" comment in proc.go.
	needspinning atomic.Uint32 // See "Delicate dance" comment in proc.go. Boolean. Must hold sched.lock to set to 1.

	// Global runnable queue.

	runq     gQueue // 全局运行队列 G队列,这个结构体在proc.go里
	runqsize int32  // 元素数量

	// disable controls selective disabling of the scheduler.
	//
	// Use schedEnableUser to control this.
	//
	// disable is protected by sched.lock.
	// 对于 disable 字段的值受 schedEnableUser 控制， 可以用来控制用户goroutines 的调度
	disable struct {
		// user disables scheduling of user goroutines.
		user     bool
		runnable gQueue // pending runnable Gs
		n        int32  // length of runnable
	}

	//有效的 dead 状态的 G 全局缓存. Global cache of dead G's.
	gFree struct {
		lock    mutex
		stack   gList // 包含栈的 Gs。Gs with stacks
		noStack gList // 没有栈的 Gs。Gs without stacks
		n       int32
	}

	// sudog结构的集中缓存. Central cache of sudog structs.
	sudoglock mutex
	// sudog结构的中央缓存
	sudogcache *sudog

	// Central pool of available defer structs. 不同大小有效的defer结构的池
	deferlock mutex   // defer锁
	deferpool *_defer // 数组，最大值5，不同大小的defer pool 池

	// freem is the list of m's waiting to be freed when their
	// m.exited is set. Linked through m.freelink.
	// freem 是当 他们的 m.exited 被设置时的等待被释放m列表，通过 m.freelink 链接
	freem *m

	// gc正在等待运行
	gcwaiting  atomic.Bool // gc is waiting to run
	stopwait   int32
	stopnote   note
	sysmonwait atomic.Bool
	sysmonnote note

	// safepointFn should be called on each P at the next GC
	// safepoint if p.runSafePointFn is set.
	// 如果 p.runSafePointFn 设置的话, safeopintFn 将在每个p下次 GC safepoint 时被调用
	safePointFn   func(*p)
	safePointWait int32
	safePointNote note

	profilehz int32 // cpu profiling rate
	// 对gomaxprocs的最后更改时间
	procresizetime int64 // nanotime() of last change to gomaxprocs
	totaltime      int64 // ∫gomaxprocs dt up to procresizetime

	// sysmonlock protects sysmon's actions on the runtime.
	//
	// Acquire and hold this mutex to block sysmon from interacting
	// with the rest of the runtime.
	// 在运行时，sysmonlock保护 sysmon 的运行
	sysmonlock mutex

	// timeToRun is a distribution of scheduling latencies, defined
	// as the sum of time a G spends in the _Grunnable state before
	// it transitions to _Grunning.
	timeToRun timeHistogram
}

// Values for the flags field of a sigTabT.
const (
	_SigNotify   = 1 << iota // let signal.Notify have signal, even if from kernel
	_SigKill                 // if signal.Notify doesn't take it, exit quietly
	_SigThrow                // if signal.Notify doesn't take it, exit loudly
	_SigPanic                // if the signal is from the kernel, panic
	_SigDefault              // if the signal isn't explicitly requested, don't monitor it
	_SigGoExit               // cause all runtime procs to exit (only used on Plan 9).
	_SigSetStack             // Don't explicitly install handler, but add SA_ONSTACK to existing libc handler
	_SigUnblock              // always unblock; see blockableSig
	_SigIgn                  // _SIG_DFL action is to ignore the signal
)

// 由链接器准备的内存中每个函数信息的布局
// Layout of in-memory per-function information prepared by linker
// See https://golang.org/s/go12symtab.
// Keep in sync with linker (../cmd/link/internal/ld/pcln.go:/pclntab)
// and with package debug/gosym and with symtab.go in package runtime.
type _func struct {
<<<<<<< HEAD
	entryoff uint32 // 入口，PC 开始的地址。start pc, as offset from moduledata.text/pcHeader.textStart
	nameoff  int32  // 方法名称。function name
=======
	entryOff uint32 // start pc, as offset from moduledata.text/pcHeader.textStart
	nameOff  int32  // function name, as index into moduledata.funcnametab.
>>>>>>> cdc6aeb6

	args        int32  // 进出参数大小。in/out args size
	deferreturn uint32 // offset of start of a deferreturn call instruction from entry, if any.

	pcsp      uint32
	pcfile    uint32
	pcln      uint32
	npcdata   uint32
	cuOffset  uint32 // 此函数的 CU 的 runtime.cutab 偏移量。runtime.cutab offset of this function's CU
	funcID    funcID // 为某些特殊的运行时函数设置。set for certain special runtime functions
	flag      funcFlag
	_         [1]byte // pad
	nfuncdata uint8   // 必须是最后一个，必须在一个uint32对齐的边界上结束.must be last, must end on a uint32-aligned boundary

	// The end of the struct is followed immediately by two variable-length
	// arrays that reference the pcdata and funcdata locations for this
	// function.

	// pcdata contains the offset into moduledata.pctab for the start of
	// that index's table. e.g.,
	// &moduledata.pctab[_func.pcdata[_PCDATA_UnsafePoint]] is the start of
	// the unsafe point table.
	//
	// An offset of 0 indicates that there is no table.
	//
	// pcdata [npcdata]uint32

	// funcdata contains the offset past moduledata.gofunc which contains a
	// pointer to that index's funcdata. e.g.,
	// *(moduledata.gofunc +  _func.funcdata[_FUNCDATA_ArgsPointerMaps]) is
	// the argument pointer map.
	//
	// An offset of ^uint32(0) indicates that there is no entry.
	//
	// funcdata [nfuncdata]uint32
}

// Pseudo-Func that is returned for PCs that occur in inlined code.
// A *Func can be either a *_func or a *funcinl, and they are distinguished
// by the first uintptr.
type funcinl struct {
	ones  uint32  // set to ^0 to distinguish from _func
	entry uintptr // entry of the real (the "outermost") frame
	name  string
	file  string
	line  int
}

// layout of Itab known to compilers
// allocated in non-garbage-collected memory
// Needs to be in sync with
// ../cmd/compile/internal/reflectdata/reflect.go:/^func.WriteTabs.
type itab struct {
	inter *interfacetype
	_type *_type
	hash  uint32 // copy of _type.hash. Used for type switches.
	_     [4]byte
	fun   [1]uintptr // variable sized. fun[0]==0 means _type does not implement inter.
}

// Lock-free stack node.
// Also known to export_test.go.
type lfnode struct {
	next    uint64
	pushcnt uintptr
}

type forcegcstate struct {
	lock mutex
	g    *g
	idle atomic.Bool
}

// extendRandom extends the random numbers in r[:n] to the whole slice r.
// Treats n<0 as n==0.
func extendRandom(r []byte, n int) {
	if n < 0 {
		n = 0
	}
	for n < len(r) {
		// Extend random bits using hash function & time seed
		w := n
		if w > 16 {
			w = 16
		}
		h := memhash(unsafe.Pointer(&r[n-w]), uintptr(nanotime()), uintptr(w))
		for i := 0; i < goarch.PtrSize && n < len(r); i++ {
			r[n] = byte(h)
			n++
			h >>= 8
		}
	}
}

// A _defer holds an entry on the list of deferred calls.
// If you add a field here, add code to clear it in deferProcStack.
// This struct must match the code in cmd/compile/internal/ssagen/ssa.go:deferstruct
// and cmd/compile/internal/ssagen/ssa.go:(*state).call.
// Some defers will be allocated on the stack and some on the heap.
// All defers are logically part of the stack, so write barriers to
// initialize them are not required. All defers must be manually scanned,
// and for heap defers, marked.
type _defer struct {
	started bool
	heap    bool
	// openDefer indicates that this _defer is for a frame with open-coded
	// defers. We have only one defer record for the entire frame (which may
	// currently have 0, 1, or more defers active).
	openDefer bool
	sp        uintptr // sp at time of defer
	pc        uintptr // pc at time of defer
	fn        func()  // can be nil for open-coded defers
	_panic    *_panic // panic that is running defer
	link      *_defer // next defer on G; can point to either heap or stack!

	// If openDefer is true, the fields below record values about the stack
	// frame and associated function that has the open-coded defer(s). sp
	// above will be the sp for the frame, and pc will be address of the
	// deferreturn call in the function.
	fd   unsafe.Pointer // funcdata for the function associated with the frame
	varp uintptr        // value of varp for the stack frame
	// framepc is the current pc associated with the stack frame. Together,
	// with sp above (which is the sp associated with the stack frame),
	// framepc/sp can be used as pc/sp pair to continue a stack trace via
	// gentraceback().
	framepc uintptr
}

// A _panic holds information about an active panic.
//
// A _panic value must only ever live on the stack.
//
// The argp and link fields are stack pointers, but don't need special
// handling during stack growth: because they are pointer-typed and
// _panic values only live on the stack, regular stack pointer
// adjustment takes care of them.
type _panic struct {
	argp      unsafe.Pointer // pointer to arguments of deferred call run during panic; cannot move - known to liblink
	arg       any            // argument to panic
	link      *_panic        // link to earlier panic
	pc        uintptr        // where to return to in runtime if this panic is bypassed
	sp        unsafe.Pointer // where to return to in runtime if this panic is bypassed
	recovered bool           // whether this panic is over
	aborted   bool           // the panic was aborted
	goexit    bool
}

// ancestorInfo records details of where a goroutine was started.
// ancestorInfo 记录 goroutine 开始位置的详细信息。
type ancestorInfo struct {
	pcs  []uintptr // pcs from the stack of this goroutine
	goid uint64    // goroutine id of this goroutine; original goroutine possibly dead
	gopc uintptr   // pc of go statement that created this goroutine
}

const (
	_TraceRuntimeFrames = 1 << iota // include frames for internal runtime functions.
	_TraceTrap                      // the initial PC, SP are from a trap, not a return PC from a call
	_TraceJumpStack                 // if traceback is on a systemstack, resume trace at g that called into it
)

// The maximum number of frames we print for a traceback
const _TracebackMaxFrames = 100

// A waitReason explains why a goroutine has been stopped.
// See gopark. Do not re-use waitReasons, add new ones.
type waitReason uint8

const (
	waitReasonZero                  waitReason = iota // ""
	waitReasonGCAssistMarking                         // "GC assist marking"
	waitReasonIOWait                                  // "IO wait"
	waitReasonChanReceiveNilChan                      // "chan receive (nil chan)"
	waitReasonChanSendNilChan                         // "chan send (nil chan)"
	waitReasonDumpingHeap                             // "dumping heap"
	waitReasonGarbageCollection                       // "garbage collection"
	waitReasonGarbageCollectionScan                   // "garbage collection scan"
	waitReasonPanicWait                               // "panicwait"
	waitReasonSelect                                  // "select"
	waitReasonSelectNoCases                           // "select (no cases)"
	waitReasonGCAssistWait                            // "GC assist wait"
	waitReasonGCSweepWait                             // "GC sweep wait"
	waitReasonGCScavengeWait                          // "GC scavenge wait"
	waitReasonChanReceive                             // "chan receive"
	waitReasonChanSend                                // "chan send"
	waitReasonFinalizerWait                           // "finalizer wait"
	waitReasonForceGCIdle                             // "force gc (idle)"
	waitReasonSemacquire                              // "semacquire"
	waitReasonSleep                                   // "sleep"
	waitReasonSyncCondWait                            // "sync.Cond.Wait"
	waitReasonTimerGoroutineIdle                      // "timer goroutine (idle)"
	waitReasonTraceReaderBlocked                      // "trace reader (blocked)"
	waitReasonWaitForGCCycle                          // "wait for GC cycle"
	waitReasonGCWorkerIdle                            // "GC worker (idle)"
	waitReasonPreempted                               // "preempted"
	waitReasonDebugCall                               // "debug call"
)

var waitReasonStrings = [...]string{
	waitReasonZero:                  "",
	waitReasonGCAssistMarking:       "GC assist marking",
	waitReasonIOWait:                "IO wait",
	waitReasonChanReceiveNilChan:    "chan receive (nil chan)",
	waitReasonChanSendNilChan:       "chan send (nil chan)",
	waitReasonDumpingHeap:           "dumping heap",
	waitReasonGarbageCollection:     "garbage collection",
	waitReasonGarbageCollectionScan: "garbage collection scan",
	waitReasonPanicWait:             "panicwait",
	waitReasonSelect:                "select",
	waitReasonSelectNoCases:         "select (no cases)",
	waitReasonGCAssistWait:          "GC assist wait",
	waitReasonGCSweepWait:           "GC sweep wait",
	waitReasonGCScavengeWait:        "GC scavenge wait",
	waitReasonChanReceive:           "chan receive",
	waitReasonChanSend:              "chan send",
	waitReasonFinalizerWait:         "finalizer wait",
	waitReasonForceGCIdle:           "force gc (idle)",
	waitReasonSemacquire:            "semacquire",
	waitReasonSleep:                 "sleep",
	waitReasonSyncCondWait:          "sync.Cond.Wait",
	waitReasonTimerGoroutineIdle:    "timer goroutine (idle)",
	waitReasonTraceReaderBlocked:    "trace reader (blocked)",
	waitReasonWaitForGCCycle:        "wait for GC cycle",
	waitReasonGCWorkerIdle:          "GC worker (idle)",
	waitReasonPreempted:             "preempted",
	waitReasonDebugCall:             "debug call",
}

func (w waitReason) String() string {
	if w < 0 || w >= waitReason(len(waitReasonStrings)) {
		return "unknown wait reason"
	}
	return waitReasonStrings[w]
}

var (
	allm       *m    // 所有的m构成的一个链表，包括上面的m0
	gomaxprocs int32 // p 的最大数量，默认等于ncpu，可以通过GOMAXPROCS修改
	ncpu       int32
	forcegc    forcegcstate
	sched      schedt // 调度器的结构体，保存了调度器的各种信息
	newprocs   int32

	// allpLock protects P-less reads and size changes of allp, idlepMask,
	// and timerpMask, and all writes to allp.
	allpLock mutex // 系统cpu核的数量，程序启动时由runtime初始化
	// len(allp) == gomaxprocs; may change at safe points, otherwise
	// immutable.
	allp []*p // 保存所有的p， len(allp) == gomaxprocs
	// Bitmask of Ps in _Pidle list, one bit per P. Reads and writes must
	// be atomic. Length may change at safe points.
	//
	// Each P must update only its own bit. In order to maintain
	// consistency, a P going idle must the idle mask simultaneously with
	// updates to the idle P list under the sched.lock, otherwise a racing
	// pidleget may clear the mask before pidleput sets the mask,
	// corrupting the bitmap.
	//
	// N.B., procresize takes ownership of all Ps in stopTheWorldWithSema.
	idlepMask pMask
	// Bitmask of Ps that may have a timer, one bit per P. Reads and writes
	// must be atomic. Length may change at safe points.
	timerpMask pMask

	// Pool of GC parked background workers. Entries are type
	// *gcBgMarkWorkerNode.
	gcBgMarkWorkerPool lfstack

	// Total number of gcBgMarkWorker goroutines. Protected by worldsema.
	gcBgMarkWorkerCount int32

	// Information about what cpu features are available.
	// Packages outside the runtime should not use these
	// as they are not an external api.
	// Set on startup in asm_{386,amd64}.s
	processorVersionInfo uint32
	isIntel              bool

	goarm uint8 // set by cmd/link on arm systems
)

// Set by the linker so the runtime can determine the buildmode.
var (
	islibrary bool // -buildmode=c-shared
	isarchive bool // -buildmode=c-archive
)

// Must agree with internal/buildcfg.FramePointerEnabled.
const framepointer_enabled = GOARCH == "amd64" || GOARCH == "arm64"<|MERGE_RESOLUTION|>--- conflicted
+++ resolved
@@ -962,13 +962,8 @@
 // Keep in sync with linker (../cmd/link/internal/ld/pcln.go:/pclntab)
 // and with package debug/gosym and with symtab.go in package runtime.
 type _func struct {
-<<<<<<< HEAD
-	entryoff uint32 // 入口，PC 开始的地址。start pc, as offset from moduledata.text/pcHeader.textStart
-	nameoff  int32  // 方法名称。function name
-=======
-	entryOff uint32 // start pc, as offset from moduledata.text/pcHeader.textStart
-	nameOff  int32  // function name, as index into moduledata.funcnametab.
->>>>>>> cdc6aeb6
+	entryOff uint32 // 入口，PC 开始的地址。start pc, as offset from moduledata.text/pcHeader.textStart
+	nameOff  int32  // 方法名称。function name, as index into moduledata.funcnametab.
 
 	args        int32  // 进出参数大小。in/out args size
 	deferreturn uint32 // offset of start of a deferreturn call instruction from entry, if any.
