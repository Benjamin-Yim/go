// Copyright 2009 The Go Authors. All rights reserved.
// Use of this source code is governed by a BSD-style
// license that can be found in the LICENSE file.

package runtime

import (
	"internal/goarch"
	"runtime/internal/atomic"
	"unsafe"
)

// defined constants
const (
	// G status
	//
	// Beyond indicating the general state of a G, the G status
	// acts like a lock on the goroutine's stack (and hence its
	// ability to execute user code).
	//
	// If you add to this list, add to the list
	// of "okay during garbage collection" status
	// in mgcmark.go too.
	//
	// TODO(austin): The _Gscan bit could be much lighter-weight.
	// For example, we could choose not to run _Gscanrunnable
	// goroutines found in the run queue, rather than CAS-looping
	// until they become _Grunnable. And transitions like
	// _Gscanwaiting -> _Gscanrunnable are actually okay because
	// they don't affect stack ownership.

	// _Gidle means this goroutine was just allocated and has not
	// yet been initialized.
	_Gidle = iota // 0  刚刚被分配并且还没有被初始化

	// _Grunnable means this goroutine is on a run queue. It is
	// not currently executing user code. The stack is not owned.
	_Grunnable // 1 没有执行代码，没有栈的所有权，存储在运行队列中

	// _Grunning means this goroutine may execute user code. The
	// stack is owned by this goroutine. It is not on a run queue.
	// It is assigned an M and a P (g.m and g.m.p are valid).
	_Grunning // 2 运行中。可以执行代码，拥有栈的所有权，被赋予了内核线程 M 和处理器 P

	// _Gsyscall means this goroutine is executing a system call.
	// It is not executing user code. The stack is owned by this
	// goroutine. It is not on a run queue. It is assigned an M.
	_Gsyscall // 3 发生了系统调用。正在执行系统调用，没有执行用户代码，拥有栈的所有权，被赋予了内核线程 M 但是不在运行队列上

	// _Gwaiting means this goroutine is blocked in the runtime.
	// It is not executing user code. It is not on a run queue,
	// but should be recorded somewhere (e.g., a channel wait
	// queue) so it can be ready()d when necessary. The stack is
	// not owned *except* that a channel operation may read or
	// write parts of the stack under the appropriate channel
	// lock. Otherwise, it is not safe to access the stack after a
	// goroutine enters _Gwaiting (e.g., it may get moved).
	_Gwaiting // 4 当前G正在因某个原因而等待。若需要时执行ready()唤醒

	// _Gmoribund_unused is currently unused, but hardcoded in gdb
	// scripts.
	_Gmoribund_unused // 5 当前此状态未使用，但硬编码在了gdb 脚本里，可以不用关注

	// _Gdead means this goroutine is currently unused. It may be
	// just exited, on a free list, or just being initialized. It
	// is not executing user code. It may or may not have a stack
	// allocated. The G and its stack (if any) are owned by the M
	// that is exiting the G or that obtained the G from the free
	// list.
	_Gdead // 6 当前G 没有被使用，可能刚刚退出，或在一个freelist

	// _Genqueue_unused is currently unused.
	_Genqueue_unused // 7

	// _Gcopystack means this goroutine's stack is being moved. It
	// is not executing user code and is not on a run queue. The
	// stack is owned by the goroutine that put it in _Gcopystack.
	_Gcopystack // 8 栈正在被拷贝，没有执行代码，不在运行队列上

	// _Gpreempted means this goroutine stopped itself for a
	// suspendG preemption. It is like _Gwaiting, but nothing is
	// yet responsible for ready()ing it. Some suspendG must CAS
	// the status to _Gwaiting to take responsibility for
	// ready()ing this G.
	_Gpreempted // 9 由于抢占而被阻塞，没有执行用户代码并且不在运行队列上，等待唤醒

	// _Gscan combined with one of the above states other than
	// _Grunning indicates that GC is scanning the stack. The
	// goroutine is not executing user code and the stack is owned
	// by the goroutine that set the _Gscan bit.
	//
	// _Gscanrunning is different: it is used to briefly block
	// state transitions while GC signals the G to scan its own
	// stack. This is otherwise like _Grunning.
	//
	// atomicstatus&~Gscan gives the state the goroutine will
	// return to when the scan completes.
	_Gscan          = 0x1000               // GC 正在扫描栈空间，没有执行代码，可以与其他状态同时存在
	_Gscanrunnable  = _Gscan + _Grunnable  // 0x1001
	_Gscanrunning   = _Gscan + _Grunning   // 0x1002
	_Gscansyscall   = _Gscan + _Gsyscall   // 0x1003
	_Gscanwaiting   = _Gscan + _Gwaiting   // 0x1004
	_Gscanpreempted = _Gscan + _Gpreempted // 0x1009
)

const (
	// P status

	// _Pidle means a P is not being used to run user code or the
	// scheduler. Typically, it's on the idle P list and available
	// to the scheduler, but it may just be transitioning between
	// other states.
	//
	// The P is owned by the idle list or by whatever is
	// transitioning its state. Its run queue is empty.
	_Pidle = iota //	处理器没有运行用户代码或者调度器，被空闲队列或者改变其状态的结构持有，运行队列为空；也有可能是几种状态正在过度中状态

	// _Prunning means a P is owned by an M and is being used to
	// run user code or the scheduler. Only the M that owns this P
	// is allowed to change the P's status from _Prunning. The M
	// may transition the P to _Pidle (if it has no more work to
	// do), _Psyscall (when entering a syscall), or _Pgcstop (to
	// halt for the GC). The M may also hand ownership of the P
	// off directly to another M (e.g., to schedule a locked G).
	_Prunning // 	被线程 M 持有，并且正在执行用户代码或者调度器。只能由拥有当前P的M才可能修改此状态。
	// M可以将P的状态修改为_Pidle（无工作可做）、_Psyscall(系统调用) 或 _Pgstop(GC);
	// 另外M也可以P的使用权交给另一个M（调度一个锁定状态的G）
	// _Psyscall means a P is not running user code. It has
	// affinity to an M in a syscall but is not owned by it and
	// may be stolen by another M. This is similar to _Pidle but
	// uses lightweight transitions and maintains M affinity.
	//
	// Leaving _Psyscall must be done with a CAS, either to steal
	// or retake the P. Note that there's an ABA hazard: even if
	// an M successfully CASes its original P back to _Prunning
	// after a syscall, it must understand the P may have been
	// used by another M in the interim.
	_Psyscall // 当前P没有执行用户代码，当前线程陷入系统调用

	// _Pgcstop means a P is halted for STW and owned by the M
	// that stopped the world. The M that stopped the world
	// continues to use its P, even in _Pgcstop. Transitioning
	// from _Prunning to _Pgcstop causes an M to release its P and
	// park.
	//
	// The P retains its run queue and startTheWorld will restart
	// the scheduler on Ps with non-empty run queues.
	_Pgcstop // 	被线程 M 持有，当前处理器由于垃圾回收被停止，由_Prunning变为_Pgcstop

	// _Pdead means a P is no longer used (GOMAXPROCS shrank). We
	// reuse Ps if GOMAXPROCS increases. A dead P is mostly
	// stripped of its resources, though a few things remain
	// (e.g., trace buffers).
	_Pdead // 当前处理器已经不被使用，如通过动态调小 GOMAXPROCS进行P收缩
)

// Mutual exclusion locks.  In the uncontended case,
// as fast as spin locks (just a few user-level instructions),
// but on the contention path they sleep in the kernel.
// A zeroed Mutex is unlocked (no need to initialize each lock).
// Initialization is helpful for static lock ranking, but not required.
type mutex struct {
	// Empty struct if lock ranking is disabled, otherwise includes the lock rank
	lockRankStruct
	// Futex-based impl treats it as uint32 key,
	// while sema-based impl as M* waitm.
	// Used to be a union, but unions break precise GC.
	key uintptr
}

// sleep and wakeup on one-time events.
// before any calls to notesleep or notewakeup,
// must call noteclear to initialize the Note.
// then, exactly one thread can call notesleep
// and exactly one thread can call notewakeup (once).
// once notewakeup has been called, the notesleep
// will return.  future notesleep will return immediately.
// subsequent noteclear must be called only after
// previous notesleep has returned, e.g. it's disallowed
// to call noteclear straight after notewakeup.
//
// notetsleep is like notesleep but wakes up after
// a given number of nanoseconds even if the event
// has not yet happened.  if a goroutine uses notetsleep to
// wake up early, it must wait to call noteclear until it
// can be sure that no other goroutine is calling
// notewakeup.
//
//	一次性事件中的休眠和唤醒
//
// 对于任何调用 notesleep 或 notwakeup 之前，必须调用 noteclear 进行初始化操作。
// 那么，一个线程调用 notesleep, 一个线程调用 notewakup(只能一次）。
// 当 notewakeup 被调用后，notesleep 还未返回，需要过一段
// 时间 notesleep 才能调用完成。在继续调用 noteclear 之前，必须等待当前一个 notesleep 返回后才可以，
// 不允许在 notewakeup 后直接调用 noteclear。
//
// notetsleep 类似 notesleep, 但唤醒后会返回一个纳秒数值（如果事件正好还不没有发生）
// 如果一个 goroutine 提前使用了 notetsleep 唤醒，它必须等待调用完 noteclear，
// 直到确认没有其它goroutine调用 notewakeup
//
// notesleep/notetsleep 通常在 g0 上调用, notetsleepg类似于notetsleep，但在用户g上调用(可能指的用户态的G）
// notesleep/notetsleep are generally called on g0,
// notetsleepg is similar to notetsleep but is called on user g.
type note struct {
	// Futex-based impl treats it as uint32 key,
	// while sema-based impl as M* waitm.
	// Used to be a union, but unions break precise GC.
	key uintptr
}

type funcval struct {
	fn uintptr
	// variable-size, fn-specific data here
}

type iface struct {
	tab  *itab
	data unsafe.Pointer
}

type eface struct {
	_type *_type
	data  unsafe.Pointer
}

func efaceOf(ep *any) *eface {
	return (*eface)(unsafe.Pointer(ep))
}

// The guintptr, muintptr, and puintptr are all used to bypass write barriers.
// It is particularly important to avoid write barriers when the current P has
// been released, because the GC thinks the world is stopped, and an
// unexpected write barrier would not be synchronized with the GC,
// which can lead to a half-executed write barrier that has marked the object
// but not queued it. If the GC skips the object and completes before the
// queuing can occur, it will incorrectly free the object.
//
// We tried using special assignment functions invoked only when not
// holding a running P, but then some updates to a particular memory
// word went through write barriers and some did not. This breaks the
// write barrier shadow checking mode, and it is also scary: better to have
// a word that is completely ignored by the GC than to have one for which
// only a few updates are ignored.
//
// Gs and Ps are always reachable via true pointers in the
// allgs and allp lists or (during allocation before they reach those lists)
// from stack variables.
//
// Ms are always reachable via true pointers either from allm or
// freem. Unlike Gs and Ps we do free Ms, so it's important that
// nothing ever hold an muintptr across a safe point.

// A guintptr holds a goroutine pointer, but typed as a uintptr
// to bypass write barriers. It is used in the Gobuf goroutine state
// and in scheduling lists that are manipulated without a P.
//
// The Gobuf.g goroutine pointer is almost always updated by assembly code.
// In one of the few places it is updated by Go code - func save - it must be
// treated as a uintptr to avoid a write barrier being emitted at a bad time.
// Instead of figuring out how to emit the write barriers missing in the
// assembly manipulation, we change the type of the field to uintptr,
// so that it does not require write barriers at all.
//
// Goroutine structs are published in the allg list and never freed.
// That will keep the goroutine structs from being collected.
// There is never a time that Gobuf.g's contain the only references
// to a goroutine: the publishing of the goroutine in allg comes first.
// Goroutine pointers are also kept in non-GC-visible places like TLS,
// so I can't see them ever moving. If we did want to start moving data
// in the GC, we'd need to allocate the goroutine structs from an
// alternate arena. Using guintptr doesn't make that problem any worse.
// Note that pollDesc.rg, pollDesc.wg also store g in uintptr form,
// so they would need to be updated too if g's start moving.
type guintptr uintptr

//go:nosplit
func (gp guintptr) ptr() *g { return (*g)(unsafe.Pointer(gp)) }

//go:nosplit
func (gp *guintptr) set(g *g) { *gp = guintptr(unsafe.Pointer(g)) }

//go:nosplit
func (gp *guintptr) cas(old, new guintptr) bool {
	return atomic.Casuintptr((*uintptr)(unsafe.Pointer(gp)), uintptr(old), uintptr(new))
}

// setGNoWB performs *gp = new without a write barrier.
// For times when it's impractical to use a guintptr.
//
// setGNoWB 当使用 guintptr 不可行时，在没有 write barrier 下执行 *gp = new
//
//go:nosplit
//go:nowritebarrier
func setGNoWB(gp **g, new *g) {
	(*guintptr)(unsafe.Pointer(gp)).set(new)
}

type puintptr uintptr

//go:nosplit
func (pp puintptr) ptr() *p { return (*p)(unsafe.Pointer(pp)) }

//go:nosplit
func (pp *puintptr) set(p *p) { *pp = puintptr(unsafe.Pointer(p)) }

// muintptr is a *m that is not tracked by the garbage collector.
//
// Because we do free Ms, there are some additional constrains on
// muintptrs:
//
//  1. Never hold an muintptr locally across a safe point.
//
//  2. Any muintptr in the heap must be owned by the M itself so it can
//     ensure it is not in use when the last true *m is released.
type muintptr uintptr

//go:nosplit
func (mp muintptr) ptr() *m { return (*m)(unsafe.Pointer(mp)) }

//go:nosplit
func (mp *muintptr) set(m *m) { *mp = muintptr(unsafe.Pointer(m)) }

// setMNoWB performs *mp = new without a write barrier.
// For times when it's impractical to use an muintptr.
//
// setMNoWB 当使用 muintptr 不可行时，在没有 write barrier 下执行 *mp = new
//
//go:nosplit
//go:nowritebarrier
func setMNoWB(mp **m, new *m) {
	(*muintptr)(unsafe.Pointer(mp)).set(new)
}

// 保存goroutine的调度信息，主要包括CPU的几个寄存器的值
type gobuf struct {
	// The offsets of sp, pc, and g are known to (hard-coded in) libmach.
	// 寄存器 sp,pc和g的偏移量，硬编码在libmach
	// ctxt is unusual with respect to GC: it may be a
	// heap-allocated funcval, so GC needs to track it, but it
	// needs to be set and cleared from assembly, where it's
	// difficult to have write barriers. However, ctxt is really a
	// saved, live register, and we only ever exchange it between
	// the real register and the gobuf. Hence, we treat it as a
	// root during stack scanning, which means assembly that saves
	// and restores it doesn't need write barriers. It's still
	// typed as a pointer so that any other writes from Go get
	// write barriers.
	sp   uintptr        // sp 栈指针位置. 保存CPU的rsp寄存器的值
	pc   uintptr        // pc 程序计数器，运行到的程序位置. 保存CPU的rip寄存器的值
	g    guintptr       // 记录当前这个gobuf对象属于哪个goroutine
	ctxt unsafe.Pointer // 不常见，可能是一个分配在heap的函数变量，因此GC 需要追踪它，不过它有可能需要设置并进行清除，在有写屏障 的时候有些困难。
	ret  uintptr        // 保存系统调用的返回值，因为从系统调用返回之后如果p被其它工作线程抢占，则这个goroutine会被放入全局运行队列被其它工作线程调度，其它线程需要知道系统调用的返回值。
	lr   uintptr
	bp   uintptr // 用于支持帧指针的架构.for framepointer-enabled architectures
}

// sudog represents a g in a wait list, such as for sending/receiving
// on a channel.
//
// sudog is necessary because the g ↔ synchronization object relation
// is many-to-many. A g can be on many wait lists, so there may be
// many sudogs for one g; and many gs may be waiting on the same
// synchronization object, so there may be many sudogs for one object.
//
// sudogs are allocated from a special pool. Use acquireSudog and
// releaseSudog to allocate and free them.
// 列表的实现是 sudog，其实就是一个对 g 的结构的封装
type sudog struct {
	// The following fields are protected by the hchan.lock of the
	// channel this sudog is blocking on. shrinkstack depends on
	// this for sudogs involved in channel ops.

	g *g

	next *sudog
	prev *sudog
	elem unsafe.Pointer // 指向来源目标的内存的指针. data element (may point to stack)

	// The following fields are never accessed concurrently.
	// For channels, waitlink is only accessed by g.
	// For semaphores, all fields (including the ones above)
	// are only accessed when holding a semaRoot lock.

	acquiretime int64
	releasetime int64
	ticket      uint32

	// isSelect indicates g is participating in a select, so
	// g.selectDone must be CAS'd to win the wake-up race.
	isSelect bool

	// success indicates whether communication over channel c
	// succeeded. It is true if the goroutine was awoken because a
	// value was delivered over channel c, and false if awoken
	// because c was closed.
	success bool

	parent   *sudog // semaRoot binary tree
	waitlink *sudog // g.waiting list or semaRoot
	waittail *sudog // semaRoot
	c        *hchan // channel
}

type libcall struct {
	fn   uintptr
	n    uintptr // number of parameters
	args uintptr // parameters
	r1   uintptr // return values
	r2   uintptr
	err  uintptr // error number
}

// 用于记录goroutine使用的栈的起始和结束位置
// Stack describes a Go execution stack.
// The bounds of the stack are exactly [lo, hi),
// with no implicit data structures on either side.
type stack struct {
	lo uintptr // 栈顶，指向内存低地址
	hi uintptr // 栈底，指向内存高地址
}

// heldLockInfo gives info on a held lock and the rank of that lock
// heldLockInfo 提供了一个锁的相关信息和锁的等级
type heldLockInfo struct {
	lockAddr uintptr
	rank     lockRank
}

type g struct {
	// Stack parameters.
	// stack describes the actual stack memory: [stack.lo, stack.hi).
	// stackguard0 is the stack pointer compared in the Go stack growth prologue.
	// It is stack.lo+StackGuard normally, but can be StackPreempt to trigger a preemption.
	// stackguard1 is the stack pointer compared in the C stack growth prologue.
	// It is stack.lo+StackGuard on g0 and gsignal stacks.
	// It is ~0 on other goroutine stacks, to trigger a call to morestackc (and crash).
	stack stack // 当前g使用的栈空间, 有lo和hi两个成员。offset known to runtime/cgo
	// 下面两个成员用于栈溢出检查，实现栈的自动伸缩，抢占调度也会用到stackguard0
	stackguard0 uintptr // 检查栈空间是否足够的值, 低于这个值会扩张栈, 0是go代码使用的。 offset known to liblink
	stackguard1 uintptr // 检查栈空间是否足够的值, 低于这个值会扩张栈, 1是原生代码使用的。offset known to liblink
	// stackguard0 和 stackguard1 均是一个栈指针，用于扩容场景，前者用于 Go stack ，后者用于C stack。
	// 如果 stackguard0 字段被设置成 StackPreempt 意味着当前 Goroutine 发出了抢占请求。
	_panic *_panic // 当前Goroutine 中的panic. innermost panic - offset known to liblink
	_defer *_defer // 当前Goroutine 中的defer. innermost defer
	// 此goroutine正在被哪个工作线程执行
	m         *m      // 当前 Goroutine 绑定的M. current m; offset known to arm liblink
	sched     gobuf   //  g的调度数据, 当g中断时会保存当前的pc和rsp等值到这里, 恢复运行时会使用这里的值
	syscallsp uintptr // 如果G 的状态为 Gsyscall ,那么值为 sched.sp 主要用于GC 期间. if status==Gsyscall, syscallsp = sched.sp to use during gc
	syscallpc uintptr // 如果G的状态为 GSyscall ，那么值为 sched.pc 同上也是用于GC 期间，由此可见这两个字段是一起使用的.if status==Gsyscall, syscallpc = sched.pc to use during gc
	stktopsp  uintptr // expected sp at top of stack, to check in traceback
	// param is a generic pointer parameter field used to pass
	// values in particular contexts where other storage for the
	// parameter would be difficult to find. It is currently used
	// in three ways:
	// 1. When a channel operation wakes up a blocked goroutine, it sets param to
	//    point to the sudog of the completed blocking operation.
	// 2. By gcAssistAlloc1 to signal back to its caller that the goroutine completed
	//    the GC cycle. It is unsafe to do so in any other way, because the goroutine's
	//    stack may have moved in the meantime.
	// 3. By debugCallWrap to pass parameters to a new goroutine because allocating a
	//    closure in the runtime is forbidden.
	param        unsafe.Pointer // wakeup唤醒时传递的参数
	atomicstatus uint32         //  g的当前状态,状态 Gidle,Grunnable,Grunning,Gsyscall,Gwaiting,Gdead
	stackLock    uint32         // sigprof/scang lock; TODO: fold in to atomicstatus
	goid         uint64
	schedlink    guintptr   // 指向全局运行队列中的下一个g，所有位于全局运行队列中的g形成一个链表
	waitsince    int64      // 阻塞时长.  approx time when the g become blocked
	waitreason   waitReason // g被阻塞的原因. if status==Gwaiting
	// 如果需要抢占调度，设置preempt为true. 执行 stackguard0 = stackpreempt，
	preempt       bool // preemption signal, duplicates stackguard0 = stackpreempt
	preemptStop   bool // 将抢占标记修改为 _Gpreedmpted，如果修改失败则取消.transition to _Gpreempted on preemption; otherwise, just deschedule
	preemptShrink bool // 在同步安全点收缩堆栈.  shrink stack at synchronous safe point

	// asyncSafePoint is set if g is stopped at an asynchronous
	// safe point. This means there are frames on the stack
	// without precise pointer information.
	asyncSafePoint bool // 异步安全点；如果 g 在异步安全点停止则设置为true，表示在栈上没有精确的指针信息

	paniconfault bool // 地址异常引起的panic. panic (instead of crash) on unexpected fault address
	gcscandone   bool // g 扫描完了栈，受状态 _Gscan 位保护. g has scanned stack; protected by _Gscan bit in status
	throwsplit   bool // must not split stack
	// activeStackChans indicates that there are unlocked channels
	// pointing into this goroutine's stack. If true, stack
	// copying needs to acquire channel locks to protect these
	// areas of the stack.
	activeStackChans bool // 表示是否有未加锁定的channel指向到了g 栈，如果为true,那么对栈的复制需要channal锁来保护这些区域
	// parkingOnChan indicates that the goroutine is about to
	// park on a chansend or chanrecv. Used to signal an unsafe point
	// for stack shrinking. It's a boolean value, but is updated atomically.
	parkingOnChan uint8 // 表示g 是放在chansend 还是 chanrecv。用于栈的收缩，是一个布尔值，但是原子性更新

	raceignore     int8     // ignore race detection events
	sysblocktraced bool     // StartTrace has emitted EvGoInSyscall about this goroutine
	tracking       bool     // whether we're tracking this G for sched latency statistics
	trackingSeq    uint8    // used to decide whether to track this G
	runnableStamp  int64    // timestamp of when the G last became runnable, only used when tracking
	runnableTime   int64    // the amount of time spent runnable, cleared when running, only used when tracking
	sysexitticks   int64    // cputicks when syscall has returned (for tracing)
	traceseq       uint64   // trace event sequencer
	tracelastp     puintptr // last P emitted an event for this goroutine
	lockedm        muintptr // 如果调用了 LockOsThread，那么这个 g 会绑定到某个 m 上. 有的时候g中断了恢复会要求使用原来的M执行
	sig            uint32
	writebuf       []byte
	sigcode0       uintptr
	sigcode1       uintptr
	sigpc          uintptr
	gopc           uintptr         // 创建这个goroutine的go 的pc. pc of go statement that created this goroutine
	ancestors      *[]ancestorInfo // ancestor information goroutine(s) that created this goroutine (only used if debug.tracebackancestors)
	startpc        uintptr         // goroutine函数的pc,go func 的pc 。pc of goroutine function
	racectx        uintptr
	waiting        *sudog         // sudog structures this g is waiting on (that have a valid elem ptr); in lock order
	cgoCtxt        []uintptr      // cgo traceback context
	labels         unsafe.Pointer // profiler labels
	timer          *timer         // cached timer for time.Sleep
	selectDone     uint32         // are we participating in a select and did someone win the race?

	// goroutineProfiled indicates the status of this goroutine's stack for the
	// current in-progress goroutine profile
	goroutineProfiled goroutineProfileStateHolder

	// Per-G GC state

	// gcAssistBytes is this G's GC assist credit in terms of
	// bytes allocated. If this is positive, then the G has credit
	// to allocate gcAssistBytes bytes without assisting. If this
	// is negative, then the G must correct this by performing
	// scan work. We track this in bytes to make it fast to update
	// and check for debt in the malloc hot path. The assist ratio
	// determines how this corresponds to scan work debt.
	gcAssistBytes int64
}

// gTrackingPeriod is the number of transitions out of _Grunning between
// latency tracking runs.
const gTrackingPeriod = 8

const (
	// tlsSlots is the number of pointer-sized slots reserved for TLS on some platforms,
	// like Windows.
	tlsSlots = 6
	tlsSize  = tlsSlots * goarch.PtrSize
)

// M 是指OS 内核线程，代表着真正执行计算的资源，在绑定有效的 P 后，
// 进入 schedule 循环；而 schedule 循环的机制大致是从 Global 队列、P 的 Local 队列以及 wait 队列中获取。
// 用于调度的特殊g, 调度和执行系统调用时会切换到这个g
// M结构体是OS线程的一个抽象，主要负责结合P运行G。
// M 并不保留 G 状态，这是 G 可以跨 M 调度的基础。
type m struct {
	// 系统管理的一个g，执行调度代码时使用的。比如执行用户的goroutine时，就需要把把用户
	// 的栈信息换到内核线程的栈，以便能够执行用户goroutine
	g0      *g     // goroutine with scheduling stack
	morebuf gobuf  // goroutine 的堆栈信 。这里作为传递给 morestack 的参数.gobuf arg to morestack .
	divmod  uint32 // div/mod denominator for arm - known to liblink
	_       uint32 // align next field to 8 bytes

	// Fields not known to debuggers.
	procid        uint64            // debuggers 使用，非硬编码的偏移量(不清楚具体用途）. for debuggers, but offset not hard-coded
	gsignal       *g                // 信息处理的g .signal-handling g
	goSigStack    gsignalStack      // 分配的信号处理栈，Go-allocated signal handling stack
	sigmask       sigset            //  存储信号量掩码 .storage for saved signal mask .
	tls           [tlsSlots]uintptr // 通过TLS实现m结构体对象与工作线程之间的绑定，最多为6个. thread-local storage (for x86 extern register)
	mstartfn      func()            // 表示m启动时立即执行的函数，对其的调用见 mstart1().
	curg          *g                // 当前运行的用户goroutine的g结构体对象 .current running goroutine
	caughtsig     guintptr          // goroutine在致命信号期间运行.goroutine running during fatal signal
	p             puintptr          // 当前工作线程绑定的P，如果没有就为nil. attached p for executing go code (nil if not executing go code)
	nextp         puintptr          //  暂存与当前M潜在关联的P.唤醒M时, M会拥有这个P.也就是下次运行时的P.
	oldp          puintptr          // 在执行系统调用之前绑定的P. the p that was attached before executing a syscall
	id            int64             // m的唯一id
	mallocing     int32
	throwing      throwType //  当前m抛出异常，即调用了内部函数 throw
	preemptoff    string    // 如果非空，则保持curg 运行在当前m。 if != "", keep curg running on this m
	locks         int32
	dying         int32
	profilehz     int32
	spinning      bool // 表示自身的自旋和非自旋状态 spining. spinning状态：表示当前工作线程正在试图从其它工作线程的本地运行队列偷取goroutine; 为false，休眠状态. m is out of work and is actively looking for work
	blocked       bool // m 被阻塞时为 true。m is blocked on a note
	newSigstack   bool // 在一个C 线程被调用 sigaltstack. minit on C thread called sigaltstack
	printlock     int8
<<<<<<< HEAD
	incgo         bool   // m 执行 cgo 调用. m is executing a cgo call
	freeWait      uint32 // 如果等0，安全的释放 g0 并且进行原子的删除m. if == 0, safe to free g0 and delete m (atomic)
=======
	incgo         bool   // m is executing a cgo call
	isextra       bool   // m is an extra m
	freeWait      uint32 // if == 0, safe to free g0 and delete m (atomic)
>>>>>>> 03fb5d75
	fastrand      uint64
	needextram    bool
	traceback     uint8
	ncgocall      uint64                        // cgo 调用总数. number of cgo calls in total
	ncgo          int32                         // 当前正在调用 cgo 的总数. number of cgo calls currently in progress
	cgoCallersUse uint32                        // 如果不为零，则暂时使用cgoCallers。if non-zero, cgoCallers in use temporarily
	cgoCallers    *cgoCallers                   // 如果在调用cgo时出现崩溃，则会出现cgo跟踪记录。cgo traceback if crashing in cgo call
	park          note                          //  M休眠时使用的信号量, 唤醒M时会通过它唤醒
	alllink       *m                            // 记录所有工作线程的链表。on allm
	schedlink     muintptr                      // 下一个m, 当m在链表结构中会使用
	lockedg       guintptr                      // 当前M锁定的G。lockedm的对应值
	createstack   [32]uintptr                   // 创建此线程的堆栈。stack that created this thread.
	lockedExt     uint32                        // 对外部LockOSThread的跟踪。tracking for external LockOSThread
	lockedInt     uint32                        // 对内部lockOSThread的跟踪。tracking for internal lockOSThread
	nextwaitm     muintptr                      // 下一个 m 将等待锁 next m waiting for lock
	waitunlockf   func(*g, unsafe.Pointer) bool // 等待解锁函数
	waitlock      unsafe.Pointer                // 等待锁
	waittraceev   byte
	waittraceskip int
	startingtrace bool
	syscalltick   uint32
	freelink      *m // m释放列表，链接到 sched.freem 字段. on sched.freem

	// these are here because they are too large to be on the stack
	// of low-level NOSPLIT functions.
	libcall   libcall
	libcallpc uintptr // for cpu profiler
	libcallsp uintptr
	libcallg  guintptr
	syscall   libcall // stores syscall parameters on windows

	vdsoSP uintptr // SP for traceback while in VDSO call (0 if not in call)
	vdsoPC uintptr // PC for traceback while in VDSO call

	// preemptGen counts the number of completed preemption
	// signals. This is used to detect when a preemption is
	// requested, but fails. Accessed atomically.
	preemptGen uint32 // 完成的抢占信号数量。这用于检测何时请求抢占，但是失败了。原子访问

	// Whether this is a pending preemption signal on this M.
	// Accessed atomically.
	// 是不是当前M上挂起的抢占信号
	signalPending uint32

	dlogPerM

	mOS

	// Up to 10 locks held by this m, maintained by the lock ranking code.
	locksHeldLen int              // 当前持有锁的数量
	locksHeld    [10]heldLockInfo // 最多可以持有1个锁，数据类型为 heldLockInfo,
}

type p struct {
	id          int32      // allp 中的索引,P的唯一标识
	status      uint32     // p的当前状态 状态值有_Pidle、_Prunning、_Psyscall、_Pgcstop 和 _Pdead. one of pidle/prunning/...
	link        puintptr   // 下一个p, 当p在链表结构中会使用
	schedtick   uint32     // 每次scheduler调用+1. incremented on every scheduler call
	syscalltick uint32     // 每次系统调用+1. incremented on every system call
	sysmontick  sysmontick // sysmon观察到的最后一个滴答声. last tick observed by sysmon
	m           muintptr   // 指向绑定的 m，如果 p 是 idle 的话，那这个指针是 nil. back-link to associated m (nil if idle)  拥有这个P的M
	mcache      *mcache    //  分配内存时使用的本地分配器,每个p的小对象缓存，无锁，对应 mcache 结构体
	pcache      pageCache  // 页面缓存，对应 pageCache 结构体，不需要锁
	raceprocctx uintptr

	deferpool    []*_defer   // 不同大小可用defer结构池. pool of available defer structs (see panic.go)
	deferpoolbuf [32]*_defer // 同上

	// 缓存goroutine id，摊销 runtime·sched.goidgen.
	// Cache of goroutine ids, amortizes accesses to runtime·sched.goidgen.
	goidcache    uint64 // goid 缓存
	goidcacheend uint64 // goid 缓存

	// 本地运行队列，可以无锁访问. Queue of runnable goroutines. Accessed without lock.
	runqhead uint32        //  本地运行队列的出队序号
	runqtail uint32        //  本地运行队列的入队序号
	runq     [256]guintptr // 本地运行队列的数组, 可以保存256个G
	// runnext, if non-nil, is a runnable G that was ready'd by
	// the current G and should be run next instead of what's in
	// runq if there's time remaining in the running G's time
	// slice. It will inherit the time left in the current time
	// slice. If a set of goroutines is locked in a
	// communicate-and-wait pattern, this schedules that set as a
	// unit and eliminates the (potentially large) scheduling
	// latency that otherwise arises from adding the ready'd
	// goroutines to the end of the run queue.
	//
	// Note that while other P's may atomically CAS this to zero,
	// only the owner P can CAS it to a valid G.

	// runnext 非空时，代表的是一个 runnable 状态的 G，
	// 这个 G 被 当前 G 修改为 ready 状态，相比 runq 中的 G 有更高的优先级。
	// 如果当前 G 还有剩余的可用时间，那么就应该运行这个 G
	// 运行之后，该 G 会继承当前 G 的剩余时间
	runnext guintptr // 下一个运行的 g

	// Available G's (status == Gdead)
	// 空闲的g
	gFree struct { // G的空闲列表, 保存变为_Gdead后可以复用的G实例
		gList
		n int32
	}

	sudogcache []*sudog    // 缓存相关，slice 类型，*sudog 数据结构
	sudogbuf   [128]*sudog // 数组类型，*sudog 缓冲区
	// 不清楚这两个字段与上面的 runq 作用是什么
	// Cache of mspan objects from the heap.
	// 缓存来自堆的mspan对象。
	mspancache struct {
		// We need an explicit length here because this field is used
		// in allocation codepaths where write barriers are not allowed,
		// and eliminating the write barrier/keeping it eliminated from
		// slice updates is tricky, moreso than just managing the length
		// ourselves.
		// 我们在这里需要一个明确的长度，因为这个字段被用于不允许存在写屏障的分配代码路径中，
		// 而且消除写屏障比保持它不被分片更新所影响是很棘手的，比我们自己管理长度更棘手。
		len int
		buf [128]*mspan
	}

	tracebuf traceBufPtr

	// traceSweep indicates the sweep events should be traced.
	// This is used to defer the sweep start event until a span
	// has actually been swept.
	// traceSweep表示应跟踪扫描事件。
	// 这是用来推迟扫描开始事件，直到实际扫描了一个 span。
	traceSweep bool
	// traceSwept and traceReclaimed track the number of bytes
	// swept and reclaimed by sweeping in the current sweep loop.
	// traceSwept和TraceClaimed跟踪当前扫描循环中扫描和通过扫描回收的字节数。
	traceSwept, traceReclaimed uintptr

	palloc persistentAlloc // per-P to avoid mutex

	_ uint32 // Alignment for atomic fields below

	// The when field of the first entry on the timer heap.
	// This is updated using atomic functions.
	// This is 0 if the timer heap is empty.
	// 计时器堆上第一个条目的when字段。
	// 这是使用原子函数更新的。
	// 如果计时器堆为空，则为0。
	timer0When uint64

	// The earliest known nextwhen field of a timer with
	// timerModifiedEarlier status. Because the timer may have been
	// modified again, there need not be any timer with this value.
	// This is updated using atomic functions.
	// This is 0 if there are no timerModifiedEarlier timers.
	// 具有timerModifiedEarlier状态的计时器的已知最早的nextwhen字段。
	// 由于计时器可能已再次修改，因此不需要任何具有此值的计时器。
	// 这是用原子函数更新的。
	// 如果没有 timerModifiedEarlier 计时器，这个值就是 0。
	timerModifiedEarliest uint64

	// Per-P GC state
	gcAssistTime         int64 // Nanoseconds in assistAlloc
	gcFractionalMarkTime int64 // Nanoseconds in fractional mark worker (atomic)

	// limiterEvent tracks events for the GC CPU limiter.
	// limiterEvent跟踪GC CPU限制器的事件。
	limiterEvent limiterEvent

	// gcMarkWorkerMode is the mode for the next mark worker to run in.
	// That is, this is used to communicate with the worker goroutine
	// selected for immediate execution by
	// gcController.findRunnableGCWorker. When scheduling other goroutines,
	// this field must be set to gcMarkWorkerNotWorker.
	//
	// gcMarkWorkerMode是下一个标记工作者的运行模式。
	// 也就是说，这是用来与gcController.findRunnableGCWorker所选择的立即执行的worker goroutine进行通信。
	// 当调度其他goroutine时，这个字段必须被设置为gcMarkWorkerNotWorker。
	gcMarkWorkerMode gcMarkWorkerMode
	// gcMarkWorkerStartTime is the nanotime() at which the most recent
	// mark worker started.
	// gcMarkWorkerStartTime是最近一个标记工作者开始的 nanotime()。
	gcMarkWorkerStartTime int64

	// gcw is this P's GC work buffer cache. The work buffer is
	// filled by write barriers, drained by mutator assists, and
	// disposed on certain GC state transitions.
	// gcw是这个P的GC工作缓冲区缓存。工作缓冲区由写屏障填充，由 mutator 辅助排出，并在某些GC状态转换时进行处理。
	gcw gcWork // GC的本地工作队列

	// wbBuf is this P's GC write barrier buffer.
	// wbBuf是P的GC写屏障缓冲区。
	// TODO: 考虑将其缓存在正在运行的G中。
	// TODO: Consider caching this in the running G.
	wbBuf wbBuf
	// 如果是1，在下一个安全点运行 sched.safePointFn
	runSafePointFn uint32 // if 1, run sched.safePointFn at next safe point

	// statsSeq is a counter indicating whether this P is currently
	// writing any stats. Its value is even when not, odd when it is.
	// statsSeq是一个计数器，表示这个P目前是否正在写任何统计信息。没有的时候它的值是偶数，有的时候是奇数。
	statsSeq uint32

	// Lock for timers. We normally access the timers while running
	// on this P, but the scheduler can also do it from a different P.
	// 计时器的锁。我们通常在这个P上运行时访问定时器，但调度员也可以从不同的P上进行。
	timersLock mutex

	// Actions to take at some time. This is used to implement the
	// standard library's time package.
	// Must hold timersLock to access.
	// 在某个时间采取的行动。这是用来实现标准库的时间包。
	// 必须持有timersLock才能访问。
	timers []*timer

	// Number of timers in P's heap.
	// Modified using atomic instructions.
	// P的堆中的定时器数量。
	// 使用原子指令进行修改。
	numTimers uint32

	// Number of timerDeleted timers in P's heap.
	// Modified using atomic instructions.
	//
	// P的堆中TimerDeleted定时器的数量。
	// 使用原子指令进行修改。
	deletedTimers uint32

	// Race context used while executing timer functions.
	// 执行计时器函数时使用的竞争上下文。
	timerRaceCtx uintptr

	// maxStackScanDelta accumulates the amount of stack space held by
	// live goroutines (i.e. those eligible for stack scanning).
	// Flushed to gcController.maxStackScan once maxStackScanSlack
	// or -maxStackScanSlack is reached.
	//
	// maxStackScanDelta累积live Goroutine（即符合堆栈扫描条件的goroutine）所持有的堆栈空间量。
	// 一旦达到maxStackScanSlack或-maxStackScanSlack，就会被刷新到gcController.maxStackScan。
	maxStackScanDelta int64

	// gc-time statistics about current goroutines
	// Note that this differs from maxStackScan in that this
	// accumulates the actual stack observed to be used at GC time (hi - sp),
	// not an instantaneous measure of the total stack size that might need
	// to be scanned (hi - lo).
	// 关于当前goroutine的gc时间统计数据注意到，这与maxStackScan不同，
	// 因为它累积了在gc时间（hi-sp）观察到的实际堆栈，而不是可能需要扫描的总堆栈大小的瞬时测量值（hi-lo）。
	scannedStackSize uint64 // 这个P所扫描的goroutines的堆栈大小. stack size of goroutines scanned by this P
	scannedStacks    uint64 // 这个P所扫描的goroutines的数量. number of goroutines scanned by this P

	// preempt is set to indicate that this P should be enter the
	// scheduler ASAP (regardless of what G is running on it).
	// preempt被设置为表示这个P应该尽快进入调度器（不管它上面运行的是什么G）。
	preempt bool

	// Padding is no longer needed. False sharing is now not a worry because p is large enough
	// that its size class is an integer multiple of the cache line size (for any of our architectures).
	// 不再需要填充。虚假的共享现在不需要担心了，因为p足够大，它的大小类是缓存行大小的整数倍（对于我们的任何架构）。
}

// G/P/M 三者的协作需要一个负责协调的角色，而这正是 go sched 的职责。
// 所有的gorouteine都是被调度器调度运行，调度器持有全局资源
type schedt struct {
	// accessed atomically. keep at top to ensure alignment on 32-bit systems.
	// 需以原子访问访问。保持在 struct 顶部，以使其在 32 位系统上可以对齐
	goidgen   atomic.Uint64
	lastpoll  atomic.Int64 // 上次网络轮询的时间,如果当前正在轮询,则为0. time of last network poll, 0 if currently polling
	pollUntil atomic.Int64 // 当前轮询休眠的时间. time to which current poll is sleeping
	goidgen   atomic.Uint64
	lastpoll  atomic.Int64 // time of last network poll, 0 if currently polling
	pollUntil atomic.Int64 // time to which current poll is sleeping

	lock mutex

	// When increasing nmidle, nmidlelocked, nmsys, or nmfreed, be
	// sure to call checkdead().

	// 由空闲的工作线程组成的链表
	midle muintptr // idle m's waiting for work
	// 空闲的工作线程的数量
	nmidle int32 // number of idle m's waiting for work
	// 空闲的且被 lock 的 m 计数
	nmidlelocked int32 // number of locked m's waiting for work
	// 已经创建的多个m，下一个m id
	mnext int64 // number of m's that have been created and next M ID
	// 被允许创建的最大m线程数量
	maxmcount int32 // maximum number of m's allowed (or die)
	nmsys     int32 // number of system m's not counted for deadlock
	// 累积空闲的m数量
	nmfreed int64 // cumulative number of freed m's
	// 系统goroutine的数量，自动更新
	ngsys atomic.Int32 // number of system goroutines
<<<<<<< HEAD
	// 由空闲的 p 结构体对象组成的链表
	pidle        puintptr      // 空闲 p 链表. idle p's
	npidle       atomic.Int32  // n 个 p 处于空闲的状态
	nmspinning   atomic.Int32  // m 处理自旋的状态。 See "Worker thread parking/unparking" comment in proc.go.
=======

	pidle        puintptr // idle p's
	npidle       atomic.Int32
	nmspinning   atomic.Int32  // See "Worker thread parking/unparking" comment in proc.go.
>>>>>>> 03fb5d75
	needspinning atomic.Uint32 // See "Delicate dance" comment in proc.go. Boolean. Must hold sched.lock to set to 1.

	// Global runnable queue.

	runq     gQueue // 全局运行队列 G队列,这个结构体在proc.go里
	runqsize int32  // 元素数量

	// disable controls selective disabling of the scheduler.
	//
	// Use schedEnableUser to control this.
	//
	// disable is protected by sched.lock.
	// 对于 disable 字段的值受 schedEnableUser 控制， 可以用来控制用户goroutines 的调度
	disable struct {
		// user disables scheduling of user goroutines.
		user     bool
		runnable gQueue // pending runnable Gs
		n        int32  // length of runnable
	}

	//有效的 dead 状态的 G 全局缓存. Global cache of dead G's.
	gFree struct {
		lock    mutex
		stack   gList // 包含栈的 Gs。Gs with stacks
		noStack gList // 没有栈的 Gs。Gs without stacks
		n       int32
	}

	// sudog结构的集中缓存. Central cache of sudog structs.
	sudoglock mutex
	// sudog结构的中央缓存
	sudogcache *sudog

	// Central pool of available defer structs. 不同大小有效的defer结构的池
	deferlock mutex   // defer锁
	deferpool *_defer // 数组，最大值5，不同大小的defer pool 池

	// freem is the list of m's waiting to be freed when their
	// m.exited is set. Linked through m.freelink.
	// freem 是当 他们的 m.exited 被设置时的等待被释放m列表，通过 m.freelink 链接
	freem *m

	// gc正在等待运行
	gcwaiting  atomic.Bool // gc is waiting to run
	stopwait   int32
	stopnote   note
	sysmonwait atomic.Bool
	sysmonnote note

	// safepointFn should be called on each P at the next GC
	// safepoint if p.runSafePointFn is set.
	// 如果 p.runSafePointFn 设置的话, safeopintFn 将在每个p下次 GC safepoint 时被调用
	safePointFn   func(*p)
	safePointWait int32
	safePointNote note

	profilehz int32 // cpu profiling rate
	// 对gomaxprocs的最后更改时间
	procresizetime int64 // nanotime() of last change to gomaxprocs
	totaltime      int64 // ∫gomaxprocs dt up to procresizetime

	// sysmonlock protects sysmon's actions on the runtime.
	//
	// Acquire and hold this mutex to block sysmon from interacting
	// with the rest of the runtime.
	// 在运行时，sysmonlock保护 sysmon 的运行
	sysmonlock mutex

	_ uint32 // ensure timeToRun has 8-byte alignment

	// timeToRun is a distribution of scheduling latencies, defined
	// as the sum of time a G spends in the _Grunnable state before
	// it transitions to _Grunning.
	timeToRun timeHistogram
}

// Values for the flags field of a sigTabT.
const (
	_SigNotify   = 1 << iota // let signal.Notify have signal, even if from kernel
	_SigKill                 // if signal.Notify doesn't take it, exit quietly
	_SigThrow                // if signal.Notify doesn't take it, exit loudly
	_SigPanic                // if the signal is from the kernel, panic
	_SigDefault              // if the signal isn't explicitly requested, don't monitor it
	_SigGoExit               // cause all runtime procs to exit (only used on Plan 9).
	_SigSetStack             // Don't explicitly install handler, but add SA_ONSTACK to existing libc handler
	_SigUnblock              // always unblock; see blockableSig
	_SigIgn                  // _SIG_DFL action is to ignore the signal
)

// Layout of in-memory per-function information prepared by linker
// See https://golang.org/s/go12symtab.
// Keep in sync with linker (../cmd/link/internal/ld/pcln.go:/pclntab)
// and with package debug/gosym and with symtab.go in package runtime.
type _func struct {
	entryoff uint32 // start pc, as offset from moduledata.text/pcHeader.textStart
	nameoff  int32  // function name

	args        int32  // in/out args size
	deferreturn uint32 // offset of start of a deferreturn call instruction from entry, if any.

	pcsp      uint32
	pcfile    uint32
	pcln      uint32
	npcdata   uint32
	cuOffset  uint32 // runtime.cutab offset of this function's CU
	funcID    funcID // set for certain special runtime functions
	flag      funcFlag
	_         [1]byte // pad
	nfuncdata uint8   // must be last, must end on a uint32-aligned boundary
}

// Pseudo-Func that is returned for PCs that occur in inlined code.
// A *Func can be either a *_func or a *funcinl, and they are distinguished
// by the first uintptr.
type funcinl struct {
	ones  uint32  // set to ^0 to distinguish from _func
	entry uintptr // entry of the real (the "outermost") frame
	name  string
	file  string
	line  int
}

// layout of Itab known to compilers
// allocated in non-garbage-collected memory
// Needs to be in sync with
// ../cmd/compile/internal/reflectdata/reflect.go:/^func.WriteTabs.
type itab struct {
	inter *interfacetype
	_type *_type
	hash  uint32 // copy of _type.hash. Used for type switches.
	_     [4]byte
	fun   [1]uintptr // variable sized. fun[0]==0 means _type does not implement inter.
}

// Lock-free stack node.
// Also known to export_test.go.
type lfnode struct {
	next    uint64
	pushcnt uintptr
}

type forcegcstate struct {
	lock mutex
	g    *g
	idle uint32
}

// extendRandom extends the random numbers in r[:n] to the whole slice r.
// Treats n<0 as n==0.
func extendRandom(r []byte, n int) {
	if n < 0 {
		n = 0
	}
	for n < len(r) {
		// Extend random bits using hash function & time seed
		w := n
		if w > 16 {
			w = 16
		}
		h := memhash(unsafe.Pointer(&r[n-w]), uintptr(nanotime()), uintptr(w))
		for i := 0; i < goarch.PtrSize && n < len(r); i++ {
			r[n] = byte(h)
			n++
			h >>= 8
		}
	}
}

// A _defer holds an entry on the list of deferred calls.
// If you add a field here, add code to clear it in deferProcStack.
// This struct must match the code in cmd/compile/internal/ssagen/ssa.go:deferstruct
// and cmd/compile/internal/ssagen/ssa.go:(*state).call.
// Some defers will be allocated on the stack and some on the heap.
// All defers are logically part of the stack, so write barriers to
// initialize them are not required. All defers must be manually scanned,
// and for heap defers, marked.
type _defer struct {
	started bool
	heap    bool
	// openDefer indicates that this _defer is for a frame with open-coded
	// defers. We have only one defer record for the entire frame (which may
	// currently have 0, 1, or more defers active).
	openDefer bool
	sp        uintptr // sp at time of defer
	pc        uintptr // pc at time of defer
	fn        func()  // can be nil for open-coded defers
	_panic    *_panic // panic that is running defer
	link      *_defer // next defer on G; can point to either heap or stack!

	// If openDefer is true, the fields below record values about the stack
	// frame and associated function that has the open-coded defer(s). sp
	// above will be the sp for the frame, and pc will be address of the
	// deferreturn call in the function.
	fd   unsafe.Pointer // funcdata for the function associated with the frame
	varp uintptr        // value of varp for the stack frame
	// framepc is the current pc associated with the stack frame. Together,
	// with sp above (which is the sp associated with the stack frame),
	// framepc/sp can be used as pc/sp pair to continue a stack trace via
	// gentraceback().
	framepc uintptr
}

// A _panic holds information about an active panic.
//
// A _panic value must only ever live on the stack.
//
// The argp and link fields are stack pointers, but don't need special
// handling during stack growth: because they are pointer-typed and
// _panic values only live on the stack, regular stack pointer
// adjustment takes care of them.
type _panic struct {
	argp      unsafe.Pointer // pointer to arguments of deferred call run during panic; cannot move - known to liblink
	arg       any            // argument to panic
	link      *_panic        // link to earlier panic
	pc        uintptr        // where to return to in runtime if this panic is bypassed
	sp        unsafe.Pointer // where to return to in runtime if this panic is bypassed
	recovered bool           // whether this panic is over
	aborted   bool           // the panic was aborted
	goexit    bool
}

// stack traces
type stkframe struct {
	fn       funcInfo   // 将要运行的方法。function being run
	pc       uintptr    // fn 的程序计数器。program counter within fn
	continpc uintptr    // program counter where execution can continue, or 0 if not
	lr       uintptr    // program counter at caller aka link register
	sp       uintptr    // 栈指针。stack pointer at pc
	fp       uintptr    // 帧指针。stack pointer at caller aka frame pointer
	varp     uintptr    // 本地变量。top of local variables
	argp     uintptr    // 方法参数的指针。pointer to function arguments
	arglen   uintptr    // 参数长度字符数组。number of bytes at argp
	argmap   *bitvector // force use of this argmap
}

// ancestorInfo records details of where a goroutine was started.
type ancestorInfo struct {
	pcs  []uintptr // pcs from the stack of this goroutine
	goid uint64    // goroutine id of this goroutine; original goroutine possibly dead
	gopc uintptr   // pc of go statement that created this goroutine
}

const (
	_TraceRuntimeFrames = 1 << iota // include frames for internal runtime functions.
	_TraceTrap                      // the initial PC, SP are from a trap, not a return PC from a call
	_TraceJumpStack                 // if traceback is on a systemstack, resume trace at g that called into it
)

// The maximum number of frames we print for a traceback
const _TracebackMaxFrames = 100

// A waitReason explains why a goroutine has been stopped.
// See gopark. Do not re-use waitReasons, add new ones.
type waitReason uint8

const (
	waitReasonZero                  waitReason = iota // ""
	waitReasonGCAssistMarking                         // "GC assist marking"
	waitReasonIOWait                                  // "IO wait"
	waitReasonChanReceiveNilChan                      // "chan receive (nil chan)"
	waitReasonChanSendNilChan                         // "chan send (nil chan)"
	waitReasonDumpingHeap                             // "dumping heap"
	waitReasonGarbageCollection                       // "garbage collection"
	waitReasonGarbageCollectionScan                   // "garbage collection scan"
	waitReasonPanicWait                               // "panicwait"
	waitReasonSelect                                  // "select"
	waitReasonSelectNoCases                           // "select (no cases)"
	waitReasonGCAssistWait                            // "GC assist wait"
	waitReasonGCSweepWait                             // "GC sweep wait"
	waitReasonGCScavengeWait                          // "GC scavenge wait"
	waitReasonChanReceive                             // "chan receive"
	waitReasonChanSend                                // "chan send"
	waitReasonFinalizerWait                           // "finalizer wait"
	waitReasonForceGCIdle                             // "force gc (idle)"
	waitReasonSemacquire                              // "semacquire"
	waitReasonSleep                                   // "sleep"
	waitReasonSyncCondWait                            // "sync.Cond.Wait"
	waitReasonTimerGoroutineIdle                      // "timer goroutine (idle)"
	waitReasonTraceReaderBlocked                      // "trace reader (blocked)"
	waitReasonWaitForGCCycle                          // "wait for GC cycle"
	waitReasonGCWorkerIdle                            // "GC worker (idle)"
	waitReasonPreempted                               // "preempted"
	waitReasonDebugCall                               // "debug call"
)

var waitReasonStrings = [...]string{
	waitReasonZero:                  "",
	waitReasonGCAssistMarking:       "GC assist marking",
	waitReasonIOWait:                "IO wait",
	waitReasonChanReceiveNilChan:    "chan receive (nil chan)",
	waitReasonChanSendNilChan:       "chan send (nil chan)",
	waitReasonDumpingHeap:           "dumping heap",
	waitReasonGarbageCollection:     "garbage collection",
	waitReasonGarbageCollectionScan: "garbage collection scan",
	waitReasonPanicWait:             "panicwait",
	waitReasonSelect:                "select",
	waitReasonSelectNoCases:         "select (no cases)",
	waitReasonGCAssistWait:          "GC assist wait",
	waitReasonGCSweepWait:           "GC sweep wait",
	waitReasonGCScavengeWait:        "GC scavenge wait",
	waitReasonChanReceive:           "chan receive",
	waitReasonChanSend:              "chan send",
	waitReasonFinalizerWait:         "finalizer wait",
	waitReasonForceGCIdle:           "force gc (idle)",
	waitReasonSemacquire:            "semacquire",
	waitReasonSleep:                 "sleep",
	waitReasonSyncCondWait:          "sync.Cond.Wait",
	waitReasonTimerGoroutineIdle:    "timer goroutine (idle)",
	waitReasonTraceReaderBlocked:    "trace reader (blocked)",
	waitReasonWaitForGCCycle:        "wait for GC cycle",
	waitReasonGCWorkerIdle:          "GC worker (idle)",
	waitReasonPreempted:             "preempted",
	waitReasonDebugCall:             "debug call",
}

func (w waitReason) String() string {
	if w < 0 || w >= waitReason(len(waitReasonStrings)) {
		return "unknown wait reason"
	}
	return waitReasonStrings[w]
}

var (
	allm       *m    // 所有的m构成的一个链表，包括上面的m0
	gomaxprocs int32 // p 的最大数量，默认等于ncpu，可以通过GOMAXPROCS修改
	ncpu       int32
	forcegc    forcegcstate
	sched      schedt // 调度器的结构体，保存了调度器的各种信息
	newprocs   int32

	// allpLock protects P-less reads and size changes of allp, idlepMask,
	// and timerpMask, and all writes to allp.
	allpLock mutex // 系统cpu核的数量，程序启动时由runtime初始化
	// len(allp) == gomaxprocs; may change at safe points, otherwise
	// immutable.
	allp []*p // 保存所有的p， len(allp) == gomaxprocs
	// Bitmask of Ps in _Pidle list, one bit per P. Reads and writes must
	// be atomic. Length may change at safe points.
	//
	// Each P must update only its own bit. In order to maintain
	// consistency, a P going idle must the idle mask simultaneously with
	// updates to the idle P list under the sched.lock, otherwise a racing
	// pidleget may clear the mask before pidleput sets the mask,
	// corrupting the bitmap.
	//
	// N.B., procresize takes ownership of all Ps in stopTheWorldWithSema.
	idlepMask pMask
	// Bitmask of Ps that may have a timer, one bit per P. Reads and writes
	// must be atomic. Length may change at safe points.
	timerpMask pMask

	// Pool of GC parked background workers. Entries are type
	// *gcBgMarkWorkerNode.
	gcBgMarkWorkerPool lfstack

	// Total number of gcBgMarkWorker goroutines. Protected by worldsema.
	gcBgMarkWorkerCount int32

	// Information about what cpu features are available.
	// Packages outside the runtime should not use these
	// as they are not an external api.
	// Set on startup in asm_{386,amd64}.s
	processorVersionInfo uint32
	isIntel              bool

	goarm uint8 // set by cmd/link on arm systems
)

// Set by the linker so the runtime can determine the buildmode.
var (
	islibrary bool // -buildmode=c-shared
	isarchive bool // -buildmode=c-archive
)

// Must agree with internal/buildcfg.FramePointerEnabled.
const framepointer_enabled = GOARCH == "amd64" || GOARCH == "arm64"<|MERGE_RESOLUTION|>--- conflicted
+++ resolved
@@ -577,14 +577,9 @@
 	blocked       bool // m 被阻塞时为 true。m is blocked on a note
 	newSigstack   bool // 在一个C 线程被调用 sigaltstack. minit on C thread called sigaltstack
 	printlock     int8
-<<<<<<< HEAD
 	incgo         bool   // m 执行 cgo 调用. m is executing a cgo call
+	isextra       bool   // m is an extra m
 	freeWait      uint32 // 如果等0，安全的释放 g0 并且进行原子的删除m. if == 0, safe to free g0 and delete m (atomic)
-=======
-	incgo         bool   // m is executing a cgo call
-	isextra       bool   // m is an extra m
-	freeWait      uint32 // if == 0, safe to free g0 and delete m (atomic)
->>>>>>> 03fb5d75
 	fastrand      uint64
 	needextram    bool
 	traceback     uint8
@@ -873,17 +868,10 @@
 	nmfreed int64 // cumulative number of freed m's
 	// 系统goroutine的数量，自动更新
 	ngsys atomic.Int32 // number of system goroutines
-<<<<<<< HEAD
 	// 由空闲的 p 结构体对象组成的链表
-	pidle        puintptr      // 空闲 p 链表. idle p's
-	npidle       atomic.Int32  // n 个 p 处于空闲的状态
+	pidle        puintptr // 空闲 p 链表. idle p's
+	npidle       atomic.Int32// n 个 p 处于空闲的状态
 	nmspinning   atomic.Int32  // m 处理自旋的状态。 See "Worker thread parking/unparking" comment in proc.go.
-=======
-
-	pidle        puintptr // idle p's
-	npidle       atomic.Int32
-	nmspinning   atomic.Int32  // See "Worker thread parking/unparking" comment in proc.go.
->>>>>>> 03fb5d75
 	needspinning atomic.Uint32 // See "Delicate dance" comment in proc.go. Boolean. Must hold sched.lock to set to 1.
 
 	// Global runnable queue.
