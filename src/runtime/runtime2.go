--- conflicted
+++ resolved
@@ -459,25 +459,14 @@
 	//    stack may have moved in the meantime.
 	// 3. By debugCallWrap to pass parameters to a new goroutine because allocating a
 	//    closure in the runtime is forbidden.
-<<<<<<< HEAD
-	param        unsafe.Pointer // wakeup唤醒时传递的参数
-	atomicstatus uint32         //  g的当前状态,状态 Gidle,Grunnable,Grunning,Gsyscall,Gwaiting,Gdead
-	stackLock    uint32         // sigprof/scang lock; TODO: fold in to atomicstatus
-	goid         int64
-	schedlink    guintptr   // 指向全局运行队列中的下一个g，所有位于全局运行队列中的g形成一个链表
-	waitsince    int64      // 阻塞时长. approx time when the g become blocked
+	param        unsafe.Pointer  // wakeup唤醒时传递的参数
+	atomicstatus uint32 //  g的当前状态,状态 Gidle,Grunnable,Grunning,Gsyscall,Gwaiting,Gdead
+	stackLock    uint32 // sigprof/scang lock; TODO: fold in to atomicstatus
+	goid         uint64
+	schedlink    guintptr // 指向全局运行队列中的下一个g，所有位于全局运行队列中的g形成一个链表
+	waitsince    int64       // 阻塞时长.  approx time when the g become blocked
 	waitreason   waitReason // g被阻塞的原因. if status==Gwaiting
 	// 如果需要抢占调度，设置preempt为true. 执行 stackguard0 = stackpreempt，
-=======
-	param        unsafe.Pointer
-	atomicstatus uint32
-	stackLock    uint32 // sigprof/scang lock; TODO: fold in to atomicstatus
-	goid         uint64
-	schedlink    guintptr
-	waitsince    int64      // approx time when the g become blocked
-	waitreason   waitReason // if status==Gwaiting
-
->>>>>>> 8cb350d6
 	preempt       bool // preemption signal, duplicates stackguard0 = stackpreempt
 	preemptStop   bool // 将抢占标记修改为 _Gpreedmpted，如果修改失败则取消.transition to _Gpreempted on preemption; otherwise, just deschedule
 	preemptShrink bool // 在同步安全点收缩堆栈.  shrink stack at synchronous safe point
@@ -849,59 +838,40 @@
 // G/P/M 三者的协作需要一个负责协调的角色，而这正是 go sched 的职责。
 // 所有的gorouteine都是被调度器调度运行，调度器持有全局资源
 type schedt struct {
-<<<<<<< HEAD
 	// accessed atomically. keep at top to ensure alignment on 32-bit systems.
 	// 需以原子访问访问。保持在 struct 顶部，以使其在 32 位系统上可以对齐
-	goidgen   uint64
-	lastpoll  uint64 // 上次网络轮询的时间,如果当前正在轮询,则为0. time of last network poll, 0 if currently polling
-	pollUntil uint64 // 当前轮询休眠的时间. time to which current poll is sleeping
-=======
+	goidgen   atomic.Uint64
+	lastpoll  atomic.Int64 // 上次网络轮询的时间,如果当前正在轮询,则为0. time of last network poll, 0 if currently polling
+	pollUntil atomic.Int64 // 当前轮询休眠的时间. time to which current poll is sleeping
 	goidgen   atomic.Uint64
 	lastpoll  atomic.Int64 // time of last network poll, 0 if currently polling
 	pollUntil atomic.Int64 // time to which current poll is sleeping
->>>>>>> 8cb350d6
 
 	lock mutex
 
 	// When increasing nmidle, nmidlelocked, nmsys, or nmfreed, be
 	// sure to call checkdead().
-<<<<<<< HEAD
+
 	// 由空闲的工作线程组成的链表
-	midle muintptr // idle m's waiting for work
+	midle        muintptr // idle m's waiting for work
 	// 空闲的工作线程的数量
-	nmidle int32 // number of idle m's waiting for work
+	nmidle       int32    // number of idle m's waiting for work
 	// 空闲的且被 lock 的 m 计数
-	nmidlelocked int32 // number of locked m's waiting for work
+	nmidlelocked int32    // number of locked m's waiting for work
 	// 已经创建的多个m，下一个m id
-	mnext int64 // number of m's that have been created and next M ID
+	mnext        int64    // number of m's that have been created and next M ID
 	// 被允许创建的最大m线程数量
-	maxmcount int32 // maximum number of m's allowed (or die)
-	nmsys     int32 // 系统 m 的数量不计入死锁.number of system m's not counted for deadlock
-	// 累积空闲的m数量
-	nmfreed int64 // cumulative number of freed m's
-	// 系统goroutine的数量，自动更新
-	ngsys uint32 // number of system goroutines; updated atomically
-	// 由空闲的 p 结构体对象组成的链表
-	pidle      puintptr // 空闲 p 链表. idle p's
-	npidle     uint32   // n 个 p 处于空闲的状态
-	nmspinning uint32   // m 处理自旋的状态。 See "Worker thread parking/unparking" comment in proc.go.
-=======
-
-	midle        muintptr // idle m's waiting for work
-	nmidle       int32    // number of idle m's waiting for work
-	nmidlelocked int32    // number of locked m's waiting for work
-	mnext        int64    // number of m's that have been created and next M ID
 	maxmcount    int32    // maximum number of m's allowed (or die)
 	nmsys        int32    // number of system m's not counted for deadlock
+	// 累积空闲的m数量
 	nmfreed      int64    // cumulative number of freed m's
-
+	// 系统goroutine的数量，自动更新
 	ngsys atomic.Int32 // number of system goroutines
-
-	pidle        puintptr // idle p's
-	npidle       atomic.Int32
-	nmspinning   atomic.Int32 // See "Worker thread parking/unparking" comment in proc.go.
+	// 由空闲的 p 结构体对象组成的链表
+	pidle        puintptr // 空闲 p 链表. idle p's
+	npidle       atomic.Int32// n 个 p 处于空闲的状态
+	nmspinning   atomic.Int32 // m 处理自旋的状态。 See "Worker thread parking/unparking" comment in proc.go.
 	needspinning atomic.Uint32 // See "Delicate dance" comment in proc.go. Boolean. Must hold sched.lock to set to 1.
->>>>>>> 8cb350d6
 
 	// Global runnable queue.
 
@@ -942,13 +912,9 @@
 	// m.exited is set. Linked through m.freelink.
 	// freem 是当 他们的 m.exited 被设置时的等待被释放m列表，通过 m.freelink 链接
 	freem *m
-<<<<<<< HEAD
+
 	// gc正在等待运行
-	gcwaiting  uint32 // gc is waiting to run
-=======
-
 	gcwaiting  atomic.Bool // gc is waiting to run
->>>>>>> 8cb350d6
 	stopwait   int32
 	stopnote   note
 	sysmonwait atomic.Bool
