--- conflicted
+++ resolved
@@ -769,12 +769,8 @@
 
 	// statsSeq is a counter indicating whether this P is currently
 	// writing any stats. Its value is even when not, odd when it is.
-<<<<<<< HEAD
 	// statsSeq是一个计数器，表示这个P目前是否正在写任何统计信息。没有的时候它的值是偶数，有的时候是奇数。
-	statsSeq uint32
-=======
 	statsSeq atomic.Uint32
->>>>>>> a6219737
 
 	// Lock for timers. We normally access the timers while running
 	// on this P, but the scheduler can also do it from a different P.
