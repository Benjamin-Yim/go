--- conflicted
+++ resolved
@@ -467,15 +467,9 @@
 	//    stack may have moved in the meantime.
 	// 3. By debugCallWrap to pass parameters to a new goroutine because allocating a
 	//    closure in the runtime is forbidden.
-<<<<<<< HEAD
 	param        unsafe.Pointer // wakeup唤醒时传递的参数
-	atomicstatus uint32         //  g的当前状态,状态 Gidle,Grunnable,Grunning,Gsyscall,Gwaiting,Gdead
-	stackLock    uint32         // sigprof/scang lock; TODO: fold in to atomicstatus
-=======
-	param        unsafe.Pointer
-	atomicstatus atomic.Uint32
+	atomicstatus atomic.Uint32 //  g的当前状态,状态 Gidle,Grunnable,Grunning,Gsyscall,Gwaiting,Gdead
 	stackLock    uint32 // sigprof/scang lock; TODO: fold in to atomicstatus
->>>>>>> bd5595d7
 	goid         uint64
 	schedlink    guintptr   // 指向全局运行队列中的下一个g，所有位于全局运行队列中的g形成一个链表
 	waitsince    int64      // 阻塞时长.  approx time when the g become blocked
