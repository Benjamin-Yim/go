--- conflicted
+++ resolved
@@ -182,11 +182,8 @@
 	// with signals disabled. It will enable them in minit.
 	var oset sigset
 	sigprocmask(_SIG_SETMASK, &sigset_all, &oset)
-<<<<<<< HEAD
-	// clone一个系统线程,线程创建后会设置TLS, 设置TLS中当前的g为g0, 然后执行mstart
-	ret := clone(cloneFlags, stk, unsafe.Pointer(mp), unsafe.Pointer(mp.g0), unsafe.Pointer(abi.FuncPCABI0(mstart)))
-=======
 	ret := retryOnEAGAIN(func() int32 {
+		// clone一个系统线程,线程创建后会设置TLS, 设置TLS中当前的g为g0, 然后执行mstart
 		r := clone(cloneFlags, stk, unsafe.Pointer(mp), unsafe.Pointer(mp.g0), unsafe.Pointer(abi.FuncPCABI0(mstart)))
 		// clone returns positive TID, negative errno.
 		// We don't care about the TID.
@@ -195,7 +192,6 @@
 		}
 		return -r
 	})
->>>>>>> b94dc384
 	sigprocmask(_SIG_SETMASK, &oset, nil)
 
 	if ret != 0 {
