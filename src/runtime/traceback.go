--- conflicted
+++ resolved
@@ -72,11 +72,6 @@
 			if usesLR {
 				lr0 = gp.sched.lr
 			}
-<<<<<<< HEAD
-			// 上下文 ctxt, 目标方法指针
-			ctxt = (*funcval)(gp.sched.ctxt)
-=======
->>>>>>> 535fe2b2
 		}
 	}
 
