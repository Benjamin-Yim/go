--- conflicted
+++ resolved
@@ -194,12 +194,8 @@
 	if size > minsize {
 		// 说明有本地变量有在栈中的
 		stackid := pcdata
-<<<<<<< HEAD
 		// 因为栈空间不属于arena区域, 栈空间的指针信息将会在函数信息里面.
-		stkmap := (*stackmap)(funcdata(f, _FUNCDATA_LocalsPointerMaps))
-=======
 		stkmap := (*stackmap)(funcdata(f, abi.FUNCDATA_LocalsPointerMaps))
->>>>>>> 6076edc5
 		if stkmap == nil || stkmap.n <= 0 {
 			print("runtime: frame ", funcname(f), " untyped locals ", hex(frame.varp-size), "+", hex(size), "\n")
 			throw("missing stackmap")
@@ -244,12 +240,8 @@
 	}
 
 	// stack objects.
-<<<<<<< HEAD
 	// 栈对象处理
-	if (GOARCH == "amd64" || GOARCH == "arm64" || GOARCH == "ppc64" || GOARCH == "ppc64le" || GOARCH == "riscv64") &&
-=======
 	if (GOARCH == "amd64" || GOARCH == "arm64" || GOARCH == "loong64" || GOARCH == "ppc64" || GOARCH == "ppc64le" || GOARCH == "riscv64") &&
->>>>>>> 6076edc5
 		unsafe.Sizeof(abi.RegArgs{}) > 0 && isReflect {
 		// For reflect.makeFuncStub and reflect.methodValueCall,
 		// we need to fake the stack object record.
