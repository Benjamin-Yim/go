// Copyright 2009 The Go Authors. All rights reserved.
// Use of this source code is governed by a BSD-style
// license that can be found in the LICENSE file.

package runtime

import (
	"internal/abi"
	"internal/goarch"
	"runtime/internal/math"
	"runtime/internal/sys"
	"unsafe"
)

type slice struct {
	array unsafe.Pointer // 底层数组的地址
	len   int            // slice 的长度
	cap   int            // slice 的容量
}

// A notInHeapSlice is a slice backed by runtime/internal/sys.NotInHeap memory.
type notInHeapSlice struct {
	array *notInHeap
	len   int
	cap   int
}

func panicmakeslicelen() {
	panic(errorString("makeslice: len out of range"))
}

func panicmakeslicecap() {
	panic(errorString("makeslice: cap out of range"))
}

// makeslicecopy allocates a slice of "tolen" elements of type "et",
// then copies "fromlen" elements of type "et" into that new allocation from "from".
// makeslicecopy 分配一个 "et "类型的 "tolen "个元素的 slice，然后将 "et "类型的 "fromlen "个元素从 "from "复制到这个新的内存。
func makeslicecopy(et *_type, tolen int, fromlen int, from unsafe.Pointer) unsafe.Pointer {
	var tomem, copymem uintptr
	if uintptr(tolen) > uintptr(fromlen) {
		var overflow bool
		tomem, overflow = math.MulUintptr(et.size, uintptr(tolen))
		if overflow || tomem > maxAlloc || tolen < 0 {
			panicmakeslicelen()
		}
		copymem = et.size * uintptr(fromlen)
	} else {
		// 内存整理的时候才会使用？
		// fromlen is a known good length providing and equal or greater than tolen,
		// thereby making tolen a good slice length too as from and to slices have the
		// same element width.
		// fromlen是一个已知的正常的长度，它等于或大于tolen，从而使tolen也是一个好的切片长度，
		// 因为from和to切片具有相同的元素宽度。
		tomem = et.size * uintptr(tolen)
		copymem = tomem
	}

	var to unsafe.Pointer
	if et.ptrdata == 0 { // 非指针类型
		to = mallocgc(tomem, nil, false)
		if copymem < tomem {
			// 清空内存，没有写屏障
			memclrNoHeapPointers(add(to, copymem), tomem-copymem)
		}
	} else {
		// Note: can't use rawmem (which avoids zeroing of memory), because then GC can scan uninitialized memory.
		// 注意：不能使用rawmem（它避免了内存清零），因为这样GC就可以扫描未初始化的内存。
		to = mallocgc(tomem, et, true)
		if copymem > 0 && writeBarrier.enabled {
			// Only shade the pointers in old.array since we know the destination slice to
			// only contains nil pointers because it has been cleared during alloc.
			// 只对“old.array”中的指针进行着色处理，因为我们知道目标切片只包含零指针，因为它在分配期间已被清除。
			bulkBarrierPreWriteSrcOnly(uintptr(to), uintptr(from), copymem)
		}
	}

	if raceenabled {
		callerpc := getcallerpc()
		pc := abi.FuncPCABIInternal(makeslicecopy)
		racereadrangepc(from, copymem, callerpc, pc)
	}
	if msanenabled {
		msanread(from, copymem)
	}
	if asanenabled {
		asanread(from, copymem)
	}

	memmove(to, from, copymem)

	return to
}

func makeslice(et *_type, len, cap int) unsafe.Pointer {
	mem, overflow := math.MulUintptr(et.size, uintptr(cap))
	if overflow || mem > maxAlloc || len < 0 || len > cap { // cap 总是大于len。len 永远大于0。可分配内存不可以大于最大内存
		// NOTE: Produce a 'len out of range' error instead of a
		// 'cap out of range' error when someone does make([]T, bignumber).
		// 'cap out of range' is true too, but since the cap is only being
		// supplied implicitly, saying len is clearer.
		// See golang.org/issue/4085.
		mem, overflow := math.MulUintptr(et.size, uintptr(len))
		if overflow || mem > maxAlloc || len < 0 {
			panicmakeslicelen()
		}
		panicmakeslicecap()
	}
	// 分配一段内存，mem:需要内存大小，et:类型内存结构，true:需要清零
	return mallocgc(mem, et, true)
}

func makeslice64(et *_type, len64, cap64 int64) unsafe.Pointer {
	len := int(len64)
	if int64(len) != len64 {
		panicmakeslicelen()
	}

	cap := int(cap64)
	if int64(cap) != cap64 {
		panicmakeslicecap()
	}

	return makeslice(et, len, cap)
}

// This is a wrapper over runtime/internal/math.MulUintptr,
// so the compiler can recognize and treat it as an intrinsic.
func mulUintptr(a, b uintptr) (uintptr, bool) {
	return math.MulUintptr(a, b)
}

<<<<<<< HEAD
// Keep this code in sync with cmd/compile/internal/walk/builtin.go:walkUnsafeSlice
func unsafeslice(et *_type, ptr unsafe.Pointer, len int) {
	if len < 0 {
		panicunsafeslicelen()
	}

	if et.size == 0 {
		if ptr == nil && len > 0 {
			panicunsafeslicenilptr()
		}
	}

	mem, overflow := math.MulUintptr(et.size, uintptr(len))
	if overflow || mem > -uintptr(ptr) {
		if ptr == nil {
			panicunsafeslicenilptr()
		}
		panicunsafeslicelen()
	}
}

// Keep this code in sync with cmd/compile/internal/walk/builtin.go:walkUnsafeSlice
func unsafeslice64(et *_type, ptr unsafe.Pointer, len64 int64) {
	len := int(len64)
	if int64(len) != len64 {
		panicunsafeslicelen()
	}
	unsafeslice(et, ptr, len)
}

func unsafeslicecheckptr(et *_type, ptr unsafe.Pointer, len64 int64) {
	unsafeslice64(et, ptr, len64)

	// Check that underlying array doesn't straddle multiple heap objects.
	// unsafeslice64 has already checked for overflow.
	if checkptrStraddles(ptr, uintptr(len64)*et.size) {
		throw("checkptr: unsafe.Slice result straddles multiple allocations")
	}
}

func panicunsafeslicelen() {
	panic(errorString("unsafe.Slice: len out of range"))
}

func panicunsafeslicenilptr() {
	panic(errorString("unsafe.Slice: ptr is nil and len is not zero"))
}

// growslice handles slice growth during append.
// It is passed the slice element type, the old slice, and the desired new minimum capacity,
// and it returns a new slice with at least that capacity, with the old data
// copied into it.
// The new slice's length is set to the old slice's length,
// NOT to the new requested capacity.
// This is for codegen convenience. The old slice's length is used immediately
// to calculate where to write new values during an append.
// TODO: When the old backend is gone, reconsider this decision.
// The SSA backend might prefer the new length or to return only ptr/cap and save stack space.
//
// growslice在追加过程中处理分片的增长。
// 它被传递给分片元素类型、旧分片和所需的新的最小容量，并且它返回一个至少具有该容量的新分片，并将旧数据复制到其中。
// 新 slice 的长度被设置为旧 solice 的长度，而不是新要求的容量。
// 这是为了编码的方便。在追加过程中，旧片段的长度被立即用来计算在哪里写入新值。
// TODO: 当旧的后端消失后，重新考虑这个决定。
// SSA后端可能更喜欢新的长度或者只返回ptr/cap并节省堆栈空间。
func growslice(et *_type, old slice, cap int) slice {
=======
// growslice allocates new backing store for a slice.
//
// arguments:
//   oldPtr = pointer to the slice's backing array
//   newLen = new length (= oldLen + num)
//   oldCap = original slice's capacity.
//      num = number of elements being added
//       et = element type
//
// return values:
//   newPtr = pointer to the new backing store
//   newLen = same value as the argument
//   newCap = capacity of the new backing store
//
// Requires that uint(newLen) > uint(oldCap).
// Assumes the original slice length is newLen - num
//
// A new backing store is allocated with space for at least newLen elements.
// Existing entries [0, oldLen) are copied over to the new backing store.
// Added entries [oldLen, newLen) are not initialized by growslice
// (although for pointer-containing element types, they are zeroed). They
// must be initialized by the caller.
// Trailing entries [newLen, newCap) are zeroed.
//
// growslice's odd calling convention makes the generated code that calls
// this function simpler. In particular, it accepts and returns the
// new length so that the old length is not live (does not need to be
// spilled/restored) and the new length is returned (also does not need
// to be spilled/restored).
func growslice(oldPtr unsafe.Pointer, newLen, oldCap, num int, et *_type) slice {
	oldLen := newLen - num
>>>>>>> 535fe2b2
	if raceenabled {
		callerpc := getcallerpc()
		racereadrangepc(oldPtr, uintptr(oldLen*int(et.size)), callerpc, abi.FuncPCABIInternal(growslice))
	}
	if msanenabled {
		msanread(oldPtr, uintptr(oldLen*int(et.size)))
	}
	if asanenabled {
		asanread(oldPtr, uintptr(oldLen*int(et.size)))
	}

	if newLen < 0 {
		panic(errorString("growslice: len out of range"))
	}

	if et.size == 0 {
		// append should not create a slice with nil pointer but non-zero len.
		// We assume that append doesn't need to preserve oldPtr in this case.
		return slice{unsafe.Pointer(&zerobase), newLen, newLen}
	}
<<<<<<< HEAD
	newcap := old.cap
=======

	newcap := oldCap
>>>>>>> 535fe2b2
	doublecap := newcap + newcap
	if newLen > doublecap {
		newcap = newLen
	} else {
<<<<<<< HEAD
		const threshold = 256    // 阈值
		if old.cap < threshold { // 就的容量小于阈值
			newcap = doublecap // 就翻倍增长
		} else {
			// Check 0 < newcap to detect overflow
			// and prevent an infinite loop.
			// 检查0 < newcap以检测溢出并防止无限循环。
			for 0 < newcap && newcap < cap {
=======
		const threshold = 256
		if oldCap < threshold {
			newcap = doublecap
		} else {
			// Check 0 < newcap to detect overflow
			// and prevent an infinite loop.
			for 0 < newcap && newcap < newLen {
>>>>>>> 535fe2b2
				// Transition from growing 2x for small slices
				// to growing 1.25x for large slices. This formula
				// gives a smooth-ish transition between the two.
				// 从小片的增长2倍过渡到大片的增长1.25倍。这个公式在两者之间给出了一个平滑的过渡。
				newcap += (newcap + 3*threshold) / 4
			}
			// Set newcap to the requested cap when
			// the newcap calculation overflowed.
			if newcap <= 0 {
				newcap = newLen
			}
		}
	}

	var overflow bool
	var lenmem, newlenmem, capmem uintptr
	// Specialize for common values of et.size.
	// For 1 we don't need any division/multiplication.
	// For goarch.PtrSize, compiler will optimize division/multiplication into a shift by a constant.
	// For powers of 2, use a variable shift.
	switch {
	case et.size == 1:
		lenmem = uintptr(oldLen)
		newlenmem = uintptr(newLen)
		capmem = roundupsize(uintptr(newcap))
		overflow = uintptr(newcap) > maxAlloc
		newcap = int(capmem)
	case et.size == goarch.PtrSize:
		lenmem = uintptr(oldLen) * goarch.PtrSize
		newlenmem = uintptr(newLen) * goarch.PtrSize
		capmem = roundupsize(uintptr(newcap) * goarch.PtrSize)
		overflow = uintptr(newcap) > maxAlloc/goarch.PtrSize
		newcap = int(capmem / goarch.PtrSize)
	case isPowerOfTwo(et.size):
		var shift uintptr
		if goarch.PtrSize == 8 {
			// Mask shift for better code generation.
			shift = uintptr(sys.Ctz64(uint64(et.size))) & 63
		} else {
			shift = uintptr(sys.Ctz32(uint32(et.size))) & 31
		}
		lenmem = uintptr(oldLen) << shift
		newlenmem = uintptr(newLen) << shift
		capmem = roundupsize(uintptr(newcap) << shift)
		overflow = uintptr(newcap) > (maxAlloc >> shift)
		newcap = int(capmem >> shift)
		capmem = uintptr(newcap) << shift
	default:
		lenmem = uintptr(oldLen) * et.size
		newlenmem = uintptr(newLen) * et.size
		capmem, overflow = math.MulUintptr(et.size, uintptr(newcap))
		capmem = roundupsize(capmem)
		newcap = int(capmem / et.size)
		capmem = uintptr(newcap) * et.size
	}

	// The check of overflow in addition to capmem > maxAlloc is needed
	// to prevent an overflow which can be used to trigger a segfault
	// on 32bit architectures with this example program:
	//
	// type T [1<<27 + 1]int64
	//
	// var d T
	// var s []T
	//
	// func main() {
	//   s = append(s, d, d, d, d)
	//   print(len(s), "\n")
	// }
	if overflow || capmem > maxAlloc {
		panic(errorString("growslice: len out of range"))
	}

	var p unsafe.Pointer
	//print("growslice, et.ptrdata:", et.ptrdata, ",capmem:", capmem, "\n")
	if et.ptrdata == 0 {
		p = mallocgc(capmem, nil, false)
		// The append() that calls growslice is going to overwrite from oldLen to newLen.
		// Only clear the part that will not be overwritten.
		memclrNoHeapPointers(add(p, newlenmem), capmem-newlenmem)
	} else {
		// Note: can't use rawmem (which avoids zeroing of memory), because then GC can scan uninitialized memory.
		p = mallocgc(capmem, et, true)
		if lenmem > 0 && writeBarrier.enabled {
			// Only shade the pointers in oldPtr since we know the destination slice p
			// only contains nil pointers because it has been cleared during alloc.
			bulkBarrierPreWriteSrcOnly(uintptr(p), uintptr(oldPtr), lenmem-et.size+et.ptrdata)
		}
	}
	memmove(p, oldPtr, lenmem)

	return slice{p, newLen, newcap}
}

func isPowerOfTwo(x uintptr) bool {
	return x&(x-1) == 0
}

// slicecopy is used to copy from a string or slice of pointerless elements into a slice.
func slicecopy(toPtr unsafe.Pointer, toLen int, fromPtr unsafe.Pointer, fromLen int, width uintptr) int {
	if fromLen == 0 || toLen == 0 {
		return 0
	}

	n := fromLen
	if toLen < n {
		n = toLen
	}

	if width == 0 {
		return n
	}

	size := uintptr(n) * width
	if raceenabled {
		callerpc := getcallerpc()
		pc := abi.FuncPCABIInternal(slicecopy)
		racereadrangepc(fromPtr, size, callerpc, pc)
		racewriterangepc(toPtr, size, callerpc, pc)
	}
	if msanenabled {
		msanread(fromPtr, size)
		msanwrite(toPtr, size)
	}
	if asanenabled {
		asanread(fromPtr, size)
		asanwrite(toPtr, size)
	}

	if size == 1 { // common case worth about 2x to do here
		// TODO: is this still worth it with new memmove impl?
		*(*byte)(toPtr) = *(*byte)(fromPtr) // known to be a byte pointer
	} else {
		memmove(toPtr, fromPtr, size)
	}
	return n
}<|MERGE_RESOLUTION|>--- conflicted
+++ resolved
@@ -130,74 +130,6 @@
 	return math.MulUintptr(a, b)
 }
 
-<<<<<<< HEAD
-// Keep this code in sync with cmd/compile/internal/walk/builtin.go:walkUnsafeSlice
-func unsafeslice(et *_type, ptr unsafe.Pointer, len int) {
-	if len < 0 {
-		panicunsafeslicelen()
-	}
-
-	if et.size == 0 {
-		if ptr == nil && len > 0 {
-			panicunsafeslicenilptr()
-		}
-	}
-
-	mem, overflow := math.MulUintptr(et.size, uintptr(len))
-	if overflow || mem > -uintptr(ptr) {
-		if ptr == nil {
-			panicunsafeslicenilptr()
-		}
-		panicunsafeslicelen()
-	}
-}
-
-// Keep this code in sync with cmd/compile/internal/walk/builtin.go:walkUnsafeSlice
-func unsafeslice64(et *_type, ptr unsafe.Pointer, len64 int64) {
-	len := int(len64)
-	if int64(len) != len64 {
-		panicunsafeslicelen()
-	}
-	unsafeslice(et, ptr, len)
-}
-
-func unsafeslicecheckptr(et *_type, ptr unsafe.Pointer, len64 int64) {
-	unsafeslice64(et, ptr, len64)
-
-	// Check that underlying array doesn't straddle multiple heap objects.
-	// unsafeslice64 has already checked for overflow.
-	if checkptrStraddles(ptr, uintptr(len64)*et.size) {
-		throw("checkptr: unsafe.Slice result straddles multiple allocations")
-	}
-}
-
-func panicunsafeslicelen() {
-	panic(errorString("unsafe.Slice: len out of range"))
-}
-
-func panicunsafeslicenilptr() {
-	panic(errorString("unsafe.Slice: ptr is nil and len is not zero"))
-}
-
-// growslice handles slice growth during append.
-// It is passed the slice element type, the old slice, and the desired new minimum capacity,
-// and it returns a new slice with at least that capacity, with the old data
-// copied into it.
-// The new slice's length is set to the old slice's length,
-// NOT to the new requested capacity.
-// This is for codegen convenience. The old slice's length is used immediately
-// to calculate where to write new values during an append.
-// TODO: When the old backend is gone, reconsider this decision.
-// The SSA backend might prefer the new length or to return only ptr/cap and save stack space.
-//
-// growslice在追加过程中处理分片的增长。
-// 它被传递给分片元素类型、旧分片和所需的新的最小容量，并且它返回一个至少具有该容量的新分片，并将旧数据复制到其中。
-// 新 slice 的长度被设置为旧 solice 的长度，而不是新要求的容量。
-// 这是为了编码的方便。在追加过程中，旧片段的长度被立即用来计算在哪里写入新值。
-// TODO: 当旧的后端消失后，重新考虑这个决定。
-// SSA后端可能更喜欢新的长度或者只返回ptr/cap并节省堆栈空间。
-func growslice(et *_type, old slice, cap int) slice {
-=======
 // growslice allocates new backing store for a slice.
 //
 // arguments:
@@ -229,7 +161,6 @@
 // to be spilled/restored).
 func growslice(oldPtr unsafe.Pointer, newLen, oldCap, num int, et *_type) slice {
 	oldLen := newLen - num
->>>>>>> 535fe2b2
 	if raceenabled {
 		callerpc := getcallerpc()
 		racereadrangepc(oldPtr, uintptr(oldLen*int(et.size)), callerpc, abi.FuncPCABIInternal(growslice))
@@ -250,26 +181,12 @@
 		// We assume that append doesn't need to preserve oldPtr in this case.
 		return slice{unsafe.Pointer(&zerobase), newLen, newLen}
 	}
-<<<<<<< HEAD
-	newcap := old.cap
-=======
 
 	newcap := oldCap
->>>>>>> 535fe2b2
 	doublecap := newcap + newcap
 	if newLen > doublecap {
 		newcap = newLen
 	} else {
-<<<<<<< HEAD
-		const threshold = 256    // 阈值
-		if old.cap < threshold { // 就的容量小于阈值
-			newcap = doublecap // 就翻倍增长
-		} else {
-			// Check 0 < newcap to detect overflow
-			// and prevent an infinite loop.
-			// 检查0 < newcap以检测溢出并防止无限循环。
-			for 0 < newcap && newcap < cap {
-=======
 		const threshold = 256
 		if oldCap < threshold {
 			newcap = doublecap
@@ -277,7 +194,6 @@
 			// Check 0 < newcap to detect overflow
 			// and prevent an infinite loop.
 			for 0 < newcap && newcap < newLen {
->>>>>>> 535fe2b2
 				// Transition from growing 2x for small slices
 				// to growing 1.25x for large slices. This formula
 				// gives a smooth-ish transition between the two.
