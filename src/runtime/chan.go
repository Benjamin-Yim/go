--- conflicted
+++ resolved
@@ -31,30 +31,17 @@
 )
 
 type hchan struct {
-<<<<<<< HEAD
 	qcount   uint           // 当前队列中的元素数量。total data in the queue
 	dataqsiz uint           //  队列可以容纳的元素数量, 如果为0表示这个channel无缓冲区。size of the circular queue
 	buf      unsafe.Pointer // 队列的缓冲区, 结构是环形队列。points to an array of dataqsiz elements
-	elemsize uint16         // 元素的大小
-	closed   uint32         // 是否已关闭
-	elemtype *_type         // 元素的类型, 判断是否调用写屏障时使用.element type
-	sendx    uint           // 发送元素的序号. send index
-	recvx    uint           // 接收元素的序号. receive index
-	recvq    waitq          // 当前等待从channel接收数据的G的链表(实际类型是sudog的链表). list of recv waiters
-	sendq    waitq          // 当前等待发送数据到channel的G的链表(实际类型是sudog的链表). list of send waiters
-=======
-	qcount   uint           // total data in the queue
-	dataqsiz uint           // size of the circular queue
-	buf      unsafe.Pointer // points to an array of dataqsiz elements
-	elemsize uint16
-	closed   uint32
+	elemsize uint16 // 元素的大小
+	closed   uint32 // 是否已关闭
 	timer    *timer // timer feeding this chan
-	elemtype *_type // element type
-	sendx    uint   // send index
-	recvx    uint   // receive index
-	recvq    waitq  // list of recv waiters
-	sendq    waitq  // list of send waiters
->>>>>>> 4ed358b5
+	elemtype *_type // 元素的类型, 判断是否调用写屏障时使用.element type
+	sendx    uint   // 发送元素的序号. send index
+	recvx    uint   // 接收元素的序号. receive index
+	recvq    waitq  // 当前等待从channel接收数据的G的链表(实际类型是sudog的链表). list of recv waiters
+	sendq    waitq  // 当前等待发送数据到channel的G的链表(实际类型是sudog的链表). list of send waiters
 
 	// lock protects all fields in hchan, as well as several
 	// fields in sudogs blocked on this channel.
@@ -649,26 +636,17 @@
 	// on gp.waiting where copystack can find it.
 	mysg.elem = ep // 设置sudog.elem = 指向接收内存的指针
 	mysg.waitlink = nil
-<<<<<<< HEAD
 	gp.waiting = mysg // 设置g.waiting = sudog
-	mysg.g = gp       // 设置sudog.g = g
-=======
-	gp.waiting = mysg
-
-	mysg.g = gp
->>>>>>> 4ed358b5
+
+	mysg.g = gp	// 设置sudog.g = g
 	mysg.isSelect = false
 	mysg.c = c // 设置sudog.c = channel
 	gp.param = nil
-<<<<<<< HEAD
 	c.recvq.enqueue(mysg) // 把sudog放入channel.recvq
-=======
-	c.recvq.enqueue(mysg)
 	if c.timer != nil {
 		blockTimerChan(c)
 	}
 
->>>>>>> 4ed358b5
 	// Signal to anyone trying to shrink our stack that we're about
 	// to park on a channel. The window between when this G's status
 	// changes and when we set gp.activeStackChans is not safe for
