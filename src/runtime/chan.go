// Copyright 2014 The Go Authors. All rights reserved.
// Use of this source code is governed by a BSD-style
// license that can be found in the LICENSE file.

package runtime

// This file contains the implementation of Go channels.

// Invariants:
//  At least one of c.sendq and c.recvq is empty,
//  except for the case of an unbuffered channel with a single goroutine
//  blocked on it for both sending and receiving using a select statement,
//  in which case the length of c.sendq and c.recvq is limited only by the
//  size of the select statement.
//
// For buffered channels, also:
//  c.qcount > 0 implies that c.recvq is empty.
//  c.qcount < c.dataqsiz implies that c.sendq is empty.

import (
	"internal/abi"
	"runtime/internal/atomic"
	"runtime/internal/math"
	"unsafe"
)

const (
	maxAlign  = 8
	hchanSize = unsafe.Sizeof(hchan{}) + uintptr(-int(unsafe.Sizeof(hchan{}))&(maxAlign-1))
	debugChan = false
)

type hchan struct {
	qcount   uint           // 当前队列中的元素数量。total data in the queue
	dataqsiz uint           //  队列可以容纳的元素数量, 如果为0表示这个channel无缓冲区。size of the circular queue
	buf      unsafe.Pointer // 队列的缓冲区, 结构是环形队列。points to an array of dataqsiz elements
	elemsize uint16         // 元素的大小
	closed   uint32         // 是否已关闭
	elemtype *_type         // 元素的类型, 判断是否调用写屏障时使用.element type
	sendx    uint           // 发送元素的序号. send index
	recvx    uint           // 接收元素的序号. receive index
	recvq    waitq          // 当前等待从channel接收数据的G的链表(实际类型是sudog的链表). list of recv waiters
	sendq    waitq          // 当前等待发送数据到channel的G的链表(实际类型是sudog的链表). list of send waiters

	// lock protects all fields in hchan, as well as several
	// fields in sudogs blocked on this channel.
	//
	// Do not change another G's status while holding this lock
	// (in particular, do not ready a G), as this can deadlock
	// with stack shrinking.
	lock mutex // 操作channel时使用的线程锁
}

type waitq struct {
	first *sudog
	last  *sudog
}

//go:linkname reflect_makechan reflect.makechan
func reflect_makechan(t *chantype, size int) *hchan {
	return makechan(t, size)
}

func makechan64(t *chantype, size int64) *hchan {
	if int64(int(size)) != size {
		panic(plainError("makechan: size out of range"))
	}

	return makechan(t, int(size))
}

func makechan(t *chantype, size int) *hchan {
	elem := t.Elem

	// compiler checks this but be safe.
	if elem.Size_ >= 1<<16 {
		throw("makechan: invalid channel element type")
	}
	if hchanSize%maxAlign != 0 || elem.Align_ > maxAlign {
		throw("makechan: bad alignment")
	}

	mem, overflow := math.MulUintptr(elem.Size_, uintptr(size))
	if overflow || mem > maxAlloc-hchanSize || size < 0 {
		panic(plainError("makechan: size out of range"))
	}

	// Hchan does not contain pointers interesting for GC when elements stored in buf do not contain pointers.
	// buf points into the same allocation, elemtype is persistent.
	// SudoG's are referenced from their owning thread so they can't be collected.
	// TODO(dvyukov,rlh): Rethink when collector can move allocated objects.
	var c *hchan
	switch {
	case mem == 0:
		// Queue or element size is zero.
		c = (*hchan)(mallocgc(hchanSize, nil, true))
		// Race detector uses this location for synchronization.
		c.buf = c.raceaddr()
	case elem.PtrBytes == 0:
		// Elements do not contain pointers.
		// Allocate hchan and buf in one call.
		c = (*hchan)(mallocgc(hchanSize+mem, nil, true))
		c.buf = add(unsafe.Pointer(c), hchanSize)
	default:
		// Elements contain pointers.
		c = new(hchan)
		c.buf = mallocgc(mem, elem, true)
	}

	c.elemsize = uint16(elem.Size_)
	c.elemtype = elem
	c.dataqsiz = uint(size)
	lockInit(&c.lock, lockRankHchan)

	if debugChan {
		print("makechan: chan=", c, "; elemsize=", elem.Size_, "; dataqsiz=", size, "\n")
	}
	return c
}

// chanbuf(c, i) is pointer to the i'th slot in the buffer.
func chanbuf(c *hchan, i uint) unsafe.Pointer {
	return add(c.buf, uintptr(i)*uintptr(c.elemsize))
}

// full reports whether a send on c would block (that is, the channel is full).
// It uses a single word-sized read of mutable state, so although
// the answer is instantaneously true, the correct answer may have changed
// by the time the calling function receives the return value.
func full(c *hchan) bool {
	// c.dataqsiz is immutable (never written after the channel is created)
	// so it is safe to read at any time during channel operation.
	if c.dataqsiz == 0 {
		// Assumes that a pointer read is relaxed-atomic.
		return c.recvq.first == nil
	}
	// Assumes that a uint read is relaxed-atomic.
	return c.qcount == c.dataqsiz
}

// entry point for c <- x from compiled code.
//
//	发送数据到 channel 的实际调用
//
//go:nosplit
func chansend1(c *hchan, elem unsafe.Pointer) {
	chansend(c, elem, true, getcallerpc())
}

/*
 * generic single channel send/recv
 * If block is not nil,
 * then the protocol will not
 * sleep but return if it could
 * not complete.
 *
 * sleep can wake up with g.param == nil
 * when a channel involved in the sleep has
 * been closed.  it is easiest to loop and re-run
 * the operation; we'll see that it's now closed.
 */
func chansend(c *hchan, ep unsafe.Pointer, block bool, callerpc uintptr) bool {
	if c == nil {
		if !block {
			return false
		}
		gopark(nil, nil, waitReasonChanSendNilChan, traceBlockForever, 2)
		throw("unreachable")
	}

	if debugChan {
		print("chansend: chan=", c, "\n")
	}

	if raceenabled {
		racereadpc(c.raceaddr(), callerpc, abi.FuncPCABIInternal(chansend))
	}

	// Fast path: check for failed non-blocking operation without acquiring the lock.
	//
	// After observing that the channel is not closed, we observe that the channel is
	// not ready for sending. Each of these observations is a single word-sized read
	// (first c.closed and second full()).
	// Because a closed channel cannot transition from 'ready for sending' to
	// 'not ready for sending', even if the channel is closed between the two observations,
	// they imply a moment between the two when the channel was both not yet closed
	// and not ready for sending. We behave as if we observed the channel at that moment,
	// and report that the send cannot proceed.
	//
	// It is okay if the reads are reordered here: if we observe that the channel is not
	// ready for sending and then observe that it is not closed, that implies that the
	// channel wasn't closed during the first observation. However, nothing here
	// guarantees forward progress. We rely on the side effects of lock release in
	// chanrecv() and closechan() to update this thread's view of c.closed and full().
	if !block && c.closed == 0 && full(c) {
		return false
	}

	var t0 int64
	if blockprofilerate > 0 {
		t0 = cputicks()
	}

	lock(&c.lock)

	if c.closed != 0 {
		unlock(&c.lock)
		panic(plainError("send on closed channel"))
	}
	// 检查channel.recvq是否有等待中的接收者的G
	if sg := c.recvq.dequeue(); sg != nil {
		// 如果有, 表示channel无缓冲区或者缓冲区为空
		// 调用 send 函数
		// Found a waiting receiver. We pass the value we want to send
		// directly to the receiver, bypassing the channel buffer (if any).
		send(c, sg, ep, func() { unlock(&c.lock) }, 3)
		// 从发送者拿到数据并唤醒了G后, 就可以从chansend返回了
		return true
	}
	// 如果没有接收的G。
	// 判断是否可以把元素放到缓冲区中
	if c.qcount < c.dataqsiz {
		// 如果缓冲区有空余的空间, 则把元素放到缓冲区并从chansend返回
		// Space is available in the channel buffer. Enqueue the element to send.
		qp := chanbuf(c, c.sendx)
		if raceenabled {
			racenotify(c, c.sendx, nil)
		}
		typedmemmove(c.elemtype, qp, ep)
		c.sendx++
		if c.sendx == c.dataqsiz {
			c.sendx = 0
		}
		c.qcount++
		unlock(&c.lock)
		return true
	}
	// 如果没有接收的 G 和没有用缓冲区
	if !block {
		// 不需要阻塞，就直接返回
		unlock(&c.lock)
		return false
	}
	// 可以阻塞
	// Block on the channel. Some receiver will complete our operation for us.
	gp := getg()           // 获取当前的g
	mysg := acquireSudog() // 新建一个sudog
	mysg.releasetime = 0
	if t0 != 0 {
		mysg.releasetime = -1
	}
	// No stack splits between assigning elem and enqueuing mysg
	// on gp.waiting where copystack can find it.
	mysg.elem = ep // 设置sudog.elem = 指向发送内存的指针
	mysg.waitlink = nil
	mysg.g = gp           // 设置sudog.g = g
	mysg.isSelect = false //
	mysg.c = c            // 设置sudog.c = channel
	gp.waiting = mysg     // 设置g.waiting = sudog
	gp.param = nil
	c.sendq.enqueue(mysg) // 把sudog放入channel.sendq
	// Signal to anyone trying to shrink our stack that we're about
	// to park on a channel. The window between when this G's status
	// changes and when we set gp.activeStackChans is not safe for
	// stack shrinking.
	gp.parkingOnChan.Store(true)
<<<<<<< HEAD
	// 调用gopark函数.通过mcall函数调用park_m函数
	gopark(chanparkcommit, unsafe.Pointer(&c.lock), waitReasonChanSend, traceEvGoBlockSend, 2)
=======
	gopark(chanparkcommit, unsafe.Pointer(&c.lock), waitReasonChanSend, traceBlockChanSend, 2)
>>>>>>> 6076edc5
	// Ensure the value being sent is kept alive until the
	// receiver copies it out. The sudog has a pointer to the
	// stack object, but sudogs aren't considered as roots of the
	// stack tracer.
	KeepAlive(ep)

	// someone woke us up.
	if mysg != gp.waiting {
		throw("G waiting list is corrupted")
	}
	gp.waiting = nil
	gp.activeStackChans = false
	closed := !mysg.success
	gp.param = nil
	if mysg.releasetime > 0 {
		blockevent(mysg.releasetime-t0, 2)
	}
	mysg.c = nil
	releaseSudog(mysg)
	if closed {
		// 检查sudog.param是否为nil, 如果为nil表示channel已关闭, 抛出panic
		if c.closed == 0 {
			throw("chansend: spurious wakeup")
		}
		panic(plainError("send on closed channel"))
	}
	return true
}

// send processes a send operation on an empty channel c.
// The value ep sent by the sender is copied to the receiver sg.
// The receiver is then woken up to go on its merry way.
// Channel c must be empty and locked.  send unlocks c with unlockf.
// sg must already be dequeued from c.
// ep must be non-nil and point to the heap or the caller's stack.
func send(c *hchan, sg *sudog, ep unsafe.Pointer, unlockf func(), skip int) {
	if raceenabled {
		if c.dataqsiz == 0 {
			racesync(c, sg)
		} else {
			// Pretend we go through the buffer, even though
			// we copy directly. Note that we need to increment
			// the head/tail locations only when raceenabled.
			racenotify(c, c.recvx, nil)
			racenotify(c, c.recvx, sg)
			c.recvx++
			if c.recvx == c.dataqsiz {
				c.recvx = 0
			}
			c.sendx = c.recvx // c.sendx = (c.sendx+1) % c.dataqsiz
		}
	}

	// 如果sudog.elem不等于nil, 调用sendDirect函数从发送者直接复制元素
	if sg.elem != nil {
		sendDirect(c.elemtype, sg, ep)
		sg.elem = nil
	}
	// 等待接收的 sudog.elem 是指向接收目标的内存的指针, 如果是接收目标是_则elem是nil, 可以省略复制
	gp := sg.g
	unlockf()
	gp.param = unsafe.Pointer(sg)
	sg.success = true
	if sg.releasetime != 0 {
		sg.releasetime = cputicks()
	}
	// 复制后调用goready恢复发送者的G
	goready(gp, skip+1)
	// 从发送者拿到数据并唤醒了G后, 就可以从chansend返回了
}

// Sends and receives on unbuffered or empty-buffered channels are the
// only operations where one running goroutine writes to the stack of
// another running goroutine. The GC assumes that stack writes only
// happen when the goroutine is running and are only done by that
// goroutine. Using a write barrier is sufficient to make up for
// violating that assumption, but the write barrier has to work.
// typedmemmove will call bulkBarrierPreWrite, but the target bytes
// are not in the heap, so that will not help. We arrange to call
// memmove and typeBitsBulkBarrier instead.

func sendDirect(t *_type, sg *sudog, src unsafe.Pointer) {
	// src is on our stack, dst is a slot on another stack.

	// Once we read sg.elem out of sg, it will no longer
	// be updated if the destination's stack gets copied (shrunk).
	// So make sure that no preemption points can happen between read & use.
	dst := sg.elem
	typeBitsBulkBarrier(t, uintptr(dst), uintptr(src), t.Size_)
	// No need for cgo write barrier checks because dst is always
	// Go memory.
	memmove(dst, src, t.Size_)
}

func recvDirect(t *_type, sg *sudog, dst unsafe.Pointer) {
	// dst is on our stack or the heap, src is on another stack.
	// The channel is locked, so src will not move during this
	// operation.
	src := sg.elem
	typeBitsBulkBarrier(t, uintptr(dst), uintptr(src), t.Size_)
	memmove(dst, src, t.Size_)
}

// 关闭channel实际调用的是 closechan 函数
func closechan(c *hchan) {
	if c == nil {
		panic(plainError("close of nil channel"))
	}

	lock(&c.lock)
	if c.closed != 0 {
		unlock(&c.lock)
		panic(plainError("close of closed channel"))
	}

	if raceenabled {
		callerpc := getcallerpc()
		racewritepc(c.raceaddr(), callerpc, abi.FuncPCABIInternal(closechan))
		racerelease(c.raceaddr())
	}
	// 设置channel.closed = 1
	c.closed = 1

	var glist gList

	// release all readers
	// 枚举channel.recvq, 清零它们sudog.elem, 设置sudog.param = nil
	for {
		sg := c.recvq.dequeue()
		if sg == nil {
			break
		}
		if sg.elem != nil {
			typedmemclr(c.elemtype, sg.elem)
			sg.elem = nil
		}
		if sg.releasetime != 0 {
			sg.releasetime = cputicks()
		}
		gp := sg.g
		gp.param = unsafe.Pointer(sg)
		sg.success = false
		if raceenabled {
			raceacquireg(gp, c.raceaddr())
		}
		glist.push(gp)
	}

	// release all writers (they will panic)
	// 枚举channel.sendq, 设置sudog.elem = nil, 设置sudog.param = nil
	for {
		sg := c.sendq.dequeue()
		if sg == nil {
			break
		}
		sg.elem = nil
		if sg.releasetime != 0 {
			sg.releasetime = cputicks()
		}
		gp := sg.g
		gp.param = unsafe.Pointer(sg)
		sg.success = false
		if raceenabled {
			raceacquireg(gp, c.raceaddr())
		}
		glist.push(gp)
	}
	unlock(&c.lock)

	// Ready all Gs now that we've dropped the channel lock.
	for !glist.empty() {
		gp := glist.pop()
		gp.schedlink = 0
		// 调用 goready 函数恢复所有接收者和发送者的G
		goready(gp, 3)
	}
}

// empty reports whether a read from c would block (that is, the channel is
// empty).  It uses a single atomic read of mutable state.
func empty(c *hchan) bool {
	// c.dataqsiz is immutable.
	if c.dataqsiz == 0 {
		return atomic.Loadp(unsafe.Pointer(&c.sendq.first)) == nil
	}
	return atomic.Loaduint(&c.qcount) == 0
}

// entry points for <- c from compiled code.
// channel接收数据的实际调用
// chanrecv1函数调用了chanrecv函数
//
//go:nosplit
func chanrecv1(c *hchan, elem unsafe.Pointer) {
	chanrecv(c, elem, true)
}

//go:nosplit
func chanrecv2(c *hchan, elem unsafe.Pointer) (received bool) {
	_, received = chanrecv(c, elem, true)
	return
}

// chanrecv receives on channel c and writes the received data to ep.
// ep may be nil, in which case received data is ignored.
// If block == false and no elements are available, returns (false, false).
// Otherwise, if c is closed, zeros *ep and returns (true, false).
// Otherwise, fills in *ep with an element and returns (true, true).
// A non-nil ep must point to the heap or the caller's stack.
func chanrecv(c *hchan, ep unsafe.Pointer, block bool) (selected, received bool) {
	// raceenabled: don't need to check ep, as it is always on the stack
	// or is new memory allocated by reflect.

	if debugChan {
		print("chanrecv: chan=", c, "\n")
	}

	if c == nil {
		if !block {
			return
		}
		gopark(nil, nil, waitReasonChanReceiveNilChan, traceBlockForever, 2)
		throw("unreachable")
	}

	// Fast path: check for failed non-blocking operation without acquiring the lock.
	if !block && empty(c) {
		// After observing that the channel is not ready for receiving, we observe whether the
		// channel is closed.
		//
		// Reordering of these checks could lead to incorrect behavior when racing with a close.
		// For example, if the channel was open and not empty, was closed, and then drained,
		// reordered reads could incorrectly indicate "open and empty". To prevent reordering,
		// we use atomic loads for both checks, and rely on emptying and closing to happen in
		// separate critical sections under the same lock.  This assumption fails when closing
		// an unbuffered channel with a blocked send, but that is an error condition anyway.
		if atomic.Load(&c.closed) == 0 {
			// Because a channel cannot be reopened, the later observation of the channel
			// being not closed implies that it was also not closed at the moment of the
			// first observation. We behave as if we observed the channel at that moment
			// and report that the receive cannot proceed.
			return
		}
		// The channel is irreversibly closed. Re-check whether the channel has any pending data
		// to receive, which could have arrived between the empty and closed checks above.
		// Sequential consistency is also required here, when racing with such a send.
		if empty(c) {
			// The channel is irreversibly closed and empty.
			if raceenabled {
				raceacquire(c.raceaddr())
			}
			if ep != nil {
				typedmemclr(c.elemtype, ep)
			}
			return true, false
		}
	}

	var t0 int64
	if blockprofilerate > 0 {
		t0 = cputicks()
	}

	lock(&c.lock)

	if c.closed != 0 {
		if c.qcount == 0 {
			if raceenabled {
				raceacquire(c.raceaddr())
			}
			unlock(&c.lock)
			if ep != nil {
				typedmemclr(c.elemtype, ep)
			}
			return true, false
		}
		// The channel has been closed, but the channel's buffer have data.
	} else {
		// Just found waiting sender with not closed.
		// 检查channel.sendq中是否有等待中的发送者的G
		if sg := c.sendq.dequeue(); sg != nil {
			// 如果有, 表示channel无缓冲区或者缓冲区已满, 这两种情况需要分别处理(为了保证入出队顺序一致)
			// Found a waiting sender. If buffer is size 0, receive value
			// directly from sender. Otherwise, receive from head of queue
			// and add sender's value to the tail of the queue (both map to
			// the same buffer slot because the queue is full).
			// 调用recv函数
			recv(c, sg, ep, func() { unlock(&c.lock) }, 3)
			// 把数据交给接收者并唤醒了G后, 就可以从chanrecv返回了
			return true, true
		}
	}
	// 判断是否可以从缓冲区获取元素
	if c.qcount > 0 {
		// Receive directly from queue
		// 如果缓冲区有元素, 则直接取出该元素并从chanrecv返回
		qp := chanbuf(c, c.recvx)
		if raceenabled {
			racenotify(c, c.recvx, nil)
		}
		if ep != nil {
			typedmemmove(c.elemtype, ep, qp)
		}
		typedmemclr(c.elemtype, qp)
		c.recvx++
		if c.recvx == c.dataqsiz {
			c.recvx = 0
		}
		c.qcount--
		unlock(&c.lock)
		return true, true
	}
	if !block {
		unlock(&c.lock)
		return false, false
	}

	// 无缓冲区或缓冲区无元素, 接收者的G需要等待
	// no sender available: block on this channel.
	gp := getg()           // 获取当前的g
	mysg := acquireSudog() // 新建一个sudog
	mysg.releasetime = 0
	if t0 != 0 {
		mysg.releasetime = -1
	}
	// No stack splits between assigning elem and enqueuing mysg
	// on gp.waiting where copystack can find it.
	mysg.elem = ep // 设置sudog.elem = 指向接收内存的指针
	mysg.waitlink = nil
	gp.waiting = mysg // 设置g.waiting = sudog
	mysg.g = gp       // 设置sudog.g = g
	mysg.isSelect = false
	mysg.c = c // 设置sudog.c = channel
	gp.param = nil
	c.recvq.enqueue(mysg) // 把sudog放入channel.recvq
	// Signal to anyone trying to shrink our stack that we're about
	// to park on a channel. The window between when this G's status
	// changes and when we set gp.activeStackChans is not safe for
	// stack shrinking.
	gp.parkingOnChan.Store(true)
<<<<<<< HEAD
	// 调用gopark函数
	gopark(chanparkcommit, unsafe.Pointer(&c.lock), waitReasonChanReceive, traceEvGoBlockRecv, 2)
=======
	gopark(chanparkcommit, unsafe.Pointer(&c.lock), waitReasonChanReceive, traceBlockChanRecv, 2)
>>>>>>> 6076edc5

	// someone woke us up
	if mysg != gp.waiting {
		throw("G waiting list is corrupted")
	}
	gp.waiting = nil
	gp.activeStackChans = false
	if mysg.releasetime > 0 {
		blockevent(mysg.releasetime-t0, 2)
	}
	success := mysg.success
	gp.param = nil
	mysg.c = nil
	releaseSudog(mysg)
	return true, success
}

// recv processes a receive operation on a full channel c.
// There are 2 parts:
//  1. The value sent by the sender sg is put into the channel
//     and the sender is woken up to go on its merry way.
//  2. The value received by the receiver (the current G) is
//     written to ep.
//
// For synchronous channels, both values are the same.
// For asynchronous channels, the receiver gets its data from
// the channel buffer and the sender's data is put in the
// channel buffer.
// Channel c must be full and locked. recv unlocks c with unlockf.
// sg must already be dequeued from c.
// A non-nil ep must point to the heap or the caller's stack.
func recv(c *hchan, sg *sudog, ep unsafe.Pointer, unlockf func(), skip int) {
	if c.dataqsiz == 0 {
		if raceenabled {
			racesync(c, sg)
		}
		if ep != nil {
			// copy data from sender
			// 如果无缓冲区, 调用recvDirect函数把元素直接复制给接收者
			recvDirect(c.elemtype, sg, ep)
		}
	} else {
		// 如果有缓冲区代表缓冲区已满
		// Queue is full. Take the item at the
		// head of the queue. Make the sender enqueue
		// its item at the tail of the queue. Since the
		// queue is full, those are both the same slot.
		qp := chanbuf(c, c.recvx)
		if raceenabled {
			racenotify(c, c.recvx, nil)
			racenotify(c, c.recvx, sg)
		}
		// copy data from queue to receiver
		// 把队列中下一个要出队的元素直接复制给接收者
		if ep != nil {
			typedmemmove(c.elemtype, ep, qp)
		}
		// 把发送的元素复制到队列中刚才出队的位置
		// copy data from sender to queue
		typedmemmove(c.elemtype, qp, sg.elem)
		// 这时候缓冲区仍然是满的, 但是发送序号和接收序号都会增加1
		c.recvx++
		if c.recvx == c.dataqsiz {
			c.recvx = 0
		}
		c.sendx = c.recvx // c.sendx = (c.sendx+1) % c.dataqsiz
	}
	sg.elem = nil
	gp := sg.g
	unlockf()
	gp.param = unsafe.Pointer(sg)
	sg.success = true
	if sg.releasetime != 0 {
		sg.releasetime = cputicks()
	}
	// 复制后调用goready恢复接收者的G, 处理同上
	goready(gp, skip+1)
}

func chanparkcommit(gp *g, chanLock unsafe.Pointer) bool {
	// There are unlocked sudogs that point into gp's stack. Stack
	// copying must lock the channels of those sudogs.
	// Set activeStackChans here instead of before we try parking
	// because we could self-deadlock in stack growth on the
	// channel lock.
	gp.activeStackChans = true
	// Mark that it's safe for stack shrinking to occur now,
	// because any thread acquiring this G's stack for shrinking
	// is guaranteed to observe activeStackChans after this store.
	gp.parkingOnChan.Store(false)
	// Make sure we unlock after setting activeStackChans and
	// unsetting parkingOnChan. The moment we unlock chanLock
	// we risk gp getting readied by a channel operation and
	// so gp could continue running before everything before
	// the unlock is visible (even to gp itself).
	unlock((*mutex)(chanLock))
	return true
}

// compiler implements
//
//	select {
//	case c <- v:
//		... foo
//	default:
//		... bar
//	}
//
// as
//
//	if selectnbsend(c, v) {
//		... foo
//	} else {
//		... bar
//	}
func selectnbsend(c *hchan, elem unsafe.Pointer) (selected bool) {
	return chansend(c, elem, false, getcallerpc())
}

// compiler implements
//
//	select {
//	case v, ok = <-c:
//		... foo
//	default:
//		... bar
//	}
//
// as
//
//	if selected, ok = selectnbrecv(&v, c); selected {
//		... foo
//	} else {
//		... bar
//	}
func selectnbrecv(elem unsafe.Pointer, c *hchan) (selected, received bool) {
	return chanrecv(c, elem, false)
}

//go:linkname reflect_chansend reflect.chansend0
func reflect_chansend(c *hchan, elem unsafe.Pointer, nb bool) (selected bool) {
	return chansend(c, elem, !nb, getcallerpc())
}

//go:linkname reflect_chanrecv reflect.chanrecv
func reflect_chanrecv(c *hchan, nb bool, elem unsafe.Pointer) (selected bool, received bool) {
	return chanrecv(c, elem, !nb)
}

//go:linkname reflect_chanlen reflect.chanlen
func reflect_chanlen(c *hchan) int {
	if c == nil {
		return 0
	}
	return int(c.qcount)
}

//go:linkname reflectlite_chanlen internal/reflectlite.chanlen
func reflectlite_chanlen(c *hchan) int {
	if c == nil {
		return 0
	}
	return int(c.qcount)
}

//go:linkname reflect_chancap reflect.chancap
func reflect_chancap(c *hchan) int {
	if c == nil {
		return 0
	}
	return int(c.dataqsiz)
}

//go:linkname reflect_chanclose reflect.chanclose
func reflect_chanclose(c *hchan) {
	closechan(c)
}

func (q *waitq) enqueue(sgp *sudog) {
	sgp.next = nil
	x := q.last
	if x == nil {
		sgp.prev = nil
		q.first = sgp
		q.last = sgp
		return
	}
	sgp.prev = x
	x.next = sgp
	q.last = sgp
}

func (q *waitq) dequeue() *sudog {
	for {
		sgp := q.first
		if sgp == nil {
			return nil
		}
		y := sgp.next
		if y == nil {
			q.first = nil
			q.last = nil
		} else {
			y.prev = nil
			q.first = y
			sgp.next = nil // mark as removed (see dequeueSudoG)
		}

		// if a goroutine was put on this queue because of a
		// select, there is a small window between the goroutine
		// being woken up by a different case and it grabbing the
		// channel locks. Once it has the lock
		// it removes itself from the queue, so we won't see it after that.
		// We use a flag in the G struct to tell us when someone
		// else has won the race to signal this goroutine but the goroutine
		// hasn't removed itself from the queue yet.
		if sgp.isSelect && !sgp.g.selectDone.CompareAndSwap(0, 1) {
			continue
		}

		return sgp
	}
}

func (c *hchan) raceaddr() unsafe.Pointer {
	// Treat read-like and write-like operations on the channel to
	// happen at this address. Avoid using the address of qcount
	// or dataqsiz, because the len() and cap() builtins read
	// those addresses, and we don't want them racing with
	// operations like close().
	return unsafe.Pointer(&c.buf)
}

func racesync(c *hchan, sg *sudog) {
	racerelease(chanbuf(c, 0))
	raceacquireg(sg.g, chanbuf(c, 0))
	racereleaseg(sg.g, chanbuf(c, 0))
	raceacquire(chanbuf(c, 0))
}

// Notify the race detector of a send or receive involving buffer entry idx
// and a channel c or its communicating partner sg.
// This function handles the special case of c.elemsize==0.
func racenotify(c *hchan, idx uint, sg *sudog) {
	// We could have passed the unsafe.Pointer corresponding to entry idx
	// instead of idx itself.  However, in a future version of this function,
	// we can use idx to better handle the case of elemsize==0.
	// A future improvement to the detector is to call TSan with c and idx:
	// this way, Go will continue to not allocating buffer entries for channels
	// of elemsize==0, yet the race detector can be made to handle multiple
	// sync objects underneath the hood (one sync object per idx)
	qp := chanbuf(c, idx)
	// When elemsize==0, we don't allocate a full buffer for the channel.
	// Instead of individual buffer entries, the race detector uses the
	// c.buf as the only buffer entry.  This simplification prevents us from
	// following the memory model's happens-before rules (rules that are
	// implemented in racereleaseacquire).  Instead, we accumulate happens-before
	// information in the synchronization object associated with c.buf.
	if c.elemsize == 0 {
		if sg == nil {
			raceacquire(qp)
			racerelease(qp)
		} else {
			raceacquireg(sg.g, qp)
			racereleaseg(sg.g, qp)
		}
	} else {
		if sg == nil {
			racereleaseacquire(qp)
		} else {
			racereleaseacquireg(sg.g, qp)
		}
	}
}<|MERGE_RESOLUTION|>--- conflicted
+++ resolved
@@ -264,12 +264,8 @@
 	// changes and when we set gp.activeStackChans is not safe for
 	// stack shrinking.
 	gp.parkingOnChan.Store(true)
-<<<<<<< HEAD
 	// 调用gopark函数.通过mcall函数调用park_m函数
-	gopark(chanparkcommit, unsafe.Pointer(&c.lock), waitReasonChanSend, traceEvGoBlockSend, 2)
-=======
 	gopark(chanparkcommit, unsafe.Pointer(&c.lock), waitReasonChanSend, traceBlockChanSend, 2)
->>>>>>> 6076edc5
 	// Ensure the value being sent is kept alive until the
 	// receiver copies it out. The sudog has a pointer to the
 	// stack object, but sudogs aren't considered as roots of the
@@ -610,12 +606,8 @@
 	// changes and when we set gp.activeStackChans is not safe for
 	// stack shrinking.
 	gp.parkingOnChan.Store(true)
-<<<<<<< HEAD
 	// 调用gopark函数
-	gopark(chanparkcommit, unsafe.Pointer(&c.lock), waitReasonChanReceive, traceEvGoBlockRecv, 2)
-=======
 	gopark(chanparkcommit, unsafe.Pointer(&c.lock), waitReasonChanReceive, traceBlockChanRecv, 2)
->>>>>>> 6076edc5
 
 	// someone woke us up
 	if mysg != gp.waiting {
