--- conflicted
+++ resolved
@@ -475,16 +475,10 @@
 
 //go:nosplit
 func acquirem() *m {
-<<<<<<< HEAD
-	_g_ := getg()
+	gp := getg()
 	// 禁止抢占，因为它可以在局部变量中保存 p
-	_g_.m.locks++
-	return _g_.m
-=======
-	gp := getg()
 	gp.m.locks++
 	return gp.m
->>>>>>> 29b9a328
 }
 
 //go:nosplit
@@ -493,12 +487,8 @@
 	mp.locks--
 	if mp.locks == 0 && gp.preempt {
 		// restore the preemption request in case we've cleared it in newstack
-<<<<<<< HEAD
 		// 如果我们在 newstack 中清除了抢占请求，则恢复抢占请求
-		_g_.stackguard0 = stackPreempt
-=======
 		gp.stackguard0 = stackPreempt
->>>>>>> 29b9a328
 	}
 }
 
