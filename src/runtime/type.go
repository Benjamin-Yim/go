--- conflicted
+++ resolved
@@ -15,35 +15,11 @@
 type typeOff = abi.TypeOff
 type textOff = abi.TextOff
 
-<<<<<<< HEAD
-// Needs to be in sync with ../cmd/link/internal/ld/decodesym.go:/^func.commonsize,
-// ../cmd/compile/internal/reflectdata/reflect.go:/^func.dcommontype and
-// ../reflect/type.go:/^type.rtype.
-// ../internal/reflectlite/type.go:/^type.rtype.
-type _type struct {
-	size       uintptr // 类型大小
-	ptrdata    uintptr // 保存所有指针的内存前缀的大小.代表当前类型是指针类型？. size of memory prefix holding all pointers
-	hash       uint32  // 类型的 hash 值
-	tflag      tflag   // 类型的 flag，和反射相关
-	align      uint8   // 内存对齐相关
-	fieldAlign uint8   // 该类型结构字段对齐方式
-	kind       uint8   // 类型的编号，有bool, slice, struct 等等等等
-	// function for comparing objects of this type
-	// (ptr to object A, ptr to object B) -> ==?
-	equal func(unsafe.Pointer, unsafe.Pointer) bool
-	// gcdata 为垃圾收集器存储GC类型数据。gcdata stores the GC type data for the garbage collector.
-	// 如果 KindGCProg 位被设置为 kind，gcdata 是一个 GC 程序。If the KindGCProg bit is set in kind, gcdata is a GC program.
-	// 否则它是一个ptrmask位图。详见 mbitmap.go. Otherwise it is a ptrmask bitmap. See mbitmap.go for details.
-	gcdata    *byte   // gc 相关
-	str       nameOff // 类型名字的偏移
-	ptrToThis typeOff
-=======
 type _type = abi.Type
 
 // rtype is a wrapper that allows us to define additional methods.
 type rtype struct {
 	*abi.Type // embedding is okay here (unlike reflect) because none of this is public
->>>>>>> 6076edc5
 }
 
 func (t rtype) string() string {
@@ -237,64 +213,7 @@
 	return unsafe.Pointer(res)
 }
 
-<<<<<<< HEAD
-func (t *functype) in() []*_type {
-	// See funcType in reflect/type.go for details on data layout.
-	uadd := uintptr(unsafe.Sizeof(functype{}))
-	if t.typ.tflag&tflagUncommon != 0 {
-		uadd += unsafe.Sizeof(uncommontype{})
-	}
-	return (*[1 << 20]*_type)(add(unsafe.Pointer(t), uadd))[:t.inCount]
-}
-
-func (t *functype) out() []*_type {
-	// See funcType in reflect/type.go for details on data layout.
-	uadd := uintptr(unsafe.Sizeof(functype{}))
-	if t.typ.tflag&tflagUncommon != 0 {
-		uadd += unsafe.Sizeof(uncommontype{})
-	}
-	outCount := t.outCount & (1<<15 - 1)
-	return (*[1 << 20]*_type)(add(unsafe.Pointer(t), uadd))[t.inCount : t.inCount+outCount]
-}
-
-func (t *functype) dotdotdot() bool {
-	return t.outCount&(1<<15) != 0
-}
-
-type nameOff int32
-type typeOff int32
-type textOff int32
-
-type method struct {
-	name nameOff
-	mtyp typeOff
-	ifn  textOff
-	tfn  textOff
-}
-
-type uncommontype struct {
-	pkgpath nameOff
-	mcount  uint16 // number of methods
-	xcount  uint16 // number of exported methods
-	moff    uint32 // offset from this uncommontype to [mcount]method
-	_       uint32 // unused
-}
-
-// 接口的方法声明,一种函数声明的抽象
-// 比如：func Print() error
-type imethod struct {
-	name nameOff // 方法名
-	ityp typeOff // 描述方法参数返回值等细节
-}
-
-type interfacetype struct {
-	typ     _type
-	pkgpath name
-	mhdr    []imethod // 接口方法声明列表，按字典序排序
-}
-=======
 type uncommontype = abi.UncommonType
->>>>>>> 6076edc5
 
 type interfacetype = abi.InterfaceType
 
