// Copyright 2009 The Go Authors. All rights reserved.
// Use of this source code is governed by a BSD-style
// license that can be found in the LICENSE file.

#include "go_asm.h"
#include "go_tls.h"
#include "funcdata.h"
#include "textflag.h"
#include "cgo/abi_amd64.h"

// _rt0_amd64 is common startup code for most amd64 systems when using
// internal linking. This is the entry point for the program from the
// kernel for an ordinary -buildmode=exe program. The stack holds the
// number of arguments and the C-style argv.
// 入口
TEXT _rt0_amd64(SB),NOSPLIT,$-8
	MOVQ	0(SP), DI	// argc
	LEAQ	8(SP), SI	// argv
	JMP	runtime·rt0_go(SB)

// main is common startup code for most amd64 systems when using
// external linking. The C startup code will call the symbol "main"
// passing argc and argv in the usual C ABI registers DI and SI.
TEXT main(SB),NOSPLIT,$-8
	JMP	runtime·rt0_go(SB)

// _rt0_amd64_lib is common startup code for most amd64 systems when
// using -buildmode=c-archive or -buildmode=c-shared. The linker will
// arrange to invoke this function as a global constructor (for
// c-archive) or when the shared library is loaded (for c-shared).
// We expect argc and argv to be passed in the usual C ABI registers
// DI and SI.
TEXT _rt0_amd64_lib(SB),NOSPLIT|NOFRAME,$0
	// Transition from C ABI to Go ABI.
	PUSH_REGS_HOST_TO_ABI0()

	MOVQ	DI, _rt0_amd64_lib_argc<>(SB)
	MOVQ	SI, _rt0_amd64_lib_argv<>(SB)

	// Synchronous initialization.
	CALL	runtime·libpreinit(SB)

	// Create a new thread to finish Go runtime initialization.
	MOVQ	_cgo_sys_thread_create(SB), AX
	TESTQ	AX, AX
	JZ	nocgo

	// We're calling back to C.
	// Align stack per ELF ABI requirements.
	MOVQ	SP, BX  // Callee-save in C ABI
	ANDQ	$~15, SP
	MOVQ	$_rt0_amd64_lib_go(SB), DI
	MOVQ	$0, SI
	CALL	AX
	MOVQ	BX, SP
	JMP	restore

nocgo:
	ADJSP	$16
	MOVQ	$0x800000, 0(SP)		// stacksize
	MOVQ	$_rt0_amd64_lib_go(SB), AX
	MOVQ	AX, 8(SP)			// fn
	CALL	runtime·newosproc0(SB)
	ADJSP	$-16

restore:
	POP_REGS_HOST_TO_ABI0()
	RET

// _rt0_amd64_lib_go initializes the Go runtime.
// This is started in a separate thread by _rt0_amd64_lib.
TEXT _rt0_amd64_lib_go(SB),NOSPLIT,$0
	MOVQ	_rt0_amd64_lib_argc<>(SB), DI
	MOVQ	_rt0_amd64_lib_argv<>(SB), SI
	JMP	runtime·rt0_go(SB)

DATA _rt0_amd64_lib_argc<>(SB)/8, $0
GLOBL _rt0_amd64_lib_argc<>(SB),NOPTR, $8
DATA _rt0_amd64_lib_argv<>(SB)/8, $0
GLOBL _rt0_amd64_lib_argv<>(SB),NOPTR, $8

#ifdef GOAMD64_v2
DATA bad_cpu_msg<>+0x00(SB)/84, $"This program can only be run on AMD64 processors with v2 microarchitecture support.\n"
#endif

#ifdef GOAMD64_v3
DATA bad_cpu_msg<>+0x00(SB)/84, $"This program can only be run on AMD64 processors with v3 microarchitecture support.\n"
#endif

#ifdef GOAMD64_v4
DATA bad_cpu_msg<>+0x00(SB)/84, $"This program can only be run on AMD64 processors with v4 microarchitecture support.\n"
#endif

GLOBL bad_cpu_msg<>(SB), RODATA, $84

// Define a list of AMD64 microarchitecture level features
// https://en.wikipedia.org/wiki/X86-64#Microarchitecture_levels

                     // SSE3     SSSE3    CMPXCHNG16 SSE4.1    SSE4.2    POPCNT
#define V2_FEATURES_CX (1 << 0 | 1 << 9 | 1 << 13  | 1 << 19 | 1 << 20 | 1 << 23)
                         // LAHF/SAHF
#define V2_EXT_FEATURES_CX (1 << 0)
                                      // FMA       MOVBE     OSXSAVE   AVX       F16C
#define V3_FEATURES_CX (V2_FEATURES_CX | 1 << 12 | 1 << 22 | 1 << 27 | 1 << 28 | 1 << 29)
                                              // ABM (FOR LZNCT)
#define V3_EXT_FEATURES_CX (V2_EXT_FEATURES_CX | 1 << 5)
                         // BMI1     AVX2     BMI2
#define V3_EXT_FEATURES_BX (1 << 3 | 1 << 5 | 1 << 8)
                       // XMM      YMM
#define V3_OS_SUPPORT_AX (1 << 1 | 1 << 2)

#define V4_FEATURES_CX V3_FEATURES_CX

#define V4_EXT_FEATURES_CX V3_EXT_FEATURES_CX
                                              // AVX512F   AVX512DQ  AVX512CD  AVX512BW  AVX512VL
#define V4_EXT_FEATURES_BX (V3_EXT_FEATURES_BX | 1 << 16 | 1 << 17 | 1 << 28 | 1 << 30 | 1 << 31)
                                          // OPMASK   ZMM
#define V4_OS_SUPPORT_AX (V3_OS_SUPPORT_AX | 1 << 5 | (1 << 6 | 1 << 7))

#ifdef GOAMD64_v2
#define NEED_MAX_CPUID 0x80000001
#define NEED_FEATURES_CX V2_FEATURES_CX
#define NEED_EXT_FEATURES_CX V2_EXT_FEATURES_CX
#endif

#ifdef GOAMD64_v3
#define NEED_MAX_CPUID 0x80000001
#define NEED_FEATURES_CX V3_FEATURES_CX
#define NEED_EXT_FEATURES_CX V3_EXT_FEATURES_CX
#define NEED_EXT_FEATURES_BX V3_EXT_FEATURES_BX
#define NEED_OS_SUPPORT_AX V3_OS_SUPPORT_AX
#endif

#ifdef GOAMD64_v4
#define NEED_MAX_CPUID 0x80000001
#define NEED_FEATURES_CX V4_FEATURES_CX
#define NEED_EXT_FEATURES_CX V4_EXT_FEATURES_CX
#define NEED_EXT_FEATURES_BX V4_EXT_FEATURES_BX

// Darwin requires a different approach to check AVX512 support, see CL 285572.
#ifdef GOOS_darwin
#define NEED_OS_SUPPORT_AX V3_OS_SUPPORT_AX
// These values are from:
// https://github.com/apple/darwin-xnu/blob/xnu-4570.1.46/osfmk/i386/cpu_capabilities.h
#define commpage64_base_address         0x00007fffffe00000
#define commpage64_cpu_capabilities64   (commpage64_base_address+0x010)
#define commpage64_version              (commpage64_base_address+0x01E)
#define AVX512F                         0x0000004000000000
#define AVX512CD                        0x0000008000000000
#define AVX512DQ                        0x0000010000000000
#define AVX512BW                        0x0000020000000000
#define AVX512VL                        0x0000100000000000
#define NEED_DARWIN_SUPPORT             (AVX512F | AVX512DQ | AVX512CD | AVX512BW | AVX512VL)
#else
#define NEED_OS_SUPPORT_AX V4_OS_SUPPORT_AX
#endif

#endif

// NOSPLIT 指示编译器不要在这个函数中插入检查栈是否溢出的代码。
// $0 说明此函数的栈帧大小为0字节，说明此函数没有参数和返回值
TEXT runtime·rt0_go(SB),NOSPLIT|NOFRAME|TOPFRAME,$0
	// copy arguments forward on an even stack
	MOVQ	DI, AX		// argc
	MOVQ	SI, BX		// argv
	SUBQ	$(5*8), SP		// 3args 2auto 分配栈空间, 需要2个本地变量+2个函数参数, 然后向8对齐
	ANDQ	$~15, SP    // 调整栈顶 16 字节对齐
	MOVQ	AX, 24(SP) // argc 参数放在 24 字节处
	MOVQ	BX, 32(SP) // argv 把传入的argc和argv保存到栈上

	// create istack out of the given (operating system) stack.
	// _cgo_init may update stackguard.
	// 从系统线程分出一部分的栈空间给到 g0 栈
	// _cgo_init 大该会更新这个 stackguard
	MOVQ	$runtime·g0(SB), DI
	LEAQ	(-64*1024)(SP), BX
	MOVQ	BX, g_stackguard0(DI)
	MOVQ	BX, g_stackguard1(DI)
	MOVQ	BX, (g_stack+stack_lo)(DI) // 更新 g0 的栈  g0.g_stackguard0 = g0.g_stackguard1 = g0.stack_lo
	MOVQ	SP, (g_stack+stack_hi)(DI)

	// find out information about the processor we're on
	MOVL	$0, AX          // rax 置0
	CPUID // 获取当前cpu的信息并保存到各个全局变量
	CMPL	AX, $0
	JE	nocpuinfo

	CMPL	BX, $0x756E6547  // "Genu"
	JNE	notintel
	CMPL	DX, $0x49656E69  // "ineI"
	JNE	notintel
	CMPL	CX, $0x6C65746E  // "ntel"
	JNE	notintel
	MOVB	$1, runtime·isIntel(SB)

notintel:
	// Load EAX=1 cpuid flags
	MOVL	$1, AX
	CPUID
	MOVL	AX, runtime·processorVersionInfo(SB)

nocpuinfo:
	// 调用_cgo_init如果函数存在. if there is an _cgo_init, call it.
	MOVQ	_cgo_init(SB), AX
	TESTQ	AX, AX
	JZ	needtls
	// arg 1: g0, already in DI
	MOVQ	$setg_gcc<>(SB), SI // arg 2: setg_gcc
	MOVQ	$0, DX	// arg 3, 4: not used when using platform's TLS
	MOVQ	$0, CX
#ifdef GOOS_android
	MOVQ	$runtime·tls_g(SB), DX 	// 初始化当前线程的TLS, 设置FS寄存器为m0.tls+8. arg 3: &tls_g
	// arg 4: TLS base, stored in slot 0 (Android's TLS_SLOT_SELF).
	// Compensate for tls_g (+16).
	MOVQ	-16(TLS), CX
#endif
#ifdef GOOS_windows
	MOVQ	$runtime·tls_g(SB), DX 	// arg 3: &tls_g
	// Adjust for the Win64 calling convention.
	MOVQ	CX, R9 // arg 4
	MOVQ	DX, R8 // arg 3
	MOVQ	SI, DX // arg 2
	MOVQ	DI, CX // arg 1
#endif
	CALL	AX // call x_cgo_init

	// update stackguard after _cgo_init
<<<<<<< HEAD
	MOVQ	$runtime·g0(SB), CX // g0 被初始化，这里获取 g0 的地址到 CX
	MOVQ	(g_stack+stack_lo)(CX), AX // 获取 g0 栈到 暗示
	ADDQ	$const__StackGuard, AX // 设置栈溢出检查边缘值
=======
	MOVQ	$runtime·g0(SB), CX
	MOVQ	(g_stack+stack_lo)(CX), AX
	ADDQ	$const_stackGuard, AX
>>>>>>> 6076edc5
	MOVQ	AX, g_stackguard0(CX)
	MOVQ	AX, g_stackguard1(CX)

#ifndef GOOS_windows
	JMP ok
#endif
needtls:
#ifdef GOOS_plan9
	// skip TLS setup on Plan 9
	JMP ok
#endif
#ifdef GOOS_solaris
	// skip TLS setup on Solaris
	JMP ok
#endif
#ifdef GOOS_illumos
	// skip TLS setup on illumos
	JMP ok
#endif
#ifdef GOOS_darwin
	// skip TLS setup on Darwin
	JMP ok
#endif
#ifdef GOOS_openbsd
	// skip TLS setup on OpenBSD
	JMP ok
#endif

// 初始化当前线程的TLS, 设置FS寄存器为m0.tls+8(获取时会-8)
#ifdef GOOS_windows
	CALL	runtime·wintls(SB)
#endif

	LEAQ	runtime·m0+m_tls(SB), DI
	CALL	runtime·settls(SB)

	// store through it, to make sure it works
	get_tls(BX) // 获取fs段基址到BX寄存器
	MOVQ	$0x123, g(BX)
	MOVQ	runtime·m0+m_tls(SB), AX
	CMPQ	AX, $0x123
	JEQ 2(PC)
	CALL	runtime·abort(SB)
ok:
	// set the per-goroutine and per-mach "registers"
	get_tls(BX)
	LEAQ	runtime·g0(SB), CX // 设置g0到TLS中, 表示当前的g是g0
	MOVQ	CX, g(BX)
	LEAQ	runtime·m0(SB), AX  // 将 m0 保存到寄存器

	// save m->g0 = g0
	MOVQ	CX, m_g0(AX) // m0和g0互相绑定
	// save m0 to g0->m
	MOVQ	AX, g_m(CX)

	CLD				// convention is D is always left cleared

	// Check GOAMD64 requirements
	// We need to do this after setting up TLS, so that
	// we can report an error if there is a failure. See issue 49586.
#ifdef NEED_FEATURES_CX
	MOVL	$0, AX
	CPUID
	CMPL	AX, $0
	JE	bad_cpu
	MOVL	$1, AX
	CPUID
	ANDL	$NEED_FEATURES_CX, CX
	CMPL	CX, $NEED_FEATURES_CX
	JNE	bad_cpu
#endif

#ifdef NEED_MAX_CPUID
	MOVL	$0x80000000, AX
	CPUID
	CMPL	AX, $NEED_MAX_CPUID
	JL	bad_cpu
#endif

#ifdef NEED_EXT_FEATURES_BX
	MOVL	$7, AX
	MOVL	$0, CX
	CPUID
	ANDL	$NEED_EXT_FEATURES_BX, BX
	CMPL	BX, $NEED_EXT_FEATURES_BX
	JNE	bad_cpu
#endif

#ifdef NEED_EXT_FEATURES_CX
	MOVL	$0x80000001, AX
	CPUID
	ANDL	$NEED_EXT_FEATURES_CX, CX
	CMPL	CX, $NEED_EXT_FEATURES_CX
	JNE	bad_cpu
#endif

#ifdef NEED_OS_SUPPORT_AX
	XORL    CX, CX
	XGETBV
	ANDL	$NEED_OS_SUPPORT_AX, AX
	CMPL	AX, $NEED_OS_SUPPORT_AX
	JNE	bad_cpu
#endif

#ifdef NEED_DARWIN_SUPPORT
	MOVQ	$commpage64_version, BX
	CMPW	(BX), $13  // cpu_capabilities64 undefined in versions < 13
	JL	bad_cpu
	MOVQ	$commpage64_cpu_capabilities64, BX
	MOVQ	(BX), BX
	MOVQ	$NEED_DARWIN_SUPPORT, CX
	ANDQ	CX, BX
	CMPQ	BX, CX
	JNE	bad_cpu
#endif
    // 调用runtime.check做一些检查
	CALL	runtime·check(SB)
    // 调用runtime.args保存传入的argc和argv到全局变量
	MOVL	24(SP), AX		// copy argc
	MOVL	AX, 0(SP)
	MOVQ	32(SP), AX		// copy argv
	MOVQ	AX, 8(SP)
	CALL	runtime·args(SB) // 处理args
	CALL	runtime·osinit(SB) // os初始化， os_linux.go
	CALL	runtime·schedinit(SB) // 调度系统初始化, proc.go

	// create a new goroutine to start program
	// 创建一个goroutine，然后开启执行程序.runtime.main 作为参数到 AX
	MOVQ	$runtime·mainPC(SB), AX		// entry，mainPC是runtime.main
	PUSHQ	AX // newproc的参数入栈，也就是新的goroutine需要执行的函数. AX = &funcval{runtime·main},
	CALL	runtime·newproc(SB)   // 先创建一个 G，G 初始化.初始化时创建main goroutine
	POPQ	AX

	// start this M
	// 启动后 m0 会不断从运行队列获取G并运行, runtime.mstart调用后不会返回
	// 启动线程，并且启动调度系统
	CALL	runtime·mstart(SB)
    // 上面的mstart永远不应该返回的，如果返回了，一定是代码逻辑有问题，直接abort
	CALL	runtime·abort(SB)	// mstart should never return
	RET

bad_cpu: // show that the program requires a certain microarchitecture level.
	MOVQ	$2, 0(SP)
	MOVQ	$bad_cpu_msg<>(SB), AX
	MOVQ	AX, 8(SP)
	MOVQ	$84, 16(SP)
	CALL	runtime·write(SB)
	MOVQ	$1, 0(SP)
	CALL	runtime·exit(SB)
	CALL	runtime·abort(SB)
	RET

	// Prevent dead-code elimination of debugCallV2, which is
	// intended to be called by debuggers.
	MOVQ	$runtime·debugCallV2<ABIInternal>(SB), AX
	RET

// mainPC is a function value for runtime.main, to be passed to newproc.
// The reference to runtime.main is made via ABIInternal, since the
// actual function (not the ABI0 wrapper) is needed by newproc.
DATA	runtime·mainPC+0(SB)/8,$runtime·main<ABIInternal>(SB)
GLOBL	runtime·mainPC(SB),RODATA,$8

TEXT runtime·breakpoint(SB),NOSPLIT,$0-0
	BYTE	$0xcc
	RET

TEXT runtime·asminit(SB),NOSPLIT,$0-0
	// No per-thread init.
	RET

TEXT runtime·mstart(SB),NOSPLIT|TOPFRAME|NOFRAME,$0
	CALL	runtime·mstart0(SB)
	RET // not reached

/*
 *  go-routine
 */

// gogo函数也是通过汇编语言编写的，这里之所以需要使用汇编，
// 是因为goroutine的调度涉及不同执行流之间的切换，前面我们在
// 讨论操作系统切换线程时已经看到过，执行流的切换从本质上来说就是CPU寄存器以
// 及函数调用栈的切换，然而不管是go还是c这种高级语言都无法精确
// 控制CPU寄存器的修改，因而高级语言在这里也就无能为力了，只能依靠汇编指令来达成目的。
//
// execute函数在调用gogo时把gp的sched成员的地址作为实参（型参buf）
// 传递了过来，该参数位于FP寄存器所指的位置，所以第1条指令 MOVQ    buf+0(FP), BX
//
// func gogo(buf *gobuf)
// restore state from Gobuf; longjmp
TEXT runtime·gogo(SB), NOSPLIT, $0-8
    // buf = &gp.sched
    // 把buf的值也就是gp.sched的地址放在了BX寄存器之中，这样便于后面的指令依靠BX寄存器来存取gp.sched的成员。
    // main goroutine创建时已经把这些信息设置好了。
	MOVQ	buf+0(FP), BX		// gobuf,BX = buf
	// 把gp.sched.g读取到DX寄存器，注意这条指令的源操作数是间接寻址
	// gobuf->g --> dx register
	MOVQ	gobuf_g(BX), DX // DX = gp.sched.g

	// 下面这行代码没有实质作用，检查gp.sched.g是否是nil，如果是nil进程会crash
	// 为什么要让它 crash 死掉 ，原因在于这个gp.sched.g是由go runtime代码负责设置的，
	// 按道理说不可能为nil，如果为nil，一定是程序逻辑写得有问题，所以需要把这个bug暴露出来，而不是把它隐藏起来。
	MOVQ	0(DX), CX		// make sure g != nil
	JMP	gogo<>(SB)

TEXT gogo<>(SB), NOSPLIT, $0
    // 把要运行的g的指针放入线程本地存储，这样后面的代码就可以通过线程本地存储
    // 获取到当前正在执行的goroutine的g结构体对象，从而找到与之关联的m和p
	get_tls(CX) // MOVQ TLS, CX

	// 把DX寄存器的值也就是gp.sched.g(这是一个指向g的指针)写入线程本地存储之中，
	// 这样后面的代码就可以通过线程本地存储获取到当前正在执行的goroutine的g结构体对象，从而找到与之关联的m和p。
	MOVQ	DX, g(CX)
	// 把CPU的SP寄存器设置为sched.sp，完成了栈的切换
	MOVQ	DX, R14		// 设置TLS中的g为g.sched.g, 也就是g自身. set the g register

	// 设置CPU的栈顶寄存器SP为gp.sched.sp，这条指令完成了栈的切换，从g0的栈切换到了gp的栈。
	MOVQ	gobuf_sp(BX), SP	// 设置rsp寄存器为g.sched.rsp. restore SP
	// 下面三条同样是恢复调度上下文到CPU相关寄存器
	// 根据gp.sched其它字段设置CPU相关寄存器，可以看到这里恢复了CPU的栈基地址寄存器BP
	MOVQ	gobuf_ret(BX), AX   // 设置rax寄存器为g.sched.ret
	MOVQ	gobuf_ctxt(BX), DX  // 设置rdx寄存器为g.sched.ctxt (上下文)
	MOVQ	gobuf_bp(BX), BP    // 设置rbp寄存器为g.sched.rbp


	// 清空sched的值，因为我们已把相关值放入CPU对应的寄存器了，不再需要，这样做可以少gc的工作量
	MOVQ	$0, gobuf_sp(BX)	// 清空sched中保存的信息. clear to help garbage collector
	MOVQ	$0, gobuf_ret(BX)   //
	MOVQ	$0, gobuf_ctxt(BX)
	MOVQ	$0, gobuf_bp(BX)

	// 把sched.pc值放入BX寄存器
	// 把gp.sched.pc的值读取到BX寄存器，这个pc值是gp这个goroutine马上需要执行的第一条指令的地址
	// 对于启动初始化这个场景来说它现在就是runtime.main函数的第一条指令，现在这条指令的地址就放在BX寄存器里面。
	MOVQ	gobuf_pc(BX), BX
	// JMP BX指令把BX寄存器里面的指令地址放入CPU的rip寄存器，于是
	// CPU就会跳转到该地址继续执行属于gp这个goroutine的代码，这样就完成了goroutine的切换。
	JMP	BX   // 跳转到g.sched.pc

// func mcall(fn func(*g))
// Switch to m->g0's stack, call fn(g).
// Fn must never return. It should gogo(&g->sched)
// to keep running g.
<<<<<<< HEAD
//
// 主要功能：
// 1. 首先从当前运行的 g 切换到 g0。这一步包含了保存 g 的上下文信息。
//    把 g0 设置到 TLS 中，修改 CPU 的 RSP 寄存器指向其 g0 的堆栈
// 2. 以当前运行的 g 为参数调用 fn 函数
// 3. 当调用当前方法时已经完成了普通栈到 runtime 栈的切换，所以不需要切换 g->g0 栈
TEXT runtime·mcall<ABIInternal>(SB), NOSPLIT|NOFRAME, $0-8
	MOVQ	AX, DX	// DX = fn

    // R14 里面保存的时 g
	// 会把当前的状态保存到g.sched. save state in g->sched
	// save state in g->sched
	MOVQ	0(SP), BX	// caller's PC
	MOVQ	BX, (g_sched+gobuf_pc)(R14)
	LEAQ	fn+0(FP), BX	// caller's SP
	MOVQ	BX, (g_sched+gobuf_sp)(R14) // 保存 g.rsp
	MOVQ	BP, (g_sched+gobuf_bp)(R14) // 保存 g.rbp
    // 然后切换到g0和g0的栈空间并执行指定的函数
=======
TEXT runtime·mcall<ABIInternal>(SB), NOSPLIT, $0-8
	MOVQ	AX, DX	// DX = fn

	// Save state in g->sched. The caller's SP and PC are restored by gogo to
	// resume execution in the caller's frame (implicit return). The caller's BP
	// is also restored to support frame pointer unwinding.
	MOVQ	SP, BX	// hide (SP) reads from vet
	MOVQ	8(BX), BX	// caller's PC
	MOVQ	BX, (g_sched+gobuf_pc)(R14)
	LEAQ	fn+0(FP), BX	// caller's SP
	MOVQ	BX, (g_sched+gobuf_sp)(R14)
	// Get the caller's frame pointer by dereferencing BP. Storing BP as it is
	// can cause a frame pointer cycle, see CL 476235.
	MOVQ	(BP), BX // caller's BP
	MOVQ	BX, (g_sched+gobuf_bp)(R14)

>>>>>>> 6076edc5
	// switch to m->g0 & its stack, call fn
	MOVQ	g_m(R14), BX
	MOVQ	m_g0(BX), SI	// SI = g.m.g0
	//  如果当前 g 等于 g0 那么代码肯定出错了
	CMPQ	SI, R14	// if g == m->g0 call badmcall
	JNE	goodm
	JMP	runtime·badmcall(SB)
goodm:
	MOVQ	R14, AX		// AX (and arg 0) = g，把 g 的参数存储到 AX 中
	MOVQ	SI, R14		// g = g.m.g0 // 使用 g0 地址覆盖 AX
	get_tls(CX)		// Set G in TLS // 将 G上下文保存到 TLS
	MOVQ	R14, g(CX) // 将 g0 保存线程上下文
	// 设置寄存器rsp等于 g0.sched.sp , 使用g0的栈空间
	MOVQ	(g_sched+gobuf_sp)(R14), SP	// sp = g0.sched.sp
	PUSHQ	AX	// fn 的参数 g入栈。open up space for fn's arg spill slot
	MOVQ	0(DX), R12 // func 存放到 R12
	CALL	R12		// 调用指定的函数 fn(g)
	POPQ	AX
	JMP	runtime·badmcall2(SB)
	RET

// systemstack_switch is a dummy routine that systemstack leaves at the bottom
// of the G stack. We need to distinguish the routine that
// lives at the bottom of the G stack from the one that lives
// at the top of the system stack because the one at the top of
// the system stack terminates the stack walk (see topofstack()).
// The frame layout needs to match systemstack
// so that it can pretend to be systemstack_switch.
TEXT runtime·systemstack_switch(SB), NOSPLIT, $0-0
	UNDEF
	// Make sure this function is not leaf,
	// so the frame is saved.
	CALL	runtime·abort(SB)
	RET

// func systemstack(fn func())
TEXT runtime·systemstack(SB), NOSPLIT, $0-8
	MOVQ	fn+0(FP), DI	// DI = fn
	get_tls(CX) // MOVQ TLS, r
	MOVQ	g(CX), AX	// AX = g
	MOVQ	g_m(AX), BX	// BX = m

	CMPQ	AX, m_gsignal(BX) //g == m.g0?
	JEQ	noswitch

	MOVQ	m_g0(BX), DX	// DX = g0
	CMPQ	AX, DX // g=g0?
	JEQ	noswitch

	CMPQ	AX, m_curg(BX) // g == m.g 当前g 没有发生上下文切换
	JNE	bad

	// Switch stacks.
	// The original frame pointer is stored in BP,
	// which is useful for stack unwinding.
	// Save our state in g->sched. Pretend to
	// be systemstack_switch if the G stack is scanned.
	CALL	gosave_systemstack_switch<>(SB)

	// switch to g0
	MOVQ	DX, g(CX)
	MOVQ	DX, R14 // set the g register
<<<<<<< HEAD
	MOVQ	(g_sched+gobuf_sp)(DX), BX // 设置栈
	MOVQ	BX, SP
=======
	MOVQ	(g_sched+gobuf_sp)(DX), SP
>>>>>>> 6076edc5

	// call target function。调用当前方法，匿名方法
	MOVQ	DI, DX
	MOVQ	0(DI), DI
	CALL	DI

	// switch back to g
	get_tls(CX)
	MOVQ	g(CX), AX
	MOVQ	g_m(AX), BX
	MOVQ	m_curg(BX), AX
	MOVQ	AX, g(CX)
	MOVQ	(g_sched+gobuf_sp)(AX), SP
	MOVQ	(g_sched+gobuf_bp)(AX), BP
	MOVQ	$0, (g_sched+gobuf_sp)(AX)
	MOVQ	$0, (g_sched+gobuf_bp)(AX)
	RET

noswitch:
	// already on m stack; tail call the function
	// Using a tail call here cleans up tracebacks since we won't stop
	// at an intermediate systemstack.
	MOVQ	DI, DX
	MOVQ	0(DI), DI
	// The function epilogue is not called on a tail call.
	// Pop BP from the stack to simulate it.
	POPQ	BP
	JMP	DI

bad:
	// Bad: g is not gsignal, not g0, not curg. What is it?
	MOVQ	$runtime·badsystemstack(SB), AX
	CALL	AX
	INT	$3

// func switchToCrashStack0(fn func())
TEXT runtime·switchToCrashStack0<ABIInternal>(SB), NOSPLIT, $0-8
	MOVQ	g_m(R14), BX // curm

	// set g to gcrash
	LEAQ	runtime·gcrash(SB), R14 // g = &gcrash
	MOVQ	BX, g_m(R14)            // g.m = curm
	MOVQ	R14, m_g0(BX)           // curm.g0 = g
	get_tls(CX)
	MOVQ	R14, g(CX)

	// switch to crashstack
	MOVQ	(g_stack+stack_hi)(R14), BX
	SUBQ	$(4*8), BX
	MOVQ	BX, SP

	// call target function
	MOVQ	AX, DX
	MOVQ	0(AX), AX
	CALL	AX

	// should never return
	CALL	runtime·abort(SB)
	UNDEF

/*
 * support for morestack
 */

// Called during function prolog when more stack is needed.
//
// The traceback routines see morestack on a g0 as being
// the top of a stack (for example, morestack calling newstack
// calling the scheduler calling newm calling gc), so we must
// record an argument size. For that purpose, it has no arguments.
// 用户栈的扩张发生在 morestack 处，该函数此前会检查该调用是否正确的在用户栈上调用
// 而后将 morebuf 设置为 f 的调用方，并将 G 的执行栈设置为 f 的 ctxt， 从而在 g0 上调用 newstack
TEXT runtime·morestack(SB),NOSPLIT|NOFRAME,$0-0
	// Cannot grow scheduler stack (m->g0).
	// 无法增长调度器的栈(m->g0)
	get_tls(CX)
<<<<<<< HEAD
	MOVQ	g(CX), BX
	MOVQ	g_m(BX), BX
	MOVQ	m_g0(BX), SI // 取出 g0
	CMPQ	g(CX), SI // 当前 g 与 g0 比较
	JNE	3(PC) // 不为 0 说明是 g0
	CALL	runtime·badmorestackg0(SB)
	CALL	runtime·abort(SB)

	// 无法增长信号栈 (m->gsignal)
	MOVQ	m_gsignal(BX), SI // m->gsignal 与 g0 比较
	CMPQ	g(CX), SI // m->gsignal 与 当前 g 比较
=======
	MOVQ	g(CX), DI     // DI = g
	MOVQ	g_m(DI), BX   // BX = m

	// Set g->sched to context in f.
	MOVQ	0(SP), AX // f's PC
	MOVQ	AX, (g_sched+gobuf_pc)(DI)
	LEAQ	8(SP), AX // f's SP
	MOVQ	AX, (g_sched+gobuf_sp)(DI)
	MOVQ	BP, (g_sched+gobuf_bp)(DI)
	MOVQ	DX, (g_sched+gobuf_ctxt)(DI)

	MOVQ	m_g0(BX), SI  // SI = m.g0
	CMPQ	DI, SI
	JNE	3(PC)
	CALL	runtime·badmorestackg0(SB)
	CALL	runtime·abort(SB)

	// Cannot grow signal stack (m->gsignal).
	MOVQ	m_gsignal(BX), SI
	CMPQ	DI, SI
>>>>>>> 6076edc5
	JNE	3(PC)
	CALL	runtime·badmorestackgsignal(SB)
	CALL	runtime·abort(SB)

	// 从 f 调用。Called from f.
	// 将 m->morebuf 设置为 f 的调用方。Set m->morebuf to f's caller.
	NOP	SP	// tell vet SP changed - stop checking offsets
	MOVQ	8(SP), AX	// f 的调用方 PC。f's caller's PC
	MOVQ	AX, (m_morebuf+gobuf_pc)(BX)
	LEAQ	16(SP), AX	// f 的调用方 SP。f's caller's SP
	MOVQ	AX, (m_morebuf+gobuf_sp)(BX)
<<<<<<< HEAD
	get_tls(CX)
	MOVQ	g(CX), SI
	MOVQ	SI, (m_morebuf+gobuf_g)(BX)

	// 保存G的状态到g.sched. 将 g->sched 设置为 f 的上下文。Set g->sched to context in f.
	MOVQ	0(SP), AX // f's PC
	MOVQ	AX, (g_sched+gobuf_pc)(SI)
	LEAQ	8(SP), AX // f's SP
	MOVQ	AX, (g_sched+gobuf_sp)(SI)
	MOVQ	BP, (g_sched+gobuf_bp)(SI)
	MOVQ	DX, (g_sched+gobuf_ctxt)(SI)
=======
	MOVQ	DI, (m_morebuf+gobuf_g)(BX)
>>>>>>> 6076edc5

	//  在 m->g0 栈上调用 newstack. Call newstack on m->g0's stack.
	MOVQ	m_g0(BX), BX
	MOVQ	BX, g(CX)
	MOVQ	(g_sched+gobuf_sp)(BX), SP
<<<<<<< HEAD
	CALL	runtime·newstack(SB) // 调用newstack函数
=======
	MOVQ	(g_sched+gobuf_bp)(BX), BP
	CALL	runtime·newstack(SB)
>>>>>>> 6076edc5
	CALL	runtime·abort(SB)	// crash if newstack returns
	RET

// morestack but not preserving ctxt.
TEXT runtime·morestack_noctxt(SB),NOSPLIT,$0
	MOVL	$0, DX //   清空rdx寄存器
	JMP	runtime·morestack(SB) // 调用morestack函数

// spillArgs stores return values from registers to a *internal/abi.RegArgs in R12.
TEXT ·spillArgs(SB),NOSPLIT,$0-0
	MOVQ AX, 0(R12)
	MOVQ BX, 8(R12)
	MOVQ CX, 16(R12)
	MOVQ DI, 24(R12)
	MOVQ SI, 32(R12)
	MOVQ R8, 40(R12)
	MOVQ R9, 48(R12)
	MOVQ R10, 56(R12)
	MOVQ R11, 64(R12)
	MOVQ X0, 72(R12)
	MOVQ X1, 80(R12)
	MOVQ X2, 88(R12)
	MOVQ X3, 96(R12)
	MOVQ X4, 104(R12)
	MOVQ X5, 112(R12)
	MOVQ X6, 120(R12)
	MOVQ X7, 128(R12)
	MOVQ X8, 136(R12)
	MOVQ X9, 144(R12)
	MOVQ X10, 152(R12)
	MOVQ X11, 160(R12)
	MOVQ X12, 168(R12)
	MOVQ X13, 176(R12)
	MOVQ X14, 184(R12)
	RET

// unspillArgs loads args into registers from a *internal/abi.RegArgs in R12.
TEXT ·unspillArgs(SB),NOSPLIT,$0-0
	MOVQ 0(R12), AX
	MOVQ 8(R12), BX
	MOVQ 16(R12), CX
	MOVQ 24(R12), DI
	MOVQ 32(R12), SI
	MOVQ 40(R12), R8
	MOVQ 48(R12), R9
	MOVQ 56(R12), R10
	MOVQ 64(R12), R11
	MOVQ 72(R12), X0
	MOVQ 80(R12), X1
	MOVQ 88(R12), X2
	MOVQ 96(R12), X3
	MOVQ 104(R12), X4
	MOVQ 112(R12), X5
	MOVQ 120(R12), X6
	MOVQ 128(R12), X7
	MOVQ 136(R12), X8
	MOVQ 144(R12), X9
	MOVQ 152(R12), X10
	MOVQ 160(R12), X11
	MOVQ 168(R12), X12
	MOVQ 176(R12), X13
	MOVQ 184(R12), X14
	RET

// reflectcall: call a function with the given argument list
// func call(stackArgsType *_type, f *FuncVal, stackArgs *byte, stackArgsSize, stackRetOffset, frameSize uint32, regArgs *abi.RegArgs).
// we don't have variable-sized frames, so we use a small number
// of constant-sized-frame functions to encode a few bits of size in the pc.
// Caution: ugly multiline assembly macros in your future!

#define DISPATCH(NAME,MAXSIZE)		\
	CMPQ	CX, $MAXSIZE;		\
	JA	3(PC);			\
	MOVQ	$NAME(SB), AX;		\
	JMP	AX
// Note: can't just "JMP NAME(SB)" - bad inlining results.

TEXT ·reflectcall(SB), NOSPLIT, $0-48
	MOVLQZX frameSize+32(FP), CX
	DISPATCH(runtime·call16, 16)
	DISPATCH(runtime·call32, 32)
	DISPATCH(runtime·call64, 64)
	DISPATCH(runtime·call128, 128)
	DISPATCH(runtime·call256, 256)
	DISPATCH(runtime·call512, 512)
	DISPATCH(runtime·call1024, 1024)
	DISPATCH(runtime·call2048, 2048)
	DISPATCH(runtime·call4096, 4096)
	DISPATCH(runtime·call8192, 8192)
	DISPATCH(runtime·call16384, 16384)
	DISPATCH(runtime·call32768, 32768)
	DISPATCH(runtime·call65536, 65536)
	DISPATCH(runtime·call131072, 131072)
	DISPATCH(runtime·call262144, 262144)
	DISPATCH(runtime·call524288, 524288)
	DISPATCH(runtime·call1048576, 1048576)
	DISPATCH(runtime·call2097152, 2097152)
	DISPATCH(runtime·call4194304, 4194304)
	DISPATCH(runtime·call8388608, 8388608)
	DISPATCH(runtime·call16777216, 16777216)
	DISPATCH(runtime·call33554432, 33554432)
	DISPATCH(runtime·call67108864, 67108864)
	DISPATCH(runtime·call134217728, 134217728)
	DISPATCH(runtime·call268435456, 268435456)
	DISPATCH(runtime·call536870912, 536870912)
	DISPATCH(runtime·call1073741824, 1073741824)
	MOVQ	$runtime·badreflectcall(SB), AX
	JMP	AX

#define CALLFN(NAME,MAXSIZE)			\
TEXT NAME(SB), WRAPPER, $MAXSIZE-48;		\
	NO_LOCAL_POINTERS;			\
	/* copy arguments to stack */		\
	MOVQ	stackArgs+16(FP), SI;		\
	MOVLQZX stackArgsSize+24(FP), CX;		\
	MOVQ	SP, DI;				\
	REP;MOVSB;				\
	/* set up argument registers */		\
	MOVQ    regArgs+40(FP), R12;		\
	CALL    ·unspillArgs(SB);		\
	/* call function */			\
	MOVQ	f+8(FP), DX;			\
	PCDATA  $PCDATA_StackMapIndex, $0;	\
	MOVQ	(DX), R12;			\
	CALL	R12;				\
	/* copy register return values back */		\
	MOVQ    regArgs+40(FP), R12;		\
	CALL    ·spillArgs(SB);		\
	MOVLQZX	stackArgsSize+24(FP), CX;		\
	MOVLQZX	stackRetOffset+28(FP), BX;		\
	MOVQ	stackArgs+16(FP), DI;		\
	MOVQ	stackArgsType+0(FP), DX;		\
	MOVQ	SP, SI;				\
	ADDQ	BX, DI;				\
	ADDQ	BX, SI;				\
	SUBQ	BX, CX;				\
	CALL	callRet<>(SB);			\
	RET

// callRet copies return values back at the end of call*. This is a
// separate function so it can allocate stack space for the arguments
// to reflectcallmove. It does not follow the Go ABI; it expects its
// arguments in registers.
TEXT callRet<>(SB), NOSPLIT, $40-0
	NO_LOCAL_POINTERS
	MOVQ	DX, 0(SP)
	MOVQ	DI, 8(SP)
	MOVQ	SI, 16(SP)
	MOVQ	CX, 24(SP)
	MOVQ	R12, 32(SP)
	CALL	runtime·reflectcallmove(SB)
	RET

CALLFN(·call16, 16)
CALLFN(·call32, 32)
CALLFN(·call64, 64)
CALLFN(·call128, 128)
CALLFN(·call256, 256)
CALLFN(·call512, 512)
CALLFN(·call1024, 1024)
CALLFN(·call2048, 2048)
CALLFN(·call4096, 4096)
CALLFN(·call8192, 8192)
CALLFN(·call16384, 16384)
CALLFN(·call32768, 32768)
CALLFN(·call65536, 65536)
CALLFN(·call131072, 131072)
CALLFN(·call262144, 262144)
CALLFN(·call524288, 524288)
CALLFN(·call1048576, 1048576)
CALLFN(·call2097152, 2097152)
CALLFN(·call4194304, 4194304)
CALLFN(·call8388608, 8388608)
CALLFN(·call16777216, 16777216)
CALLFN(·call33554432, 33554432)
CALLFN(·call67108864, 67108864)
CALLFN(·call134217728, 134217728)
CALLFN(·call268435456, 268435456)
CALLFN(·call536870912, 536870912)
CALLFN(·call1073741824, 1073741824)

TEXT runtime·procyield(SB),NOSPLIT,$0-0
	MOVL	cycles+0(FP), AX
again:
	PAUSE
	SUBL	$1, AX
	JNZ	again
	RET


TEXT ·publicationBarrier<ABIInternal>(SB),NOSPLIT,$0-0
	// Stores are already ordered on x86, so this is just a
	// compile barrier.
	RET

// Save state of caller into g->sched,
// but using fake PC from systemstack_switch.
// Must only be called from functions with frame pointer
// and without locals ($0) or else unwinding from
// systemstack_switch is incorrect.
// Smashes R9.
TEXT gosave_systemstack_switch<>(SB),NOSPLIT|NOFRAME,$0
	// Take systemstack_switch PC and add 8 bytes to skip
	// the prologue. The final location does not matter
	// as long as we are between the prologue and the epilogue.
	MOVQ	$runtime·systemstack_switch+8(SB), R9
	MOVQ	R9, (g_sched+gobuf_pc)(R14)
	LEAQ	8(SP), R9
	MOVQ	R9, (g_sched+gobuf_sp)(R14)
	MOVQ	$0, (g_sched+gobuf_ret)(R14)
	MOVQ	BP, (g_sched+gobuf_bp)(R14)
	// Assert ctxt is zero. See func save.
	MOVQ	(g_sched+gobuf_ctxt)(R14), R9
	TESTQ	R9, R9
	JZ	2(PC)
	CALL	runtime·abort(SB)
	RET

// func asmcgocall_no_g(fn, arg unsafe.Pointer)
// Call fn(arg) aligned appropriately for the gcc ABI.
// Called on a system stack, and there may be no g yet (during needm).
TEXT ·asmcgocall_no_g(SB),NOSPLIT,$32-16
	MOVQ	fn+0(FP), AX
	MOVQ	arg+8(FP), BX
	MOVQ	SP, DX
	ANDQ	$~15, SP	// alignment
	MOVQ	DX, 8(SP)
	MOVQ	BX, DI		// DI = first argument in AMD64 ABI
	MOVQ	BX, CX		// CX = first argument in Win64
	CALL	AX
	MOVQ	8(SP), DX
	MOVQ	DX, SP
	RET

// asmcgocall_landingpad calls AX with BX as argument.
// Must be called on the system stack.
TEXT ·asmcgocall_landingpad(SB),NOSPLIT,$0-0
#ifdef GOOS_windows
	// Make sure we have enough room for 4 stack-backed fast-call
	// registers as per Windows amd64 calling convention.
	ADJSP	$32
	// On Windows, asmcgocall_landingpad acts as landing pad for exceptions
	// thrown in the cgo call. Exceptions that reach this function will be
	// handled by runtime.sehtramp thanks to the SEH metadata added
	// by the compiler.
	// Note that runtime.sehtramp can't be attached directly to asmcgocall
	// because its initial stack pointer can be outside the system stack bounds,
	// and Windows stops the stack unwinding without calling the exception handler
	// when it reaches that point.
	MOVQ	BX, CX		// CX = first argument in Win64
	CALL	AX
	// The exception handler is not called if the next instruction is part of
	// the epilogue, which includes the RET instruction, so we need to add a NOP here.
	BYTE	$0x90
	ADJSP	$-32
	RET
#endif
	// Tail call AX on non-Windows, as the extra stack frame is not needed.
	MOVQ	BX, DI		// DI = first argument in AMD64 ABI
	JMP	AX

// func asmcgocall(fn, arg unsafe.Pointer) int32
// Call fn(arg) on the scheduler stack,
// aligned appropriately for the gcc ABI.
// See cgocall.go for more details.
TEXT ·asmcgocall(SB),NOSPLIT,$0-20
	MOVQ	fn+0(FP), AX
	MOVQ	arg+8(FP), BX

	MOVQ	SP, DX

	// Figure out if we need to switch to m->g0 stack.
	// We get called to create new OS threads too, and those
	// come in on the m->g0 stack already. Or we might already
	// be on the m->gsignal stack.
	get_tls(CX)
	MOVQ	g(CX), DI
	CMPQ	DI, $0
	JEQ	nosave
	MOVQ	g_m(DI), R8
	MOVQ	m_gsignal(R8), SI
	CMPQ	DI, SI
	JEQ	nosave
	MOVQ	m_g0(R8), SI
	CMPQ	DI, SI
	JEQ	nosave

	// Switch to system stack.
	// The original frame pointer is stored in BP,
	// which is useful for stack unwinding.
	CALL	gosave_systemstack_switch<>(SB)
	MOVQ	SI, g(CX)
	MOVQ	(g_sched+gobuf_sp)(SI), SP

	// Now on a scheduling stack (a pthread-created stack).
	SUBQ	$16, SP
	ANDQ	$~15, SP	// alignment for gcc ABI
	MOVQ	DI, 8(SP)	// save g
	MOVQ	(g_stack+stack_hi)(DI), DI
	SUBQ	DX, DI
	MOVQ	DI, 0(SP)	// save depth in stack (can't just save SP, as stack might be copied during a callback)
	CALL	runtime·asmcgocall_landingpad(SB)

	// Restore registers, g, stack pointer.
	get_tls(CX)
	MOVQ	8(SP), DI
	MOVQ	(g_stack+stack_hi)(DI), SI
	SUBQ	0(SP), SI
	MOVQ	DI, g(CX)
	MOVQ	SI, SP

	MOVL	AX, ret+16(FP)
	RET

nosave:
	// Running on a system stack, perhaps even without a g.
	// Having no g can happen during thread creation or thread teardown
	// (see needm/dropm on Solaris, for example).
	// This code is like the above sequence but without saving/restoring g
	// and without worrying about the stack moving out from under us
	// (because we're on a system stack, not a goroutine stack).
	// The above code could be used directly if already on a system stack,
	// but then the only path through this code would be a rare case on Solaris.
	// Using this code for all "already on system stack" calls exercises it more,
	// which should help keep it correct.
	SUBQ	$16, SP
	ANDQ	$~15, SP
	MOVQ	$0, 8(SP)		// where above code stores g, in case someone looks during debugging
	MOVQ	DX, 0(SP)	// save original stack pointer
	CALL	runtime·asmcgocall_landingpad(SB)
	MOVQ	0(SP), SI	// restore original stack pointer
	MOVQ	SI, SP
	MOVL	AX, ret+16(FP)
	RET

#ifdef GOOS_windows
// Dummy TLS that's used on Windows so that we don't crash trying
// to restore the G register in needm. needm and its callees are
// very careful never to actually use the G, the TLS just can't be
// unset since we're in Go code.
GLOBL zeroTLS<>(SB),RODATA,$const_tlsSize
#endif

// func cgocallback(fn, frame unsafe.Pointer, ctxt uintptr)
// See cgocall.go for more details.
TEXT ·cgocallback(SB),NOSPLIT,$24-24
	NO_LOCAL_POINTERS

	// Skip cgocallbackg, just dropm when fn is nil, and frame is the saved g.
	// It is used to dropm while thread is exiting.
	MOVQ	fn+0(FP), AX
	CMPQ	AX, $0
	JNE	loadg
	// Restore the g from frame.
	get_tls(CX)
	MOVQ	frame+8(FP), BX
	MOVQ	BX, g(CX)
	JMP	dropm

loadg:
	// If g is nil, Go did not create the current thread,
	// or if this thread never called into Go on pthread platforms.
	// Call needm to obtain one m for temporary use.
	// In this case, we're running on the thread stack, so there's
	// lots of space, but the linker doesn't know. Hide the call from
	// the linker analysis by using an indirect call through AX.
	get_tls(CX)
#ifdef GOOS_windows
	MOVL	$0, BX
	CMPQ	CX, $0
	JEQ	2(PC)
#endif
	MOVQ	g(CX), BX
	CMPQ	BX, $0
	JEQ	needm
	MOVQ	g_m(BX), BX
	MOVQ	BX, savedm-8(SP)	// saved copy of oldm
	JMP	havem
needm:
#ifdef GOOS_windows
	// Set up a dummy TLS value. needm is careful not to use it,
	// but it needs to be there to prevent autogenerated code from
	// crashing when it loads from it.
	// We don't need to clear it or anything later because needm
	// will set up TLS properly.
	MOVQ	$zeroTLS<>(SB), DI
	CALL	runtime·settls(SB)
#endif
	// On some platforms (Windows) we cannot call needm through
	// an ABI wrapper because there's no TLS set up, and the ABI
	// wrapper will try to restore the G register (R14) from TLS.
	// Clear X15 because Go expects it and we're not calling
	// through a wrapper, but otherwise avoid setting the G
	// register in the wrapper and call needm directly. It
	// takes no arguments and doesn't return any values so
	// there's no need to handle that. Clear R14 so that there's
	// a bad value in there, in case needm tries to use it.
	XORPS	X15, X15
	XORQ    R14, R14
	MOVQ	$runtime·needAndBindM<ABIInternal>(SB), AX
	CALL	AX
	MOVQ	$0, savedm-8(SP)
	get_tls(CX)
	MOVQ	g(CX), BX
	MOVQ	g_m(BX), BX

	// Set m->sched.sp = SP, so that if a panic happens
	// during the function we are about to execute, it will
	// have a valid SP to run on the g0 stack.
	// The next few lines (after the havem label)
	// will save this SP onto the stack and then write
	// the same SP back to m->sched.sp. That seems redundant,
	// but if an unrecovered panic happens, unwindm will
	// restore the g->sched.sp from the stack location
	// and then systemstack will try to use it. If we don't set it here,
	// that restored SP will be uninitialized (typically 0) and
	// will not be usable.
	MOVQ	m_g0(BX), SI
	MOVQ	SP, (g_sched+gobuf_sp)(SI)

havem:
	// Now there's a valid m, and we're running on its m->g0.
	// Save current m->g0->sched.sp on stack and then set it to SP.
	// Save current sp in m->g0->sched.sp in preparation for
	// switch back to m->curg stack.
	// NOTE: unwindm knows that the saved g->sched.sp is at 0(SP).
	MOVQ	m_g0(BX), SI
	MOVQ	(g_sched+gobuf_sp)(SI), AX
	MOVQ	AX, 0(SP)
	MOVQ	SP, (g_sched+gobuf_sp)(SI)

	// Switch to m->curg stack and call runtime.cgocallbackg.
	// Because we are taking over the execution of m->curg
	// but *not* resuming what had been running, we need to
	// save that information (m->curg->sched) so we can restore it.
	// We can restore m->curg->sched.sp easily, because calling
	// runtime.cgocallbackg leaves SP unchanged upon return.
	// To save m->curg->sched.pc, we push it onto the curg stack and
	// open a frame the same size as cgocallback's g0 frame.
	// Once we switch to the curg stack, the pushed PC will appear
	// to be the return PC of cgocallback, so that the traceback
	// will seamlessly trace back into the earlier calls.
	MOVQ	m_curg(BX), SI
	MOVQ	SI, g(CX)
	MOVQ	(g_sched+gobuf_sp)(SI), DI  // prepare stack as DI
	MOVQ	(g_sched+gobuf_pc)(SI), BX
	MOVQ	BX, -8(DI)  // "push" return PC on the g stack
	// Gather our arguments into registers.
	MOVQ	fn+0(FP), BX
	MOVQ	frame+8(FP), CX
	MOVQ	ctxt+16(FP), DX
	// Compute the size of the frame, including return PC and, if
	// GOEXPERIMENT=framepointer, the saved base pointer
	LEAQ	fn+0(FP), AX
	SUBQ	SP, AX   // AX is our actual frame size
	SUBQ	AX, DI   // Allocate the same frame size on the g stack
	MOVQ	DI, SP

	MOVQ	BX, 0(SP)
	MOVQ	CX, 8(SP)
	MOVQ	DX, 16(SP)
	MOVQ	$runtime·cgocallbackg(SB), AX
	CALL	AX	// indirect call to bypass nosplit check. We're on a different stack now.

	// Compute the size of the frame again. FP and SP have
	// completely different values here than they did above,
	// but only their difference matters.
	LEAQ	fn+0(FP), AX
	SUBQ	SP, AX

	// Restore g->sched (== m->curg->sched) from saved values.
	get_tls(CX)
	MOVQ	g(CX), SI
	MOVQ	SP, DI
	ADDQ	AX, DI
	MOVQ	-8(DI), BX
	MOVQ	BX, (g_sched+gobuf_pc)(SI)
	MOVQ	DI, (g_sched+gobuf_sp)(SI)

	// Switch back to m->g0's stack and restore m->g0->sched.sp.
	// (Unlike m->curg, the g0 goroutine never uses sched.pc,
	// so we do not have to restore it.)
	MOVQ	g(CX), BX
	MOVQ	g_m(BX), BX
	MOVQ	m_g0(BX), SI
	MOVQ	SI, g(CX)
	MOVQ	(g_sched+gobuf_sp)(SI), SP
	MOVQ	0(SP), AX
	MOVQ	AX, (g_sched+gobuf_sp)(SI)

	// If the m on entry was nil, we called needm above to borrow an m,
	// 1. for the duration of the call on non-pthread platforms,
	// 2. or the duration of the C thread alive on pthread platforms.
	// If the m on entry wasn't nil,
	// 1. the thread might be a Go thread,
	// 2. or it wasn't the first call from a C thread on pthread platforms,
	//    since then we skip dropm to reuse the m in the first call.
	MOVQ	savedm-8(SP), BX
	CMPQ	BX, $0
	JNE	done

	// Skip dropm to reuse it in the next call, when a pthread key has been created.
	MOVQ	_cgo_pthread_key_created(SB), AX
	// It means cgo is disabled when _cgo_pthread_key_created is a nil pointer, need dropm.
	CMPQ	AX, $0
	JEQ	dropm
	CMPQ	(AX), $0
	JNE	done

dropm:
	MOVQ	$runtime·dropm(SB), AX
	CALL	AX
#ifdef GOOS_windows
	// We need to clear the TLS pointer in case the next
	// thread that comes into Go tries to reuse that space
	// but uses the same M.
	XORQ	DI, DI
	CALL	runtime·settls(SB)
#endif
done:

	// Done!
	RET

// func setg(gg *g)
// set g. for use by needm.
TEXT runtime·setg(SB), NOSPLIT, $0-8
	MOVQ	gg+0(FP), BX
	get_tls(CX)
	MOVQ	BX, g(CX)
	RET

// void setg_gcc(G*); set g called from gcc.
TEXT setg_gcc<>(SB),NOSPLIT,$0
	get_tls(AX)
	MOVQ	DI, g(AX)
	MOVQ	DI, R14 // set the g register
	RET

TEXT runtime·abort(SB),NOSPLIT,$0-0
	INT	$3
loop:
	JMP	loop

// check that SP is in range [g->stack.lo, g->stack.hi)
TEXT runtime·stackcheck(SB), NOSPLIT|NOFRAME, $0-0
	get_tls(CX)
	MOVQ	g(CX), AX
	CMPQ	(g_stack+stack_hi)(AX), SP
	JHI	2(PC)
	CALL	runtime·abort(SB)
	CMPQ	SP, (g_stack+stack_lo)(AX)
	JHI	2(PC)
	CALL	runtime·abort(SB)
	RET

// func cputicks() int64
TEXT runtime·cputicks(SB),NOSPLIT,$0-0
	CMPB	internal∕cpu·X86+const_offsetX86HasRDTSCP(SB), $1
	JNE	fences
	// Instruction stream serializing RDTSCP is supported.
	// RDTSCP is supported by Intel Nehalem (2008) and
	// AMD K8 Rev. F (2006) and newer.
	RDTSCP
done:
	SHLQ	$32, DX
	ADDQ	DX, AX
	MOVQ	AX, ret+0(FP)
	RET
fences:
	// MFENCE is instruction stream serializing and flushes the
	// store buffers on AMD. The serialization semantics of LFENCE on AMD
	// are dependent on MSR C001_1029 and CPU generation.
	// LFENCE on Intel does wait for all previous instructions to have executed.
	// Intel recommends MFENCE;LFENCE in its manuals before RDTSC to have all
	// previous instructions executed and all previous loads and stores to globally visible.
	// Using MFENCE;LFENCE here aligns the serializing properties without
	// runtime detection of CPU manufacturer.
	MFENCE
	LFENCE
	RDTSC
	JMP done

// func memhash(p unsafe.Pointer, h, s uintptr) uintptr
// hash function using AES hardware instructions
TEXT runtime·memhash<ABIInternal>(SB),NOSPLIT,$0-32
	// AX = ptr to data
	// BX = seed
	// CX = size
	CMPB	runtime·useAeshash(SB), $0
	JEQ	noaes
	JMP	aeshashbody<>(SB)
noaes:
	JMP	runtime·memhashFallback<ABIInternal>(SB)

// func strhash(p unsafe.Pointer, h uintptr) uintptr
TEXT runtime·strhash<ABIInternal>(SB),NOSPLIT,$0-24
	// AX = ptr to string struct
	// BX = seed
	CMPB	runtime·useAeshash(SB), $0
	JEQ	noaes
	MOVQ	8(AX), CX	// length of string
	MOVQ	(AX), AX	// string data
	JMP	aeshashbody<>(SB)
noaes:
	JMP	runtime·strhashFallback<ABIInternal>(SB)

// AX: data
// BX: hash seed
// CX: length
// At return: AX = return value
TEXT aeshashbody<>(SB),NOSPLIT,$0-0
	// Fill an SSE register with our seeds.
	MOVQ	BX, X0				// 64 bits of per-table hash seed
	PINSRW	$4, CX, X0			// 16 bits of length
	PSHUFHW $0, X0, X0			// repeat length 4 times total
	MOVO	X0, X1				// save unscrambled seed
	PXOR	runtime·aeskeysched(SB), X0	// xor in per-process seed
	AESENC	X0, X0				// scramble seed

	CMPQ	CX, $16
	JB	aes0to15
	JE	aes16
	CMPQ	CX, $32
	JBE	aes17to32
	CMPQ	CX, $64
	JBE	aes33to64
	CMPQ	CX, $128
	JBE	aes65to128
	JMP	aes129plus

aes0to15:
	TESTQ	CX, CX
	JE	aes0

	ADDQ	$16, AX
	TESTW	$0xff0, AX
	JE	endofpage

	// 16 bytes loaded at this address won't cross
	// a page boundary, so we can load it directly.
	MOVOU	-16(AX), X1
	ADDQ	CX, CX
	MOVQ	$masks<>(SB), AX
	PAND	(AX)(CX*8), X1
final1:
	PXOR	X0, X1	// xor data with seed
	AESENC	X1, X1	// scramble combo 3 times
	AESENC	X1, X1
	AESENC	X1, X1
	MOVQ	X1, AX	// return X1
	RET

endofpage:
	// address ends in 1111xxxx. Might be up against
	// a page boundary, so load ending at last byte.
	// Then shift bytes down using pshufb.
	MOVOU	-32(AX)(CX*1), X1
	ADDQ	CX, CX
	MOVQ	$shifts<>(SB), AX
	PSHUFB	(AX)(CX*8), X1
	JMP	final1

aes0:
	// Return scrambled input seed
	AESENC	X0, X0
	MOVQ	X0, AX	// return X0
	RET

aes16:
	MOVOU	(AX), X1
	JMP	final1

aes17to32:
	// make second starting seed
	PXOR	runtime·aeskeysched+16(SB), X1
	AESENC	X1, X1

	// load data to be hashed
	MOVOU	(AX), X2
	MOVOU	-16(AX)(CX*1), X3

	// xor with seed
	PXOR	X0, X2
	PXOR	X1, X3

	// scramble 3 times
	AESENC	X2, X2
	AESENC	X3, X3
	AESENC	X2, X2
	AESENC	X3, X3
	AESENC	X2, X2
	AESENC	X3, X3

	// combine results
	PXOR	X3, X2
	MOVQ	X2, AX	// return X2
	RET

aes33to64:
	// make 3 more starting seeds
	MOVO	X1, X2
	MOVO	X1, X3
	PXOR	runtime·aeskeysched+16(SB), X1
	PXOR	runtime·aeskeysched+32(SB), X2
	PXOR	runtime·aeskeysched+48(SB), X3
	AESENC	X1, X1
	AESENC	X2, X2
	AESENC	X3, X3

	MOVOU	(AX), X4
	MOVOU	16(AX), X5
	MOVOU	-32(AX)(CX*1), X6
	MOVOU	-16(AX)(CX*1), X7

	PXOR	X0, X4
	PXOR	X1, X5
	PXOR	X2, X6
	PXOR	X3, X7

	AESENC	X4, X4
	AESENC	X5, X5
	AESENC	X6, X6
	AESENC	X7, X7

	AESENC	X4, X4
	AESENC	X5, X5
	AESENC	X6, X6
	AESENC	X7, X7

	AESENC	X4, X4
	AESENC	X5, X5
	AESENC	X6, X6
	AESENC	X7, X7

	PXOR	X6, X4
	PXOR	X7, X5
	PXOR	X5, X4
	MOVQ	X4, AX	// return X4
	RET

aes65to128:
	// make 7 more starting seeds
	MOVO	X1, X2
	MOVO	X1, X3
	MOVO	X1, X4
	MOVO	X1, X5
	MOVO	X1, X6
	MOVO	X1, X7
	PXOR	runtime·aeskeysched+16(SB), X1
	PXOR	runtime·aeskeysched+32(SB), X2
	PXOR	runtime·aeskeysched+48(SB), X3
	PXOR	runtime·aeskeysched+64(SB), X4
	PXOR	runtime·aeskeysched+80(SB), X5
	PXOR	runtime·aeskeysched+96(SB), X6
	PXOR	runtime·aeskeysched+112(SB), X7
	AESENC	X1, X1
	AESENC	X2, X2
	AESENC	X3, X3
	AESENC	X4, X4
	AESENC	X5, X5
	AESENC	X6, X6
	AESENC	X7, X7

	// load data
	MOVOU	(AX), X8
	MOVOU	16(AX), X9
	MOVOU	32(AX), X10
	MOVOU	48(AX), X11
	MOVOU	-64(AX)(CX*1), X12
	MOVOU	-48(AX)(CX*1), X13
	MOVOU	-32(AX)(CX*1), X14
	MOVOU	-16(AX)(CX*1), X15

	// xor with seed
	PXOR	X0, X8
	PXOR	X1, X9
	PXOR	X2, X10
	PXOR	X3, X11
	PXOR	X4, X12
	PXOR	X5, X13
	PXOR	X6, X14
	PXOR	X7, X15

	// scramble 3 times
	AESENC	X8, X8
	AESENC	X9, X9
	AESENC	X10, X10
	AESENC	X11, X11
	AESENC	X12, X12
	AESENC	X13, X13
	AESENC	X14, X14
	AESENC	X15, X15

	AESENC	X8, X8
	AESENC	X9, X9
	AESENC	X10, X10
	AESENC	X11, X11
	AESENC	X12, X12
	AESENC	X13, X13
	AESENC	X14, X14
	AESENC	X15, X15

	AESENC	X8, X8
	AESENC	X9, X9
	AESENC	X10, X10
	AESENC	X11, X11
	AESENC	X12, X12
	AESENC	X13, X13
	AESENC	X14, X14
	AESENC	X15, X15

	// combine results
	PXOR	X12, X8
	PXOR	X13, X9
	PXOR	X14, X10
	PXOR	X15, X11
	PXOR	X10, X8
	PXOR	X11, X9
	PXOR	X9, X8
	// X15 must be zero on return
	PXOR	X15, X15
	MOVQ	X8, AX	// return X8
	RET

aes129plus:
	// make 7 more starting seeds
	MOVO	X1, X2
	MOVO	X1, X3
	MOVO	X1, X4
	MOVO	X1, X5
	MOVO	X1, X6
	MOVO	X1, X7
	PXOR	runtime·aeskeysched+16(SB), X1
	PXOR	runtime·aeskeysched+32(SB), X2
	PXOR	runtime·aeskeysched+48(SB), X3
	PXOR	runtime·aeskeysched+64(SB), X4
	PXOR	runtime·aeskeysched+80(SB), X5
	PXOR	runtime·aeskeysched+96(SB), X6
	PXOR	runtime·aeskeysched+112(SB), X7
	AESENC	X1, X1
	AESENC	X2, X2
	AESENC	X3, X3
	AESENC	X4, X4
	AESENC	X5, X5
	AESENC	X6, X6
	AESENC	X7, X7

	// start with last (possibly overlapping) block
	MOVOU	-128(AX)(CX*1), X8
	MOVOU	-112(AX)(CX*1), X9
	MOVOU	-96(AX)(CX*1), X10
	MOVOU	-80(AX)(CX*1), X11
	MOVOU	-64(AX)(CX*1), X12
	MOVOU	-48(AX)(CX*1), X13
	MOVOU	-32(AX)(CX*1), X14
	MOVOU	-16(AX)(CX*1), X15

	// xor in seed
	PXOR	X0, X8
	PXOR	X1, X9
	PXOR	X2, X10
	PXOR	X3, X11
	PXOR	X4, X12
	PXOR	X5, X13
	PXOR	X6, X14
	PXOR	X7, X15

	// compute number of remaining 128-byte blocks
	DECQ	CX
	SHRQ	$7, CX

	PCALIGN $16
aesloop:
	// scramble state
	AESENC	X8, X8
	AESENC	X9, X9
	AESENC	X10, X10
	AESENC	X11, X11
	AESENC	X12, X12
	AESENC	X13, X13
	AESENC	X14, X14
	AESENC	X15, X15

	// scramble state, xor in a block
	MOVOU	(AX), X0
	MOVOU	16(AX), X1
	MOVOU	32(AX), X2
	MOVOU	48(AX), X3
	AESENC	X0, X8
	AESENC	X1, X9
	AESENC	X2, X10
	AESENC	X3, X11
	MOVOU	64(AX), X4
	MOVOU	80(AX), X5
	MOVOU	96(AX), X6
	MOVOU	112(AX), X7
	AESENC	X4, X12
	AESENC	X5, X13
	AESENC	X6, X14
	AESENC	X7, X15

	ADDQ	$128, AX
	DECQ	CX
	JNE	aesloop

	// 3 more scrambles to finish
	AESENC	X8, X8
	AESENC	X9, X9
	AESENC	X10, X10
	AESENC	X11, X11
	AESENC	X12, X12
	AESENC	X13, X13
	AESENC	X14, X14
	AESENC	X15, X15
	AESENC	X8, X8
	AESENC	X9, X9
	AESENC	X10, X10
	AESENC	X11, X11
	AESENC	X12, X12
	AESENC	X13, X13
	AESENC	X14, X14
	AESENC	X15, X15
	AESENC	X8, X8
	AESENC	X9, X9
	AESENC	X10, X10
	AESENC	X11, X11
	AESENC	X12, X12
	AESENC	X13, X13
	AESENC	X14, X14
	AESENC	X15, X15

	PXOR	X12, X8
	PXOR	X13, X9
	PXOR	X14, X10
	PXOR	X15, X11
	PXOR	X10, X8
	PXOR	X11, X9
	PXOR	X9, X8
	// X15 must be zero on return
	PXOR	X15, X15
	MOVQ	X8, AX	// return X8
	RET

// func memhash32(p unsafe.Pointer, h uintptr) uintptr
// ABIInternal for performance.
TEXT runtime·memhash32<ABIInternal>(SB),NOSPLIT,$0-24
	// AX = ptr to data
	// BX = seed
	CMPB	runtime·useAeshash(SB), $0
	JEQ	noaes
	MOVQ	BX, X0	// X0 = seed
	PINSRD	$2, (AX), X0	// data
	AESENC	runtime·aeskeysched+0(SB), X0
	AESENC	runtime·aeskeysched+16(SB), X0
	AESENC	runtime·aeskeysched+32(SB), X0
	MOVQ	X0, AX	// return X0
	RET
noaes:
	JMP	runtime·memhash32Fallback<ABIInternal>(SB)

// func memhash64(p unsafe.Pointer, h uintptr) uintptr
// ABIInternal for performance.
TEXT runtime·memhash64<ABIInternal>(SB),NOSPLIT,$0-24
	// AX = ptr to data
	// BX = seed
	CMPB	runtime·useAeshash(SB), $0
	JEQ	noaes
	MOVQ	BX, X0	// X0 = seed
	PINSRQ	$1, (AX), X0	// data
	AESENC	runtime·aeskeysched+0(SB), X0
	AESENC	runtime·aeskeysched+16(SB), X0
	AESENC	runtime·aeskeysched+32(SB), X0
	MOVQ	X0, AX	// return X0
	RET
noaes:
	JMP	runtime·memhash64Fallback<ABIInternal>(SB)

// simple mask to get rid of data in the high part of the register.
DATA masks<>+0x00(SB)/8, $0x0000000000000000
DATA masks<>+0x08(SB)/8, $0x0000000000000000
DATA masks<>+0x10(SB)/8, $0x00000000000000ff
DATA masks<>+0x18(SB)/8, $0x0000000000000000
DATA masks<>+0x20(SB)/8, $0x000000000000ffff
DATA masks<>+0x28(SB)/8, $0x0000000000000000
DATA masks<>+0x30(SB)/8, $0x0000000000ffffff
DATA masks<>+0x38(SB)/8, $0x0000000000000000
DATA masks<>+0x40(SB)/8, $0x00000000ffffffff
DATA masks<>+0x48(SB)/8, $0x0000000000000000
DATA masks<>+0x50(SB)/8, $0x000000ffffffffff
DATA masks<>+0x58(SB)/8, $0x0000000000000000
DATA masks<>+0x60(SB)/8, $0x0000ffffffffffff
DATA masks<>+0x68(SB)/8, $0x0000000000000000
DATA masks<>+0x70(SB)/8, $0x00ffffffffffffff
DATA masks<>+0x78(SB)/8, $0x0000000000000000
DATA masks<>+0x80(SB)/8, $0xffffffffffffffff
DATA masks<>+0x88(SB)/8, $0x0000000000000000
DATA masks<>+0x90(SB)/8, $0xffffffffffffffff
DATA masks<>+0x98(SB)/8, $0x00000000000000ff
DATA masks<>+0xa0(SB)/8, $0xffffffffffffffff
DATA masks<>+0xa8(SB)/8, $0x000000000000ffff
DATA masks<>+0xb0(SB)/8, $0xffffffffffffffff
DATA masks<>+0xb8(SB)/8, $0x0000000000ffffff
DATA masks<>+0xc0(SB)/8, $0xffffffffffffffff
DATA masks<>+0xc8(SB)/8, $0x00000000ffffffff
DATA masks<>+0xd0(SB)/8, $0xffffffffffffffff
DATA masks<>+0xd8(SB)/8, $0x000000ffffffffff
DATA masks<>+0xe0(SB)/8, $0xffffffffffffffff
DATA masks<>+0xe8(SB)/8, $0x0000ffffffffffff
DATA masks<>+0xf0(SB)/8, $0xffffffffffffffff
DATA masks<>+0xf8(SB)/8, $0x00ffffffffffffff
GLOBL masks<>(SB),RODATA,$256

// func checkASM() bool
TEXT ·checkASM(SB),NOSPLIT,$0-1
	// check that masks<>(SB) and shifts<>(SB) are aligned to 16-byte
	MOVQ	$masks<>(SB), AX
	MOVQ	$shifts<>(SB), BX
	ORQ	BX, AX
	TESTQ	$15, AX
	SETEQ	ret+0(FP)
	RET

// these are arguments to pshufb. They move data down from
// the high bytes of the register to the low bytes of the register.
// index is how many bytes to move.
DATA shifts<>+0x00(SB)/8, $0x0000000000000000
DATA shifts<>+0x08(SB)/8, $0x0000000000000000
DATA shifts<>+0x10(SB)/8, $0xffffffffffffff0f
DATA shifts<>+0x18(SB)/8, $0xffffffffffffffff
DATA shifts<>+0x20(SB)/8, $0xffffffffffff0f0e
DATA shifts<>+0x28(SB)/8, $0xffffffffffffffff
DATA shifts<>+0x30(SB)/8, $0xffffffffff0f0e0d
DATA shifts<>+0x38(SB)/8, $0xffffffffffffffff
DATA shifts<>+0x40(SB)/8, $0xffffffff0f0e0d0c
DATA shifts<>+0x48(SB)/8, $0xffffffffffffffff
DATA shifts<>+0x50(SB)/8, $0xffffff0f0e0d0c0b
DATA shifts<>+0x58(SB)/8, $0xffffffffffffffff
DATA shifts<>+0x60(SB)/8, $0xffff0f0e0d0c0b0a
DATA shifts<>+0x68(SB)/8, $0xffffffffffffffff
DATA shifts<>+0x70(SB)/8, $0xff0f0e0d0c0b0a09
DATA shifts<>+0x78(SB)/8, $0xffffffffffffffff
DATA shifts<>+0x80(SB)/8, $0x0f0e0d0c0b0a0908
DATA shifts<>+0x88(SB)/8, $0xffffffffffffffff
DATA shifts<>+0x90(SB)/8, $0x0e0d0c0b0a090807
DATA shifts<>+0x98(SB)/8, $0xffffffffffffff0f
DATA shifts<>+0xa0(SB)/8, $0x0d0c0b0a09080706
DATA shifts<>+0xa8(SB)/8, $0xffffffffffff0f0e
DATA shifts<>+0xb0(SB)/8, $0x0c0b0a0908070605
DATA shifts<>+0xb8(SB)/8, $0xffffffffff0f0e0d
DATA shifts<>+0xc0(SB)/8, $0x0b0a090807060504
DATA shifts<>+0xc8(SB)/8, $0xffffffff0f0e0d0c
DATA shifts<>+0xd0(SB)/8, $0x0a09080706050403
DATA shifts<>+0xd8(SB)/8, $0xffffff0f0e0d0c0b
DATA shifts<>+0xe0(SB)/8, $0x0908070605040302
DATA shifts<>+0xe8(SB)/8, $0xffff0f0e0d0c0b0a
DATA shifts<>+0xf0(SB)/8, $0x0807060504030201
DATA shifts<>+0xf8(SB)/8, $0xff0f0e0d0c0b0a09
GLOBL shifts<>(SB),RODATA,$256

TEXT runtime·return0(SB), NOSPLIT, $0
	MOVL	$0, AX
	RET


// Called from cgo wrappers, this function returns g->m->curg.stack.hi.
// Must obey the gcc calling convention.
TEXT _cgo_topofstack(SB),NOSPLIT,$0
	get_tls(CX)
	MOVQ	g(CX), AX
	MOVQ	g_m(AX), AX
	MOVQ	m_curg(AX), AX
	MOVQ	(g_stack+stack_hi)(AX), AX
	RET

// The top-most function running on a goroutine
// returns to goexit+PCQuantum.
TEXT runtime·goexit(SB),NOSPLIT|TOPFRAME|NOFRAME,$0-0
	BYTE	$0x90	// NOP
	CALL	runtime·goexit1(SB)	// does not return
	// traceback from goexit1 must hit code range of goexit
	BYTE	$0x90	// NOP

// This is called from .init_array and follows the platform, not Go, ABI.
TEXT runtime·addmoduledata(SB),NOSPLIT,$0-0
	PUSHQ	R15 // The access to global variables below implicitly uses R15, which is callee-save
	MOVQ	runtime·lastmoduledatap(SB), AX
	MOVQ	DI, moduledata_next(AX)
	MOVQ	DI, runtime·lastmoduledatap(SB)
	POPQ	R15
	RET

// Initialize special registers then jump to sigpanic.
// This function is injected from the signal handler for panicking
// signals. It is quite painful to set X15 in the signal context,
// so we do it here.
TEXT ·sigpanic0(SB),NOSPLIT,$0-0
	get_tls(R14)
	MOVQ	g(R14), R14
#ifndef GOOS_plan9
	XORPS	X15, X15
#endif
	JMP	·sigpanic<ABIInternal>(SB)

// gcWriteBarrier informs the GC about heap pointer writes.
//
// gcWriteBarrier returns space in a write barrier buffer which
// should be filled in by the caller.
// gcWriteBarrier does NOT follow the Go ABI. It accepts the
// number of bytes of buffer needed in R11, and returns a pointer
// to the buffer space in R11.
// It clobbers FLAGS. It does not clobber any general-purpose registers,
// but may clobber others (e.g., SSE registers).
// Typical use would be, when doing *(CX+88) = AX
//     CMPL    $0, runtime.writeBarrier(SB)
//     JEQ     dowrite
//     CALL    runtime.gcBatchBarrier2(SB)
//     MOVQ    AX, (R11)
//     MOVQ    88(CX), DX
//     MOVQ    DX, 8(R11)
// dowrite:
//     MOVQ    AX, 88(CX)
TEXT gcWriteBarrier<>(SB),NOSPLIT,$112
	// Save the registers clobbered by the fast path. This is slightly
	// faster than having the caller spill these.
	MOVQ	R12, 96(SP)
	MOVQ	R13, 104(SP)
retry:
	// TODO: Consider passing g.m.p in as an argument so they can be shared
	// across a sequence of write barriers.
	MOVQ	g_m(R14), R13
	MOVQ	m_p(R13), R13
	// Get current buffer write position.
	MOVQ	(p_wbBuf+wbBuf_next)(R13), R12	// original next position
	ADDQ	R11, R12			// new next position
	// Is the buffer full?
	CMPQ	R12, (p_wbBuf+wbBuf_end)(R13)
	JA	flush
	// Commit to the larger buffer.
	MOVQ	R12, (p_wbBuf+wbBuf_next)(R13)
	// Make return value (the original next position)
	SUBQ	R11, R12
	MOVQ	R12, R11
	// Restore registers.
	MOVQ	96(SP), R12
	MOVQ	104(SP), R13
	RET

flush:
	// Save all general purpose registers since these could be
	// clobbered by wbBufFlush and were not saved by the caller.
	// It is possible for wbBufFlush to clobber other registers
	// (e.g., SSE registers), but the compiler takes care of saving
	// those in the caller if necessary. This strikes a balance
	// with registers that are likely to be used.
	//
	// We don't have type information for these, but all code under
	// here is NOSPLIT, so nothing will observe these.
	//
	// TODO: We could strike a different balance; e.g., saving X0
	// and not saving GP registers that are less likely to be used.
	MOVQ	DI, 0(SP)
	MOVQ	AX, 8(SP)
	MOVQ	BX, 16(SP)
	MOVQ	CX, 24(SP)
	MOVQ	DX, 32(SP)
	// DI already saved
	MOVQ	SI, 40(SP)
	MOVQ	BP, 48(SP)
	MOVQ	R8, 56(SP)
	MOVQ	R9, 64(SP)
	MOVQ	R10, 72(SP)
	MOVQ	R11, 80(SP)
	// R12 already saved
	// R13 already saved
	// R14 is g
	MOVQ	R15, 88(SP)

	CALL	runtime·wbBufFlush(SB)

	MOVQ	0(SP), DI
	MOVQ	8(SP), AX
	MOVQ	16(SP), BX
	MOVQ	24(SP), CX
	MOVQ	32(SP), DX
	MOVQ	40(SP), SI
	MOVQ	48(SP), BP
	MOVQ	56(SP), R8
	MOVQ	64(SP), R9
	MOVQ	72(SP), R10
	MOVQ	80(SP), R11
	MOVQ	88(SP), R15
	JMP	retry

TEXT runtime·gcWriteBarrier1<ABIInternal>(SB),NOSPLIT|NOFRAME,$0
	MOVL   $8, R11
	JMP     gcWriteBarrier<>(SB)
TEXT runtime·gcWriteBarrier2<ABIInternal>(SB),NOSPLIT|NOFRAME,$0
	MOVL   $16, R11
	JMP     gcWriteBarrier<>(SB)
TEXT runtime·gcWriteBarrier3<ABIInternal>(SB),NOSPLIT|NOFRAME,$0
	MOVL   $24, R11
	JMP     gcWriteBarrier<>(SB)
TEXT runtime·gcWriteBarrier4<ABIInternal>(SB),NOSPLIT|NOFRAME,$0
	MOVL   $32, R11
	JMP     gcWriteBarrier<>(SB)
TEXT runtime·gcWriteBarrier5<ABIInternal>(SB),NOSPLIT|NOFRAME,$0
	MOVL   $40, R11
	JMP     gcWriteBarrier<>(SB)
TEXT runtime·gcWriteBarrier6<ABIInternal>(SB),NOSPLIT|NOFRAME,$0
	MOVL   $48, R11
	JMP     gcWriteBarrier<>(SB)
TEXT runtime·gcWriteBarrier7<ABIInternal>(SB),NOSPLIT|NOFRAME,$0
	MOVL   $56, R11
	JMP     gcWriteBarrier<>(SB)
TEXT runtime·gcWriteBarrier8<ABIInternal>(SB),NOSPLIT|NOFRAME,$0
	MOVL   $64, R11
	JMP     gcWriteBarrier<>(SB)

DATA	debugCallFrameTooLarge<>+0x00(SB)/20, $"call frame too large"
GLOBL	debugCallFrameTooLarge<>(SB), RODATA, $20	// Size duplicated below

// debugCallV2 is the entry point for debugger-injected function
// calls on running goroutines. It informs the runtime that a
// debug call has been injected and creates a call frame for the
// debugger to fill in.
//
// To inject a function call, a debugger should:
// 1. Check that the goroutine is in state _Grunning and that
//    there are at least 256 bytes free on the stack.
// 2. Push the current PC on the stack (updating SP).
// 3. Write the desired argument frame size at SP-16 (using the SP
//    after step 2).
// 4. Save all machine registers (including flags and XMM registers)
//    so they can be restored later by the debugger.
// 5. Set the PC to debugCallV2 and resume execution.
//
// If the goroutine is in state _Grunnable, then it's not generally
// safe to inject a call because it may return out via other runtime
// operations. Instead, the debugger should unwind the stack to find
// the return to non-runtime code, add a temporary breakpoint there,
// and inject the call once that breakpoint is hit.
//
// If the goroutine is in any other state, it's not safe to inject a call.
//
// This function communicates back to the debugger by setting R12 and
// invoking INT3 to raise a breakpoint signal. See the comments in the
// implementation for the protocol the debugger is expected to
// follow. InjectDebugCall in the runtime tests demonstrates this protocol.
//
// The debugger must ensure that any pointers passed to the function
// obey escape analysis requirements. Specifically, it must not pass
// a stack pointer to an escaping argument. debugCallV2 cannot check
// this invariant.
//
// This is ABIInternal because Go code injects its PC directly into new
// goroutine stacks.
TEXT runtime·debugCallV2<ABIInternal>(SB),NOSPLIT,$152-0
	// Save all registers that may contain pointers so they can be
	// conservatively scanned.
	//
	// We can't do anything that might clobber any of these
	// registers before this.
	MOVQ	R15, r15-(14*8+8)(SP)
	MOVQ	R14, r14-(13*8+8)(SP)
	MOVQ	R13, r13-(12*8+8)(SP)
	MOVQ	R12, r12-(11*8+8)(SP)
	MOVQ	R11, r11-(10*8+8)(SP)
	MOVQ	R10, r10-(9*8+8)(SP)
	MOVQ	R9, r9-(8*8+8)(SP)
	MOVQ	R8, r8-(7*8+8)(SP)
	MOVQ	DI, di-(6*8+8)(SP)
	MOVQ	SI, si-(5*8+8)(SP)
	MOVQ	BP, bp-(4*8+8)(SP)
	MOVQ	BX, bx-(3*8+8)(SP)
	MOVQ	DX, dx-(2*8+8)(SP)
	// Save the frame size before we clobber it. Either of the last
	// saves could clobber this depending on whether there's a saved BP.
	MOVQ	frameSize-24(FP), DX	// aka -16(RSP) before prologue
	MOVQ	CX, cx-(1*8+8)(SP)
	MOVQ	AX, ax-(0*8+8)(SP)

	// Save the argument frame size.
	MOVQ	DX, frameSize-128(SP)

	// Perform a safe-point check.
	MOVQ	retpc-8(FP), AX	// Caller's PC
	MOVQ	AX, 0(SP)
	CALL	runtime·debugCallCheck(SB)
	MOVQ	8(SP), AX
	TESTQ	AX, AX
	JZ	good
	// The safety check failed. Put the reason string at the top
	// of the stack.
	MOVQ	AX, 0(SP)
	MOVQ	16(SP), AX
	MOVQ	AX, 8(SP)
	// Set R12 to 8 and invoke INT3. The debugger should get the
	// reason a call can't be injected from the top of the stack
	// and resume execution.
	MOVQ	$8, R12
	BYTE	$0xcc
	JMP	restore

good:
	// Registers are saved and it's safe to make a call.
	// Open up a call frame, moving the stack if necessary.
	//
	// Once the frame is allocated, this will set R12 to 0 and
	// invoke INT3. The debugger should write the argument
	// frame for the call at SP, set up argument registers, push
	// the trapping PC on the stack, set the PC to the function to
	// call, set RDX to point to the closure (if a closure call),
	// and resume execution.
	//
	// If the function returns, this will set R12 to 1 and invoke
	// INT3. The debugger can then inspect any return value saved
	// on the stack at SP and in registers and resume execution again.
	//
	// If the function panics, this will set R12 to 2 and invoke INT3.
	// The interface{} value of the panic will be at SP. The debugger
	// can inspect the panic value and resume execution again.
#define DEBUG_CALL_DISPATCH(NAME,MAXSIZE)	\
	CMPQ	AX, $MAXSIZE;			\
	JA	5(PC);				\
	MOVQ	$NAME(SB), AX;			\
	MOVQ	AX, 0(SP);			\
	CALL	runtime·debugCallWrap(SB);	\
	JMP	restore

	MOVQ	frameSize-128(SP), AX
	DEBUG_CALL_DISPATCH(debugCall32<>, 32)
	DEBUG_CALL_DISPATCH(debugCall64<>, 64)
	DEBUG_CALL_DISPATCH(debugCall128<>, 128)
	DEBUG_CALL_DISPATCH(debugCall256<>, 256)
	DEBUG_CALL_DISPATCH(debugCall512<>, 512)
	DEBUG_CALL_DISPATCH(debugCall1024<>, 1024)
	DEBUG_CALL_DISPATCH(debugCall2048<>, 2048)
	DEBUG_CALL_DISPATCH(debugCall4096<>, 4096)
	DEBUG_CALL_DISPATCH(debugCall8192<>, 8192)
	DEBUG_CALL_DISPATCH(debugCall16384<>, 16384)
	DEBUG_CALL_DISPATCH(debugCall32768<>, 32768)
	DEBUG_CALL_DISPATCH(debugCall65536<>, 65536)
	// The frame size is too large. Report the error.
	MOVQ	$debugCallFrameTooLarge<>(SB), AX
	MOVQ	AX, 0(SP)
	MOVQ	$20, 8(SP) // length of debugCallFrameTooLarge string
	MOVQ	$8, R12
	BYTE	$0xcc
	JMP	restore

restore:
	// Calls and failures resume here.
	//
	// Set R12 to 16 and invoke INT3. The debugger should restore
	// all registers except RIP and RSP and resume execution.
	MOVQ	$16, R12
	BYTE	$0xcc
	// We must not modify flags after this point.

	// Restore pointer-containing registers, which may have been
	// modified from the debugger's copy by stack copying.
	MOVQ	ax-(0*8+8)(SP), AX
	MOVQ	cx-(1*8+8)(SP), CX
	MOVQ	dx-(2*8+8)(SP), DX
	MOVQ	bx-(3*8+8)(SP), BX
	MOVQ	bp-(4*8+8)(SP), BP
	MOVQ	si-(5*8+8)(SP), SI
	MOVQ	di-(6*8+8)(SP), DI
	MOVQ	r8-(7*8+8)(SP), R8
	MOVQ	r9-(8*8+8)(SP), R9
	MOVQ	r10-(9*8+8)(SP), R10
	MOVQ	r11-(10*8+8)(SP), R11
	MOVQ	r12-(11*8+8)(SP), R12
	MOVQ	r13-(12*8+8)(SP), R13
	MOVQ	r14-(13*8+8)(SP), R14
	MOVQ	r15-(14*8+8)(SP), R15

	RET

// runtime.debugCallCheck assumes that functions defined with the
// DEBUG_CALL_FN macro are safe points to inject calls.
#define DEBUG_CALL_FN(NAME,MAXSIZE)		\
TEXT NAME(SB),WRAPPER,$MAXSIZE-0;		\
	NO_LOCAL_POINTERS;			\
	MOVQ	$0, R12;				\
	BYTE	$0xcc;				\
	MOVQ	$1, R12;				\
	BYTE	$0xcc;				\
	RET
DEBUG_CALL_FN(debugCall32<>, 32)
DEBUG_CALL_FN(debugCall64<>, 64)
DEBUG_CALL_FN(debugCall128<>, 128)
DEBUG_CALL_FN(debugCall256<>, 256)
DEBUG_CALL_FN(debugCall512<>, 512)
DEBUG_CALL_FN(debugCall1024<>, 1024)
DEBUG_CALL_FN(debugCall2048<>, 2048)
DEBUG_CALL_FN(debugCall4096<>, 4096)
DEBUG_CALL_FN(debugCall8192<>, 8192)
DEBUG_CALL_FN(debugCall16384<>, 16384)
DEBUG_CALL_FN(debugCall32768<>, 32768)
DEBUG_CALL_FN(debugCall65536<>, 65536)

// func debugCallPanicked(val interface{})
TEXT runtime·debugCallPanicked(SB),NOSPLIT,$16-16
	// Copy the panic value to the top of stack.
	MOVQ	val_type+0(FP), AX
	MOVQ	AX, 0(SP)
	MOVQ	val_data+8(FP), AX
	MOVQ	AX, 8(SP)
	MOVQ	$2, R12
	BYTE	$0xcc
	RET

// Note: these functions use a special calling convention to save generated code space.
// Arguments are passed in registers, but the space for those arguments are allocated
// in the caller's stack frame. These stubs write the args into that stack space and
// then tail call to the corresponding runtime handler.
// The tail call makes these stubs disappear in backtraces.
// Defined as ABIInternal since they do not use the stack-based Go ABI.
TEXT runtime·panicIndex<ABIInternal>(SB),NOSPLIT,$0-16
	MOVQ	CX, BX
	JMP	runtime·goPanicIndex<ABIInternal>(SB)
TEXT runtime·panicIndexU<ABIInternal>(SB),NOSPLIT,$0-16
	MOVQ	CX, BX
	JMP	runtime·goPanicIndexU<ABIInternal>(SB)
TEXT runtime·panicSliceAlen<ABIInternal>(SB),NOSPLIT,$0-16
	MOVQ	CX, AX
	MOVQ	DX, BX
	JMP	runtime·goPanicSliceAlen<ABIInternal>(SB)
TEXT runtime·panicSliceAlenU<ABIInternal>(SB),NOSPLIT,$0-16
	MOVQ	CX, AX
	MOVQ	DX, BX
	JMP	runtime·goPanicSliceAlenU<ABIInternal>(SB)
TEXT runtime·panicSliceAcap<ABIInternal>(SB),NOSPLIT,$0-16
	MOVQ	CX, AX
	MOVQ	DX, BX
	JMP	runtime·goPanicSliceAcap<ABIInternal>(SB)
TEXT runtime·panicSliceAcapU<ABIInternal>(SB),NOSPLIT,$0-16
	MOVQ	CX, AX
	MOVQ	DX, BX
	JMP	runtime·goPanicSliceAcapU<ABIInternal>(SB)
TEXT runtime·panicSliceB<ABIInternal>(SB),NOSPLIT,$0-16
	MOVQ	CX, BX
	JMP	runtime·goPanicSliceB<ABIInternal>(SB)
TEXT runtime·panicSliceBU<ABIInternal>(SB),NOSPLIT,$0-16
	MOVQ	CX, BX
	JMP	runtime·goPanicSliceBU<ABIInternal>(SB)
TEXT runtime·panicSlice3Alen<ABIInternal>(SB),NOSPLIT,$0-16
	MOVQ	DX, AX
	JMP	runtime·goPanicSlice3Alen<ABIInternal>(SB)
TEXT runtime·panicSlice3AlenU<ABIInternal>(SB),NOSPLIT,$0-16
	MOVQ	DX, AX
	JMP	runtime·goPanicSlice3AlenU<ABIInternal>(SB)
TEXT runtime·panicSlice3Acap<ABIInternal>(SB),NOSPLIT,$0-16
	MOVQ	DX, AX
	JMP	runtime·goPanicSlice3Acap<ABIInternal>(SB)
TEXT runtime·panicSlice3AcapU<ABIInternal>(SB),NOSPLIT,$0-16
	MOVQ	DX, AX
	JMP	runtime·goPanicSlice3AcapU<ABIInternal>(SB)
TEXT runtime·panicSlice3B<ABIInternal>(SB),NOSPLIT,$0-16
	MOVQ	CX, AX
	MOVQ	DX, BX
	JMP	runtime·goPanicSlice3B<ABIInternal>(SB)
TEXT runtime·panicSlice3BU<ABIInternal>(SB),NOSPLIT,$0-16
	MOVQ	CX, AX
	MOVQ	DX, BX
	JMP	runtime·goPanicSlice3BU<ABIInternal>(SB)
TEXT runtime·panicSlice3C<ABIInternal>(SB),NOSPLIT,$0-16
	MOVQ	CX, BX
	JMP	runtime·goPanicSlice3C<ABIInternal>(SB)
TEXT runtime·panicSlice3CU<ABIInternal>(SB),NOSPLIT,$0-16
	MOVQ	CX, BX
	JMP	runtime·goPanicSlice3CU<ABIInternal>(SB)
TEXT runtime·panicSliceConvert<ABIInternal>(SB),NOSPLIT,$0-16
	MOVQ	DX, AX
	JMP	runtime·goPanicSliceConvert<ABIInternal>(SB)

#ifdef GOOS_android
// Use the free TLS_SLOT_APP slot #2 on Android Q.
// Earlier androids are set up in gcc_android.c.
DATA runtime·tls_g+0(SB)/8, $16
GLOBL runtime·tls_g+0(SB), NOPTR, $8
#endif
#ifdef GOOS_windows
GLOBL runtime·tls_g+0(SB), NOPTR, $8
#endif

// The compiler and assembler's -spectre=ret mode rewrites
// all indirect CALL AX / JMP AX instructions to be
// CALL retpolineAX / JMP retpolineAX.
// See https://support.google.com/faqs/answer/7625886.
#define RETPOLINE(reg) \
	/*   CALL setup */     BYTE $0xE8; BYTE $(2+2); BYTE $0; BYTE $0; BYTE $0;	\
	/* nospec: */									\
	/*   PAUSE */           BYTE $0xF3; BYTE $0x90;					\
	/*   JMP nospec */      BYTE $0xEB; BYTE $-(2+2);				\
	/* setup: */									\
	/*   MOVQ AX, 0(SP) */  BYTE $0x48|((reg&8)>>1); BYTE $0x89;			\
	                        BYTE $0x04|((reg&7)<<3); BYTE $0x24;			\
	/*   RET */             BYTE $0xC3

TEXT runtime·retpolineAX(SB),NOSPLIT|NOFRAME,$0; RETPOLINE(0)
TEXT runtime·retpolineCX(SB),NOSPLIT|NOFRAME,$0; RETPOLINE(1)
TEXT runtime·retpolineDX(SB),NOSPLIT|NOFRAME,$0; RETPOLINE(2)
TEXT runtime·retpolineBX(SB),NOSPLIT|NOFRAME,$0; RETPOLINE(3)
/* SP is 4, can't happen / magic encodings */
TEXT runtime·retpolineBP(SB),NOSPLIT|NOFRAME,$0; RETPOLINE(5)
TEXT runtime·retpolineSI(SB),NOSPLIT|NOFRAME,$0; RETPOLINE(6)
TEXT runtime·retpolineDI(SB),NOSPLIT|NOFRAME,$0; RETPOLINE(7)
TEXT runtime·retpolineR8(SB),NOSPLIT|NOFRAME,$0; RETPOLINE(8)
TEXT runtime·retpolineR9(SB),NOSPLIT|NOFRAME,$0; RETPOLINE(9)
TEXT runtime·retpolineR10(SB),NOSPLIT|NOFRAME,$0; RETPOLINE(10)
TEXT runtime·retpolineR11(SB),NOSPLIT|NOFRAME,$0; RETPOLINE(11)
TEXT runtime·retpolineR12(SB),NOSPLIT|NOFRAME,$0; RETPOLINE(12)
TEXT runtime·retpolineR13(SB),NOSPLIT|NOFRAME,$0; RETPOLINE(13)
TEXT runtime·retpolineR14(SB),NOSPLIT|NOFRAME,$0; RETPOLINE(14)
TEXT runtime·retpolineR15(SB),NOSPLIT|NOFRAME,$0; RETPOLINE(15)

TEXT ·getfp<ABIInternal>(SB),NOSPLIT|NOFRAME,$0
	MOVQ BP, AX
	RET<|MERGE_RESOLUTION|>--- conflicted
+++ resolved
@@ -225,15 +225,9 @@
 	CALL	AX // call x_cgo_init
 
 	// update stackguard after _cgo_init
-<<<<<<< HEAD
 	MOVQ	$runtime·g0(SB), CX // g0 被初始化，这里获取 g0 的地址到 CX
 	MOVQ	(g_stack+stack_lo)(CX), AX // 获取 g0 栈到 暗示
-	ADDQ	$const__StackGuard, AX // 设置栈溢出检查边缘值
-=======
-	MOVQ	$runtime·g0(SB), CX
-	MOVQ	(g_stack+stack_lo)(CX), AX
-	ADDQ	$const_stackGuard, AX
->>>>>>> 6076edc5
+	ADDQ	$const_stackGuard, AX // 设置栈溢出检查边缘值
 	MOVQ	AX, g_stackguard0(CX)
 	MOVQ	AX, g_stackguard1(CX)
 
@@ -477,29 +471,17 @@
 // Switch to m->g0's stack, call fn(g).
 // Fn must never return. It should gogo(&g->sched)
 // to keep running g.
-<<<<<<< HEAD
 //
 // 主要功能：
 // 1. 首先从当前运行的 g 切换到 g0。这一步包含了保存 g 的上下文信息。
 //    把 g0 设置到 TLS 中，修改 CPU 的 RSP 寄存器指向其 g0 的堆栈
 // 2. 以当前运行的 g 为参数调用 fn 函数
 // 3. 当调用当前方法时已经完成了普通栈到 runtime 栈的切换，所以不需要切换 g->g0 栈
-TEXT runtime·mcall<ABIInternal>(SB), NOSPLIT|NOFRAME, $0-8
+TEXT runtime·mcall<ABIInternal>(SB), NOSPLIT, $0-8
 	MOVQ	AX, DX	// DX = fn
 
     // R14 里面保存的时 g
 	// 会把当前的状态保存到g.sched. save state in g->sched
-	// save state in g->sched
-	MOVQ	0(SP), BX	// caller's PC
-	MOVQ	BX, (g_sched+gobuf_pc)(R14)
-	LEAQ	fn+0(FP), BX	// caller's SP
-	MOVQ	BX, (g_sched+gobuf_sp)(R14) // 保存 g.rsp
-	MOVQ	BP, (g_sched+gobuf_bp)(R14) // 保存 g.rbp
-    // 然后切换到g0和g0的栈空间并执行指定的函数
-=======
-TEXT runtime·mcall<ABIInternal>(SB), NOSPLIT, $0-8
-	MOVQ	AX, DX	// DX = fn
-
 	// Save state in g->sched. The caller's SP and PC are restored by gogo to
 	// resume execution in the caller's frame (implicit return). The caller's BP
 	// is also restored to support frame pointer unwinding.
@@ -510,10 +492,10 @@
 	MOVQ	BX, (g_sched+gobuf_sp)(R14)
 	// Get the caller's frame pointer by dereferencing BP. Storing BP as it is
 	// can cause a frame pointer cycle, see CL 476235.
+    // 然后切换到g0和g0的栈空间并执行指定的函数
 	MOVQ	(BP), BX // caller's BP
 	MOVQ	BX, (g_sched+gobuf_bp)(R14)
 
->>>>>>> 6076edc5
 	// switch to m->g0 & its stack, call fn
 	MOVQ	g_m(R14), BX
 	MOVQ	m_g0(BX), SI	// SI = g.m.g0
@@ -576,12 +558,7 @@
 	// switch to g0
 	MOVQ	DX, g(CX)
 	MOVQ	DX, R14 // set the g register
-<<<<<<< HEAD
-	MOVQ	(g_sched+gobuf_sp)(DX), BX // 设置栈
-	MOVQ	BX, SP
-=======
-	MOVQ	(g_sched+gobuf_sp)(DX), SP
->>>>>>> 6076edc5
+	MOVQ	(g_sched+gobuf_sp)(DX), SP // 设置栈
 
 	// call target function。调用当前方法，匿名方法
 	MOVQ	DI, DX
@@ -658,19 +635,6 @@
 	// Cannot grow scheduler stack (m->g0).
 	// 无法增长调度器的栈(m->g0)
 	get_tls(CX)
-<<<<<<< HEAD
-	MOVQ	g(CX), BX
-	MOVQ	g_m(BX), BX
-	MOVQ	m_g0(BX), SI // 取出 g0
-	CMPQ	g(CX), SI // 当前 g 与 g0 比较
-	JNE	3(PC) // 不为 0 说明是 g0
-	CALL	runtime·badmorestackg0(SB)
-	CALL	runtime·abort(SB)
-
-	// 无法增长信号栈 (m->gsignal)
-	MOVQ	m_gsignal(BX), SI // m->gsignal 与 g0 比较
-	CMPQ	g(CX), SI // m->gsignal 与 当前 g 比较
-=======
 	MOVQ	g(CX), DI     // DI = g
 	MOVQ	g_m(DI), BX   // BX = m
 
@@ -682,16 +646,16 @@
 	MOVQ	BP, (g_sched+gobuf_bp)(DI)
 	MOVQ	DX, (g_sched+gobuf_ctxt)(DI)
 
-	MOVQ	m_g0(BX), SI  // SI = m.g0
-	CMPQ	DI, SI
-	JNE	3(PC)
+	MOVQ	m_g0(BX), SI  // SI = m.g0 // 取出 g0
+	CMPQ	DI, SI  // 当前 g 与 g0 比较
+	JNE	3(PC) // 不为 0 说明是 g0
 	CALL	runtime·badmorestackg0(SB)
 	CALL	runtime·abort(SB)
 
 	// Cannot grow signal stack (m->gsignal).
-	MOVQ	m_gsignal(BX), SI
-	CMPQ	DI, SI
->>>>>>> 6076edc5
+	// 无法增长信号栈 (m->gsignal)
+	MOVQ	m_gsignal(BX), SI // m->gsignal 与 g0 比较
+	CMPQ	DI, SI // m->gsignal 与 当前 g 比较
 	JNE	3(PC)
 	CALL	runtime·badmorestackgsignal(SB)
 	CALL	runtime·abort(SB)
@@ -703,32 +667,14 @@
 	MOVQ	AX, (m_morebuf+gobuf_pc)(BX)
 	LEAQ	16(SP), AX	// f 的调用方 SP。f's caller's SP
 	MOVQ	AX, (m_morebuf+gobuf_sp)(BX)
-<<<<<<< HEAD
-	get_tls(CX)
-	MOVQ	g(CX), SI
-	MOVQ	SI, (m_morebuf+gobuf_g)(BX)
-
-	// 保存G的状态到g.sched. 将 g->sched 设置为 f 的上下文。Set g->sched to context in f.
-	MOVQ	0(SP), AX // f's PC
-	MOVQ	AX, (g_sched+gobuf_pc)(SI)
-	LEAQ	8(SP), AX // f's SP
-	MOVQ	AX, (g_sched+gobuf_sp)(SI)
-	MOVQ	BP, (g_sched+gobuf_bp)(SI)
-	MOVQ	DX, (g_sched+gobuf_ctxt)(SI)
-=======
 	MOVQ	DI, (m_morebuf+gobuf_g)(BX)
->>>>>>> 6076edc5
 
 	//  在 m->g0 栈上调用 newstack. Call newstack on m->g0's stack.
 	MOVQ	m_g0(BX), BX
 	MOVQ	BX, g(CX)
 	MOVQ	(g_sched+gobuf_sp)(BX), SP
-<<<<<<< HEAD
+	MOVQ	(g_sched+gobuf_bp)(BX), BP
 	CALL	runtime·newstack(SB) // 调用newstack函数
-=======
-	MOVQ	(g_sched+gobuf_bp)(BX), BP
-	CALL	runtime·newstack(SB)
->>>>>>> 6076edc5
 	CALL	runtime·abort(SB)	// crash if newstack returns
 	RET
 
