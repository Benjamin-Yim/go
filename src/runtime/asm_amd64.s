// Copyright 2009 The Go Authors. All rights reserved.
// Use of this source code is governed by a BSD-style
// license that can be found in the LICENSE file.

#include "go_asm.h"
#include "go_tls.h"
#include "funcdata.h"
#include "textflag.h"
#include "cgo/abi_amd64.h"

// _rt0_amd64 is common startup code for most amd64 systems when using
// internal linking. This is the entry point for the program from the
// kernel for an ordinary -buildmode=exe program. The stack holds the
// number of arguments and the C-style argv.
TEXT _rt0_amd64(SB),NOSPLIT,$-8
	MOVQ	0(SP), DI	// argc
	LEAQ	8(SP), SI	// argv
	JMP	runtime·rt0_go(SB)

// main is common startup code for most amd64 systems when using
// external linking. The C startup code will call the symbol "main"
// passing argc and argv in the usual C ABI registers DI and SI.
TEXT main(SB),NOSPLIT,$-8
	JMP	runtime·rt0_go(SB)

// _rt0_amd64_lib is common startup code for most amd64 systems when
// using -buildmode=c-archive or -buildmode=c-shared. The linker will
// arrange to invoke this function as a global constructor (for
// c-archive) or when the shared library is loaded (for c-shared).
// We expect argc and argv to be passed in the usual C ABI registers
// DI and SI.
TEXT _rt0_amd64_lib(SB),NOSPLIT,$0
	// Transition from C ABI to Go ABI.
	PUSH_REGS_HOST_TO_ABI0()

	MOVQ	DI, _rt0_amd64_lib_argc<>(SB)
	MOVQ	SI, _rt0_amd64_lib_argv<>(SB)

	// Synchronous initialization.
	CALL	runtime·libpreinit(SB)

	// Create a new thread to finish Go runtime initialization.
	MOVQ	_cgo_sys_thread_create(SB), AX
	TESTQ	AX, AX
	JZ	nocgo

	// We're calling back to C.
	// Align stack per ELF ABI requirements.
	MOVQ	SP, BX  // Callee-save in C ABI
	ANDQ	$~15, SP
	MOVQ	$_rt0_amd64_lib_go(SB), DI
	MOVQ	$0, SI
	CALL	AX
	MOVQ	BX, SP
	JMP	restore

nocgo:
	ADJSP	$16
	MOVQ	$0x800000, 0(SP)		// stacksize
	MOVQ	$_rt0_amd64_lib_go(SB), AX
	MOVQ	AX, 8(SP)			// fn
	CALL	runtime·newosproc0(SB)
	ADJSP	$-16

restore:
	POP_REGS_HOST_TO_ABI0()
	RET

// _rt0_amd64_lib_go initializes the Go runtime.
// This is started in a separate thread by _rt0_amd64_lib.
TEXT _rt0_amd64_lib_go(SB),NOSPLIT,$0
	MOVQ	_rt0_amd64_lib_argc<>(SB), DI
	MOVQ	_rt0_amd64_lib_argv<>(SB), SI
	JMP	runtime·rt0_go(SB)

DATA _rt0_amd64_lib_argc<>(SB)/8, $0
GLOBL _rt0_amd64_lib_argc<>(SB),NOPTR, $8
DATA _rt0_amd64_lib_argv<>(SB)/8, $0
GLOBL _rt0_amd64_lib_argv<>(SB),NOPTR, $8

#ifdef GOAMD64_v2
DATA bad_cpu_msg<>+0x00(SB)/84, $"This program can only be run on AMD64 processors with v2 microarchitecture support.\n"
#endif

#ifdef GOAMD64_v3
DATA bad_cpu_msg<>+0x00(SB)/84, $"This program can only be run on AMD64 processors with v3 microarchitecture support.\n"
#endif

#ifdef GOAMD64_v4
DATA bad_cpu_msg<>+0x00(SB)/84, $"This program can only be run on AMD64 processors with v4 microarchitecture support.\n"
#endif

GLOBL bad_cpu_msg<>(SB), RODATA, $84

// Define a list of AMD64 microarchitecture level features
// https://en.wikipedia.org/wiki/X86-64#Microarchitecture_levels

                     // SSE3     SSSE3    CMPXCHNG16 SSE4.1    SSE4.2    POPCNT
#define V2_FEATURES_CX (1 << 0 | 1 << 9 | 1 << 13  | 1 << 19 | 1 << 20 | 1 << 23)
                         // LAHF/SAHF
#define V2_EXT_FEATURES_CX (1 << 0)
                                      // FMA       MOVBE     OSXSAVE   AVX       F16C
#define V3_FEATURES_CX (V2_FEATURES_CX | 1 << 12 | 1 << 22 | 1 << 27 | 1 << 28 | 1 << 29)
                                              // ABM (FOR LZNCT)
#define V3_EXT_FEATURES_CX (V2_EXT_FEATURES_CX | 1 << 5)
                         // BMI1     AVX2     BMI2
#define V3_EXT_FEATURES_BX (1 << 3 | 1 << 5 | 1 << 8)
                       // XMM      YMM
#define V3_OS_SUPPORT_AX (1 << 1 | 1 << 2)

#define V4_FEATURES_CX V3_FEATURES_CX

#define V4_EXT_FEATURES_CX V3_EXT_FEATURES_CX
                                              // AVX512F   AVX512DQ  AVX512CD  AVX512BW  AVX512VL
#define V4_EXT_FEATURES_BX (V3_EXT_FEATURES_BX | 1 << 16 | 1 << 17 | 1 << 28 | 1 << 30 | 1 << 31)
                                          // OPMASK   ZMM
#define V4_OS_SUPPORT_AX (V3_OS_SUPPORT_AX | 1 << 5 | (1 << 6 | 1 << 7))

#ifdef GOAMD64_v2
#define NEED_MAX_CPUID 0x80000001
#define NEED_FEATURES_CX V2_FEATURES_CX
#define NEED_EXT_FEATURES_CX V2_EXT_FEATURES_CX
#endif

#ifdef GOAMD64_v3
#define NEED_MAX_CPUID 0x80000001
#define NEED_FEATURES_CX V3_FEATURES_CX
#define NEED_EXT_FEATURES_CX V3_EXT_FEATURES_CX
#define NEED_EXT_FEATURES_BX V3_EXT_FEATURES_BX
#define NEED_OS_SUPPORT_AX V3_OS_SUPPORT_AX
#endif

#ifdef GOAMD64_v4
#define NEED_MAX_CPUID 0x80000001
#define NEED_FEATURES_CX V4_FEATURES_CX
#define NEED_EXT_FEATURES_CX V4_EXT_FEATURES_CX
#define NEED_EXT_FEATURES_BX V4_EXT_FEATURES_BX

// Darwin requires a different approach to check AVX512 support, see CL 285572.
#ifdef GOOS_darwin
#define NEED_OS_SUPPORT_AX V3_OS_SUPPORT_AX
// These values are from:
// https://github.com/apple/darwin-xnu/blob/xnu-4570.1.46/osfmk/i386/cpu_capabilities.h
#define commpage64_base_address         0x00007fffffe00000
#define commpage64_cpu_capabilities64   (commpage64_base_address+0x010)
#define commpage64_version              (commpage64_base_address+0x01E)
#define hasAVX512F                      0x0000004000000000
#define hasAVX512CD                     0x0000008000000000
#define hasAVX512DQ                     0x0000010000000000
#define hasAVX512BW                     0x0000020000000000
#define hasAVX512VL                     0x0000100000000000
#define NEED_DARWIN_SUPPORT             (hasAVX512F | hasAVX512DQ | hasAVX512CD | hasAVX512BW | hasAVX512VL)
#else
#define NEED_OS_SUPPORT_AX V4_OS_SUPPORT_AX
#endif

#endif

TEXT runtime·rt0_go(SB),NOSPLIT|TOPFRAME,$0
	// copy arguments forward on an even stack
	MOVQ	DI, AX		// argc
	MOVQ	SI, BX		// argv
	SUBQ	$(5*8), SP		// 3args 2auto 分配栈空间, 需要2个本地变量+2个函数参数, 然后向8对齐
	ANDQ	$~15, SP
	MOVQ	AX, 24(SP)
	MOVQ	BX, 32(SP) // 把传入的argc和argv保存到栈上

	// create istack out of the given (operating system) stack.
	// _cgo_init may update stackguard.
	MOVQ	$runtime·g0(SB), DI
	LEAQ	(-64*1024+104)(SP), BX
	MOVQ	BX, g_stackguard0(DI) // 更新g0中的stackguard的值, stackguard用于检测栈空间是否不足, 需要分配新的栈空间
	MOVQ	BX, g_stackguard1(DI)
	MOVQ	BX, (g_stack+stack_lo)(DI)
	MOVQ	SP, (g_stack+stack_hi)(DI)

	// find out information about the processor we're on
	MOVL	$0, AX
	CPUID // 获取当前cpu的信息并保存到各个全局变量
	CMPL	AX, $0
	JE	nocpuinfo

	CMPL	BX, $0x756E6547  // "Genu"
	JNE	notintel
	CMPL	DX, $0x49656E69  // "ineI"
	JNE	notintel
	CMPL	CX, $0x6C65746E  // "ntel"
	JNE	notintel
	MOVB	$1, runtime·isIntel(SB)

notintel:
	// Load EAX=1 cpuid flags
	MOVL	$1, AX
	CPUID
	MOVL	AX, runtime·processorVersionInfo(SB)

nocpuinfo:
	// 调用_cgo_init如果函数存在. if there is an _cgo_init, call it.
	MOVQ	_cgo_init(SB), AX
	TESTQ	AX, AX
	JZ	needtls
	// arg 1: g0, already in DI
	MOVQ	$setg_gcc<>(SB), SI // arg 2: setg_gcc
#ifdef GOOS_android
	MOVQ	$runtime·tls_g(SB), DX 	// 初始化当前线程的TLS, 设置FS寄存器为m0.tls+8. arg 3: &tls_g
	// arg 4: TLS base, stored in slot 0 (Android's TLS_SLOT_SELF).
	// Compensate for tls_g (+16).
	MOVQ	-16(TLS), CX
#else
	MOVQ	$0, DX	// arg 3, 4: not used when using platform's TLS
	MOVQ	$0, CX
#endif
#ifdef GOOS_windows
	// Adjust for the Win64 calling convention.
	MOVQ	CX, R9 // arg 4
	MOVQ	DX, R8 // arg 3
	MOVQ	SI, DX // arg 2
	MOVQ	DI, CX // arg 1
#endif
	CALL	AX

	// update stackguard after _cgo_init
	MOVQ	$runtime·g0(SB), CX
	MOVQ	(g_stack+stack_lo)(CX), AX
	ADDQ	$const__StackGuard, AX
	MOVQ	AX, g_stackguard0(CX)
	MOVQ	AX, g_stackguard1(CX)

#ifndef GOOS_windows
	JMP ok
#endif
needtls:
#ifdef GOOS_plan9
	// skip TLS setup on Plan 9
	JMP ok
#endif
#ifdef GOOS_solaris
	// skip TLS setup on Solaris
	JMP ok
#endif
#ifdef GOOS_illumos
	// skip TLS setup on illumos
	JMP ok
#endif
#ifdef GOOS_darwin
	// skip TLS setup on Darwin
	JMP ok
#endif
#ifdef GOOS_openbsd
	// skip TLS setup on OpenBSD
	JMP ok
#endif
    // 初始化当前线程的TLS, 设置FS寄存器为m0.tls+8(获取时会-8)
	LEAQ	runtime·m0+m_tls(SB), DI
	CALL	runtime·settls(SB)

	// store through it, to make sure it works
	get_tls(BX)
	MOVQ	$0x123, g(BX)
	MOVQ	runtime·m0+m_tls(SB), AX
	CMPQ	AX, $0x123
	JEQ 2(PC)
	CALL	runtime·abort(SB)
ok:
	// set the per-goroutine and per-mach "registers"
	get_tls(BX)
<<<<<<< HEAD
	LEAQ	runtime·g0(SB), CX // 设置g0到TLS中, 表示当前的g是g0
=======
	LEAQ	runtime·g0(SB), CX // 将g0 保存到寄存器
>>>>>>> 572f72bb
	MOVQ	CX, g(BX)
	LEAQ	runtime·m0(SB), AX  // 将 m0 保存到寄存器

	// save m->g0 = g0
	MOVQ	CX, m_g0(AX) // m0和g0互相绑定
	// save m0 to g0->m
	MOVQ	AX, g_m(CX)

	CLD				// convention is D is always left cleared

	// Check GOAMD64 reqirements
	// We need to do this after setting up TLS, so that
	// we can report an error if there is a failure. See issue 49586.
#ifdef NEED_FEATURES_CX
	MOVL	$0, AX
	CPUID
	CMPL	AX, $0
	JE	bad_cpu
	MOVL	$1, AX
	CPUID
	ANDL	$NEED_FEATURES_CX, CX
	CMPL	CX, $NEED_FEATURES_CX
	JNE	bad_cpu
#endif

#ifdef NEED_MAX_CPUID
	MOVL	$0x80000000, AX
	CPUID
	CMPL	AX, $NEED_MAX_CPUID
	JL	bad_cpu
#endif

#ifdef NEED_EXT_FEATURES_BX
	MOVL	$7, AX
	MOVL	$0, CX
	CPUID
	ANDL	$NEED_EXT_FEATURES_BX, BX
	CMPL	BX, $NEED_EXT_FEATURES_BX
	JNE	bad_cpu
#endif

#ifdef NEED_EXT_FEATURES_CX
	MOVL	$0x80000001, AX
	CPUID
	ANDL	$NEED_EXT_FEATURES_CX, CX
	CMPL	CX, $NEED_EXT_FEATURES_CX
	JNE	bad_cpu
#endif

#ifdef NEED_OS_SUPPORT_AX
	XORL    CX, CX
	XGETBV
	ANDL	$NEED_OS_SUPPORT_AX, AX
	CMPL	AX, $NEED_OS_SUPPORT_AX
	JNE	bad_cpu
#endif

#ifdef NEED_DARWIN_SUPPORT
	MOVQ	$commpage64_version, BX
	CMPW	(BX), $13  // cpu_capabilities64 undefined in versions < 13
	JL	bad_cpu
	MOVQ	$commpage64_cpu_capabilities64, BX
	MOVQ	(BX), BX
	MOVQ	$NEED_DARWIN_SUPPORT, CX
	ANDQ	CX, BX
	CMPQ	BX, CX
	JNE	bad_cpu
#endif
<<<<<<< HEAD
    // 调用runtime.check做一些检查
=======
    // 调用 runtime.check 做一些检查
>>>>>>> 572f72bb
	CALL	runtime·check(SB)
    // 调用runtime.args保存传入的argc和argv到全局变量
	MOVL	24(SP), AX		// copy argc
	MOVL	AX, 0(SP)
	MOVQ	32(SP), AX		// copy argv
	MOVQ	AX, 8(SP)
	CALL	runtime·args(SB) // 处理args
	CALL	runtime·osinit(SB) // os初始化， os_linux.go
	CALL	runtime·schedinit(SB) // 调度系统初始化, proc.go

	// create a new goroutine to start program
	// 创建一个goroutine，然后开启执行程序.runtime.main 作为参数到 AX
	MOVQ	$runtime·mainPC(SB), AX		// entry
	PUSHQ	AX
	CALL	runtime·newproc(SB)   // 先创建一个 G，G 初始化
	POPQ	AX

	// start this M
	// 启动后m0会不断从运行队列获取G并运行, runtime.mstart调用后不会返回
	// 启动线程，并且启动调度系统
	CALL	runtime·mstart(SB)

	CALL	runtime·abort(SB)	// mstart should never return
	RET

bad_cpu: // show that the program requires a certain microarchitecture level.
	MOVQ	$2, 0(SP)
	MOVQ	$bad_cpu_msg<>(SB), AX
	MOVQ	AX, 8(SP)
	MOVQ	$84, 16(SP)
	CALL	runtime·write(SB)
	MOVQ	$1, 0(SP)
	CALL	runtime·exit(SB)
	CALL	runtime·abort(SB)
	RET

	// Prevent dead-code elimination of debugCallV2, which is
	// intended to be called by debuggers.
	MOVQ	$runtime·debugCallV2<ABIInternal>(SB), AX
	RET

// mainPC is a function value for runtime.main, to be passed to newproc.
// The reference to runtime.main is made via ABIInternal, since the
// actual function (not the ABI0 wrapper) is needed by newproc.
DATA	runtime·mainPC+0(SB)/8,$runtime·main<ABIInternal>(SB)
GLOBL	runtime·mainPC(SB),RODATA,$8

TEXT runtime·breakpoint(SB),NOSPLIT,$0-0
	BYTE	$0xcc
	RET

TEXT runtime·asminit(SB),NOSPLIT,$0-0
	// No per-thread init.
	RET

TEXT runtime·mstart(SB),NOSPLIT|TOPFRAME,$0
	CALL	runtime·mstart0(SB)
	RET // not reached

/*
 *  go-routine
 */

// func gogo(buf *gobuf)
// restore state from Gobuf; longjmp
TEXT runtime·gogo(SB), NOSPLIT, $0-8
	MOVQ	buf+0(FP), BX		// gobuf
	MOVQ	gobuf_g(BX), DX
	MOVQ	0(DX), CX		// make sure g != nil
	JMP	gogo<>(SB)

TEXT gogo<>(SB), NOSPLIT, $0
	get_tls(CX)
	MOVQ	DX, g(CX)
	MOVQ	DX, R14		// set the g register
	MOVQ	gobuf_sp(BX), SP	// restore SP
	MOVQ	gobuf_ret(BX), AX
	MOVQ	gobuf_ctxt(BX), DX
	MOVQ	gobuf_bp(BX), BP
	MOVQ	$0, gobuf_sp(BX)	// clear to help garbage collector
	MOVQ	$0, gobuf_ret(BX)
	MOVQ	$0, gobuf_ctxt(BX)
	MOVQ	$0, gobuf_bp(BX)
	MOVQ	gobuf_pc(BX), BX
	JMP	BX

// func mcall(fn func(*g))
// Switch to m->g0's stack, call fn(g).
// Fn must never return. It should gogo(&g->sched)
// to keep running g.
TEXT runtime·mcall<ABIInternal>(SB), NOSPLIT, $0-8
	MOVQ	AX, DX	// DX = fn

	// save state in g->sched
	MOVQ	0(SP), BX	// caller's PC
	MOVQ	BX, (g_sched+gobuf_pc)(R14)
	LEAQ	fn+0(FP), BX	// caller's SP
	MOVQ	BX, (g_sched+gobuf_sp)(R14)
	MOVQ	BP, (g_sched+gobuf_bp)(R14)

	// switch to m->g0 & its stack, call fn
	MOVQ	g_m(R14), BX
	MOVQ	m_g0(BX), SI	// SI = g.m.g0
	CMPQ	SI, R14	// if g == m->g0 call badmcall
	JNE	goodm
	JMP	runtime·badmcall(SB)
goodm:
	MOVQ	R14, AX		// AX (and arg 0) = g
	MOVQ	SI, R14		// g = g.m.g0
	get_tls(CX)		// Set G in TLS
	MOVQ	R14, g(CX)
	MOVQ	(g_sched+gobuf_sp)(R14), SP	// sp = g0.sched.sp
	PUSHQ	AX	// open up space for fn's arg spill slot
	MOVQ	0(DX), R12
	CALL	R12		// fn(g)
	POPQ	AX
	JMP	runtime·badmcall2(SB)
	RET

// systemstack_switch is a dummy routine that systemstack leaves at the bottom
// of the G stack. We need to distinguish the routine that
// lives at the bottom of the G stack from the one that lives
// at the top of the system stack because the one at the top of
// the system stack terminates the stack walk (see topofstack()).
TEXT runtime·systemstack_switch(SB), NOSPLIT, $0-0
	RET

// func systemstack(fn func())
TEXT runtime·systemstack(SB), NOSPLIT, $0-8
	MOVQ	fn+0(FP), DI	// DI = fn
	get_tls(CX) // MOVQ TLS, r
	MOVQ	g(CX), AX	// AX = g
	MOVQ	g_m(AX), BX	// BX = m

	CMPQ	AX, m_gsignal(BX) //g == m.g0?
	JEQ	noswitch

	MOVQ	m_g0(BX), DX	// DX = g0
	CMPQ	AX, DX // g=g0?
	JEQ	noswitch

	CMPQ	AX, m_curg(BX) // g == m.g 当前g 没有发生上下文切换
	JNE	bad

	// switch stacks
	// save our state in g->sched. Pretend to
	// be systemstack_switch if the G stack is scanned.
	CALL	gosave_systemstack_switch<>(SB)

	// switch to g0
	MOVQ	DX, g(CX)
	MOVQ	DX, R14 // set the g register
	MOVQ	(g_sched+gobuf_sp)(DX), BX // 设置栈
	MOVQ	BX, SP

	// call target function。调用当前方法，匿名方法
	MOVQ	DI, DX
	MOVQ	0(DI), DI
	CALL	DI

	// switch back to g
	get_tls(CX)
	MOVQ	g(CX), AX
	MOVQ	g_m(AX), BX
	MOVQ	m_curg(BX), AX
	MOVQ	AX, g(CX)
	MOVQ	(g_sched+gobuf_sp)(AX), SP
	MOVQ	$0, (g_sched+gobuf_sp)(AX)
	RET

noswitch:
	// already on m stack; tail call the function
	// Using a tail call here cleans up tracebacks since we won't stop
	// at an intermediate systemstack.
	MOVQ	DI, DX
	MOVQ	0(DI), DI
	JMP	DI

bad:
	// Bad: g is not gsignal, not g0, not curg. What is it?
	MOVQ	$runtime·badsystemstack(SB), AX
	CALL	AX
	INT	$3


/*
 * support for morestack
 */

// Called during function prolog when more stack is needed.
//
// The traceback routines see morestack on a g0 as being
// the top of a stack (for example, morestack calling newstack
// calling the scheduler calling newm calling gc), so we must
// record an argument size. For that purpose, it has no arguments.
TEXT runtime·morestack(SB),NOSPLIT,$0-0
	// Cannot grow scheduler stack (m->g0).
	get_tls(CX)
	MOVQ	g(CX), BX
	MOVQ	g_m(BX), BX
	MOVQ	m_g0(BX), SI
	CMPQ	g(CX), SI
	JNE	3(PC)
	CALL	runtime·badmorestackg0(SB)
	CALL	runtime·abort(SB)

	// Cannot grow signal stack (m->gsignal).
	MOVQ	m_gsignal(BX), SI
	CMPQ	g(CX), SI
	JNE	3(PC)
	CALL	runtime·badmorestackgsignal(SB)
	CALL	runtime·abort(SB)

	// Called from f.
	// Set m->morebuf to f's caller.
	NOP	SP	// tell vet SP changed - stop checking offsets
	MOVQ	8(SP), AX	// f's caller's PC
	MOVQ	AX, (m_morebuf+gobuf_pc)(BX)
	LEAQ	16(SP), AX	// f's caller's SP
	MOVQ	AX, (m_morebuf+gobuf_sp)(BX)
	get_tls(CX)
	MOVQ	g(CX), SI
	MOVQ	SI, (m_morebuf+gobuf_g)(BX)

	// Set g->sched to context in f.
	MOVQ	0(SP), AX // f's PC
	MOVQ	AX, (g_sched+gobuf_pc)(SI)
	LEAQ	8(SP), AX // f's SP
	MOVQ	AX, (g_sched+gobuf_sp)(SI)
	MOVQ	BP, (g_sched+gobuf_bp)(SI)
	MOVQ	DX, (g_sched+gobuf_ctxt)(SI)

	// Call newstack on m->g0's stack.
	MOVQ	m_g0(BX), BX
	MOVQ	BX, g(CX)
	MOVQ	(g_sched+gobuf_sp)(BX), SP
	CALL	runtime·newstack(SB)
	CALL	runtime·abort(SB)	// crash if newstack returns
	RET

// morestack but not preserving ctxt.
TEXT runtime·morestack_noctxt(SB),NOSPLIT,$0
	MOVL	$0, DX
	JMP	runtime·morestack(SB)

// spillArgs stores return values from registers to a *internal/abi.RegArgs in R12.
TEXT ·spillArgs(SB),NOSPLIT,$0-0
	MOVQ AX, 0(R12)
	MOVQ BX, 8(R12)
	MOVQ CX, 16(R12)
	MOVQ DI, 24(R12)
	MOVQ SI, 32(R12)
	MOVQ R8, 40(R12)
	MOVQ R9, 48(R12)
	MOVQ R10, 56(R12)
	MOVQ R11, 64(R12)
	MOVQ X0, 72(R12)
	MOVQ X1, 80(R12)
	MOVQ X2, 88(R12)
	MOVQ X3, 96(R12)
	MOVQ X4, 104(R12)
	MOVQ X5, 112(R12)
	MOVQ X6, 120(R12)
	MOVQ X7, 128(R12)
	MOVQ X8, 136(R12)
	MOVQ X9, 144(R12)
	MOVQ X10, 152(R12)
	MOVQ X11, 160(R12)
	MOVQ X12, 168(R12)
	MOVQ X13, 176(R12)
	MOVQ X14, 184(R12)
	RET

// unspillArgs loads args into registers from a *internal/abi.RegArgs in R12.
TEXT ·unspillArgs(SB),NOSPLIT,$0-0
	MOVQ 0(R12), AX
	MOVQ 8(R12), BX
	MOVQ 16(R12), CX
	MOVQ 24(R12), DI
	MOVQ 32(R12), SI
	MOVQ 40(R12), R8
	MOVQ 48(R12), R9
	MOVQ 56(R12), R10
	MOVQ 64(R12), R11
	MOVQ 72(R12), X0
	MOVQ 80(R12), X1
	MOVQ 88(R12), X2
	MOVQ 96(R12), X3
	MOVQ 104(R12), X4
	MOVQ 112(R12), X5
	MOVQ 120(R12), X6
	MOVQ 128(R12), X7
	MOVQ 136(R12), X8
	MOVQ 144(R12), X9
	MOVQ 152(R12), X10
	MOVQ 160(R12), X11
	MOVQ 168(R12), X12
	MOVQ 176(R12), X13
	MOVQ 184(R12), X14
	RET

// reflectcall: call a function with the given argument list
// func call(stackArgsType *_type, f *FuncVal, stackArgs *byte, stackArgsSize, stackRetOffset, frameSize uint32, regArgs *abi.RegArgs).
// we don't have variable-sized frames, so we use a small number
// of constant-sized-frame functions to encode a few bits of size in the pc.
// Caution: ugly multiline assembly macros in your future!

#define DISPATCH(NAME,MAXSIZE)		\
	CMPQ	CX, $MAXSIZE;		\
	JA	3(PC);			\
	MOVQ	$NAME(SB), AX;		\
	JMP	AX
// Note: can't just "JMP NAME(SB)" - bad inlining results.

TEXT ·reflectcall(SB), NOSPLIT, $0-48
	MOVLQZX frameSize+32(FP), CX
	DISPATCH(runtime·call16, 16)
	DISPATCH(runtime·call32, 32)
	DISPATCH(runtime·call64, 64)
	DISPATCH(runtime·call128, 128)
	DISPATCH(runtime·call256, 256)
	DISPATCH(runtime·call512, 512)
	DISPATCH(runtime·call1024, 1024)
	DISPATCH(runtime·call2048, 2048)
	DISPATCH(runtime·call4096, 4096)
	DISPATCH(runtime·call8192, 8192)
	DISPATCH(runtime·call16384, 16384)
	DISPATCH(runtime·call32768, 32768)
	DISPATCH(runtime·call65536, 65536)
	DISPATCH(runtime·call131072, 131072)
	DISPATCH(runtime·call262144, 262144)
	DISPATCH(runtime·call524288, 524288)
	DISPATCH(runtime·call1048576, 1048576)
	DISPATCH(runtime·call2097152, 2097152)
	DISPATCH(runtime·call4194304, 4194304)
	DISPATCH(runtime·call8388608, 8388608)
	DISPATCH(runtime·call16777216, 16777216)
	DISPATCH(runtime·call33554432, 33554432)
	DISPATCH(runtime·call67108864, 67108864)
	DISPATCH(runtime·call134217728, 134217728)
	DISPATCH(runtime·call268435456, 268435456)
	DISPATCH(runtime·call536870912, 536870912)
	DISPATCH(runtime·call1073741824, 1073741824)
	MOVQ	$runtime·badreflectcall(SB), AX
	JMP	AX

#define CALLFN(NAME,MAXSIZE)			\
TEXT NAME(SB), WRAPPER, $MAXSIZE-48;		\
	NO_LOCAL_POINTERS;			\
	/* copy arguments to stack */		\
	MOVQ	stackArgs+16(FP), SI;		\
	MOVLQZX stackArgsSize+24(FP), CX;		\
	MOVQ	SP, DI;				\
	REP;MOVSB;				\
	/* set up argument registers */		\
	MOVQ    regArgs+40(FP), R12;		\
	CALL    ·unspillArgs(SB);		\
	/* call function */			\
	MOVQ	f+8(FP), DX;			\
	PCDATA  $PCDATA_StackMapIndex, $0;	\
	MOVQ	(DX), R12;			\
	CALL	R12;				\
	/* copy register return values back */		\
	MOVQ    regArgs+40(FP), R12;		\
	CALL    ·spillArgs(SB);		\
	MOVLQZX	stackArgsSize+24(FP), CX;		\
	MOVLQZX	stackRetOffset+28(FP), BX;		\
	MOVQ	stackArgs+16(FP), DI;		\
	MOVQ	stackArgsType+0(FP), DX;		\
	MOVQ	SP, SI;				\
	ADDQ	BX, DI;				\
	ADDQ	BX, SI;				\
	SUBQ	BX, CX;				\
	CALL	callRet<>(SB);			\
	RET

// callRet copies return values back at the end of call*. This is a
// separate function so it can allocate stack space for the arguments
// to reflectcallmove. It does not follow the Go ABI; it expects its
// arguments in registers.
TEXT callRet<>(SB), NOSPLIT, $40-0
	NO_LOCAL_POINTERS
	MOVQ	DX, 0(SP)
	MOVQ	DI, 8(SP)
	MOVQ	SI, 16(SP)
	MOVQ	CX, 24(SP)
	MOVQ	R12, 32(SP)
	CALL	runtime·reflectcallmove(SB)
	RET

CALLFN(·call16, 16)
CALLFN(·call32, 32)
CALLFN(·call64, 64)
CALLFN(·call128, 128)
CALLFN(·call256, 256)
CALLFN(·call512, 512)
CALLFN(·call1024, 1024)
CALLFN(·call2048, 2048)
CALLFN(·call4096, 4096)
CALLFN(·call8192, 8192)
CALLFN(·call16384, 16384)
CALLFN(·call32768, 32768)
CALLFN(·call65536, 65536)
CALLFN(·call131072, 131072)
CALLFN(·call262144, 262144)
CALLFN(·call524288, 524288)
CALLFN(·call1048576, 1048576)
CALLFN(·call2097152, 2097152)
CALLFN(·call4194304, 4194304)
CALLFN(·call8388608, 8388608)
CALLFN(·call16777216, 16777216)
CALLFN(·call33554432, 33554432)
CALLFN(·call67108864, 67108864)
CALLFN(·call134217728, 134217728)
CALLFN(·call268435456, 268435456)
CALLFN(·call536870912, 536870912)
CALLFN(·call1073741824, 1073741824)

TEXT runtime·procyield(SB),NOSPLIT,$0-0
	MOVL	cycles+0(FP), AX
again:
	PAUSE
	SUBL	$1, AX
	JNZ	again
	RET


TEXT ·publicationBarrier(SB),NOSPLIT,$0-0
	// Stores are already ordered on x86, so this is just a
	// compile barrier.
	RET

// Save state of caller into g->sched,
// but using fake PC from systemstack_switch.
// Must only be called from functions with no locals ($0)
// or else unwinding from systemstack_switch is incorrect.
// Smashes R9.
TEXT gosave_systemstack_switch<>(SB),NOSPLIT,$0
	MOVQ	$runtime·systemstack_switch(SB), R9
	MOVQ	R9, (g_sched+gobuf_pc)(R14)
	LEAQ	8(SP), R9
	MOVQ	R9, (g_sched+gobuf_sp)(R14)
	MOVQ	$0, (g_sched+gobuf_ret)(R14)
	MOVQ	BP, (g_sched+gobuf_bp)(R14)
	// Assert ctxt is zero. See func save.
	MOVQ	(g_sched+gobuf_ctxt)(R14), R9
	TESTQ	R9, R9
	JZ	2(PC)
	CALL	runtime·abort(SB)
	RET

// func asmcgocall_no_g(fn, arg unsafe.Pointer)
// Call fn(arg) aligned appropriately for the gcc ABI.
// Called on a system stack, and there may be no g yet (during needm).
TEXT ·asmcgocall_no_g(SB),NOSPLIT,$0-16
	MOVQ	fn+0(FP), AX
	MOVQ	arg+8(FP), BX
	MOVQ	SP, DX
	SUBQ	$32, SP
	ANDQ	$~15, SP	// alignment
	MOVQ	DX, 8(SP)
	MOVQ	BX, DI		// DI = first argument in AMD64 ABI
	MOVQ	BX, CX		// CX = first argument in Win64
	CALL	AX
	MOVQ	8(SP), DX
	MOVQ	DX, SP
	RET

// func asmcgocall(fn, arg unsafe.Pointer) int32
// Call fn(arg) on the scheduler stack,
// aligned appropriately for the gcc ABI.
// See cgocall.go for more details.
TEXT ·asmcgocall(SB),NOSPLIT,$0-20
	MOVQ	fn+0(FP), AX
	MOVQ	arg+8(FP), BX

	MOVQ	SP, DX

	// Figure out if we need to switch to m->g0 stack.
	// We get called to create new OS threads too, and those
	// come in on the m->g0 stack already. Or we might already
	// be on the m->gsignal stack.
	get_tls(CX)
	MOVQ	g(CX), DI
	CMPQ	DI, $0
	JEQ	nosave
	MOVQ	g_m(DI), R8
	MOVQ	m_gsignal(R8), SI
	CMPQ	DI, SI
	JEQ	nosave
	MOVQ	m_g0(R8), SI
	CMPQ	DI, SI
	JEQ	nosave

	// Switch to system stack.
	CALL	gosave_systemstack_switch<>(SB)
	MOVQ	SI, g(CX)
	MOVQ	(g_sched+gobuf_sp)(SI), SP

	// Now on a scheduling stack (a pthread-created stack).
	// Make sure we have enough room for 4 stack-backed fast-call
	// registers as per windows amd64 calling convention.
	SUBQ	$64, SP
	ANDQ	$~15, SP	// alignment for gcc ABI
	MOVQ	DI, 48(SP)	// save g
	MOVQ	(g_stack+stack_hi)(DI), DI
	SUBQ	DX, DI
	MOVQ	DI, 40(SP)	// save depth in stack (can't just save SP, as stack might be copied during a callback)
	MOVQ	BX, DI		// DI = first argument in AMD64 ABI
	MOVQ	BX, CX		// CX = first argument in Win64
	CALL	AX

	// Restore registers, g, stack pointer.
	get_tls(CX)
	MOVQ	48(SP), DI
	MOVQ	(g_stack+stack_hi)(DI), SI
	SUBQ	40(SP), SI
	MOVQ	DI, g(CX)
	MOVQ	SI, SP

	MOVL	AX, ret+16(FP)
	RET

nosave:
	// Running on a system stack, perhaps even without a g.
	// Having no g can happen during thread creation or thread teardown
	// (see needm/dropm on Solaris, for example).
	// This code is like the above sequence but without saving/restoring g
	// and without worrying about the stack moving out from under us
	// (because we're on a system stack, not a goroutine stack).
	// The above code could be used directly if already on a system stack,
	// but then the only path through this code would be a rare case on Solaris.
	// Using this code for all "already on system stack" calls exercises it more,
	// which should help keep it correct.
	SUBQ	$64, SP
	ANDQ	$~15, SP
	MOVQ	$0, 48(SP)		// where above code stores g, in case someone looks during debugging
	MOVQ	DX, 40(SP)	// save original stack pointer
	MOVQ	BX, DI		// DI = first argument in AMD64 ABI
	MOVQ	BX, CX		// CX = first argument in Win64
	CALL	AX
	MOVQ	40(SP), SI	// restore original stack pointer
	MOVQ	SI, SP
	MOVL	AX, ret+16(FP)
	RET

#ifdef GOOS_windows
// Dummy TLS that's used on Windows so that we don't crash trying
// to restore the G register in needm. needm and its callees are
// very careful never to actually use the G, the TLS just can't be
// unset since we're in Go code.
GLOBL zeroTLS<>(SB),RODATA,$const_tlsSize
#endif

// func cgocallback(fn, frame unsafe.Pointer, ctxt uintptr)
// See cgocall.go for more details.
TEXT ·cgocallback(SB),NOSPLIT,$24-24
	NO_LOCAL_POINTERS

	// If g is nil, Go did not create the current thread.
	// Call needm to obtain one m for temporary use.
	// In this case, we're running on the thread stack, so there's
	// lots of space, but the linker doesn't know. Hide the call from
	// the linker analysis by using an indirect call through AX.
	get_tls(CX)
#ifdef GOOS_windows
	MOVL	$0, BX
	CMPQ	CX, $0
	JEQ	2(PC)
#endif
	MOVQ	g(CX), BX
	CMPQ	BX, $0
	JEQ	needm
	MOVQ	g_m(BX), BX
	MOVQ	BX, savedm-8(SP)	// saved copy of oldm
	JMP	havem
needm:
#ifdef GOOS_windows
	// Set up a dummy TLS value. needm is careful not to use it,
	// but it needs to be there to prevent autogenerated code from
	// crashing when it loads from it.
	// We don't need to clear it or anything later because needm
	// will set up TLS properly.
	MOVQ	$zeroTLS<>(SB), DI
	CALL	runtime·settls(SB)
#endif
	// On some platforms (Windows) we cannot call needm through
	// an ABI wrapper because there's no TLS set up, and the ABI
	// wrapper will try to restore the G register (R14) from TLS.
	// Clear X15 because Go expects it and we're not calling
	// through a wrapper, but otherwise avoid setting the G
	// register in the wrapper and call needm directly. It
	// takes no arguments and doesn't return any values so
	// there's no need to handle that. Clear R14 so that there's
	// a bad value in there, in case needm tries to use it.
	XORPS	X15, X15
	XORQ    R14, R14
	MOVQ	$runtime·needm<ABIInternal>(SB), AX
	CALL	AX
	MOVQ	$0, savedm-8(SP) // dropm on return
	get_tls(CX)
	MOVQ	g(CX), BX
	MOVQ	g_m(BX), BX

	// Set m->sched.sp = SP, so that if a panic happens
	// during the function we are about to execute, it will
	// have a valid SP to run on the g0 stack.
	// The next few lines (after the havem label)
	// will save this SP onto the stack and then write
	// the same SP back to m->sched.sp. That seems redundant,
	// but if an unrecovered panic happens, unwindm will
	// restore the g->sched.sp from the stack location
	// and then systemstack will try to use it. If we don't set it here,
	// that restored SP will be uninitialized (typically 0) and
	// will not be usable.
	MOVQ	m_g0(BX), SI
	MOVQ	SP, (g_sched+gobuf_sp)(SI)

havem:
	// Now there's a valid m, and we're running on its m->g0.
	// Save current m->g0->sched.sp on stack and then set it to SP.
	// Save current sp in m->g0->sched.sp in preparation for
	// switch back to m->curg stack.
	// NOTE: unwindm knows that the saved g->sched.sp is at 0(SP).
	MOVQ	m_g0(BX), SI
	MOVQ	(g_sched+gobuf_sp)(SI), AX
	MOVQ	AX, 0(SP)
	MOVQ	SP, (g_sched+gobuf_sp)(SI)

	// Switch to m->curg stack and call runtime.cgocallbackg.
	// Because we are taking over the execution of m->curg
	// but *not* resuming what had been running, we need to
	// save that information (m->curg->sched) so we can restore it.
	// We can restore m->curg->sched.sp easily, because calling
	// runtime.cgocallbackg leaves SP unchanged upon return.
	// To save m->curg->sched.pc, we push it onto the curg stack and
	// open a frame the same size as cgocallback's g0 frame.
	// Once we switch to the curg stack, the pushed PC will appear
	// to be the return PC of cgocallback, so that the traceback
	// will seamlessly trace back into the earlier calls.
	MOVQ	m_curg(BX), SI
	MOVQ	SI, g(CX)
	MOVQ	(g_sched+gobuf_sp)(SI), DI  // prepare stack as DI
	MOVQ	(g_sched+gobuf_pc)(SI), BX
	MOVQ	BX, -8(DI)  // "push" return PC on the g stack
	// Gather our arguments into registers.
	MOVQ	fn+0(FP), BX
	MOVQ	frame+8(FP), CX
	MOVQ	ctxt+16(FP), DX
	// Compute the size of the frame, including return PC and, if
	// GOEXPERIMENT=framepointer, the saved base pointer
	LEAQ	fn+0(FP), AX
	SUBQ	SP, AX   // AX is our actual frame size
	SUBQ	AX, DI   // Allocate the same frame size on the g stack
	MOVQ	DI, SP

	MOVQ	BX, 0(SP)
	MOVQ	CX, 8(SP)
	MOVQ	DX, 16(SP)
	MOVQ	$runtime·cgocallbackg(SB), AX
	CALL	AX	// indirect call to bypass nosplit check. We're on a different stack now.

	// Compute the size of the frame again. FP and SP have
	// completely different values here than they did above,
	// but only their difference matters.
	LEAQ	fn+0(FP), AX
	SUBQ	SP, AX

	// Restore g->sched (== m->curg->sched) from saved values.
	get_tls(CX)
	MOVQ	g(CX), SI
	MOVQ	SP, DI
	ADDQ	AX, DI
	MOVQ	-8(DI), BX
	MOVQ	BX, (g_sched+gobuf_pc)(SI)
	MOVQ	DI, (g_sched+gobuf_sp)(SI)

	// Switch back to m->g0's stack and restore m->g0->sched.sp.
	// (Unlike m->curg, the g0 goroutine never uses sched.pc,
	// so we do not have to restore it.)
	MOVQ	g(CX), BX
	MOVQ	g_m(BX), BX
	MOVQ	m_g0(BX), SI
	MOVQ	SI, g(CX)
	MOVQ	(g_sched+gobuf_sp)(SI), SP
	MOVQ	0(SP), AX
	MOVQ	AX, (g_sched+gobuf_sp)(SI)

	// If the m on entry was nil, we called needm above to borrow an m
	// for the duration of the call. Since the call is over, return it with dropm.
	MOVQ	savedm-8(SP), BX
	CMPQ	BX, $0
	JNE	done
	MOVQ	$runtime·dropm(SB), AX
	CALL	AX
#ifdef GOOS_windows
	// We need to clear the TLS pointer in case the next
	// thread that comes into Go tries to reuse that space
	// but uses the same M.
	XORQ	DI, DI
	CALL	runtime·settls(SB)
#endif
done:

	// Done!
	RET

// func setg(gg *g)
// set g. for use by needm.
TEXT runtime·setg(SB), NOSPLIT, $0-8
	MOVQ	gg+0(FP), BX
	get_tls(CX)
	MOVQ	BX, g(CX)
	RET

// void setg_gcc(G*); set g called from gcc.
TEXT setg_gcc<>(SB),NOSPLIT,$0
	get_tls(AX)
	MOVQ	DI, g(AX)
	MOVQ	DI, R14 // set the g register
	RET

TEXT runtime·abort(SB),NOSPLIT,$0-0
	INT	$3
loop:
	JMP	loop

// check that SP is in range [g->stack.lo, g->stack.hi)
TEXT runtime·stackcheck(SB), NOSPLIT, $0-0
	get_tls(CX)
	MOVQ	g(CX), AX
	CMPQ	(g_stack+stack_hi)(AX), SP
	JHI	2(PC)
	CALL	runtime·abort(SB)
	CMPQ	SP, (g_stack+stack_lo)(AX)
	JHI	2(PC)
	CALL	runtime·abort(SB)
	RET

// func cputicks() int64
TEXT runtime·cputicks(SB),NOSPLIT,$0-0
	CMPB	internal∕cpu·X86+const_offsetX86HasRDTSCP(SB), $1
	JNE	fences
	// Instruction stream serializing RDTSCP is supported.
	// RDTSCP is supported by Intel Nehalem (2008) and
	// AMD K8 Rev. F (2006) and newer.
	RDTSCP
done:
	SHLQ	$32, DX
	ADDQ	DX, AX
	MOVQ	AX, ret+0(FP)
	RET
fences:
	// MFENCE is instruction stream serializing and flushes the
	// store buffers on AMD. The serialization semantics of LFENCE on AMD
	// are dependent on MSR C001_1029 and CPU generation.
	// LFENCE on Intel does wait for all previous instructions to have executed.
	// Intel recommends MFENCE;LFENCE in its manuals before RDTSC to have all
	// previous instructions executed and all previous loads and stores to globally visible.
	// Using MFENCE;LFENCE here aligns the serializing properties without
	// runtime detection of CPU manufacturer.
	MFENCE
	LFENCE
	RDTSC
	JMP done

// func memhash(p unsafe.Pointer, h, s uintptr) uintptr
// hash function using AES hardware instructions
TEXT runtime·memhash<ABIInternal>(SB),NOSPLIT,$0-32
	// AX = ptr to data
	// BX = seed
	// CX = size
	CMPB	runtime·useAeshash(SB), $0
	JEQ	noaes
	JMP	aeshashbody<>(SB)
noaes:
	JMP	runtime·memhashFallback<ABIInternal>(SB)

// func strhash(p unsafe.Pointer, h uintptr) uintptr
TEXT runtime·strhash<ABIInternal>(SB),NOSPLIT,$0-24
	// AX = ptr to string struct
	// BX = seed
	CMPB	runtime·useAeshash(SB), $0
	JEQ	noaes
	MOVQ	8(AX), CX	// length of string
	MOVQ	(AX), AX	// string data
	JMP	aeshashbody<>(SB)
noaes:
	JMP	runtime·strhashFallback<ABIInternal>(SB)

// AX: data
// BX: hash seed
// CX: length
// At return: AX = return value
TEXT aeshashbody<>(SB),NOSPLIT,$0-0
	// Fill an SSE register with our seeds.
	MOVQ	BX, X0				// 64 bits of per-table hash seed
	PINSRW	$4, CX, X0			// 16 bits of length
	PSHUFHW $0, X0, X0			// repeat length 4 times total
	MOVO	X0, X1				// save unscrambled seed
	PXOR	runtime·aeskeysched(SB), X0	// xor in per-process seed
	AESENC	X0, X0				// scramble seed

	CMPQ	CX, $16
	JB	aes0to15
	JE	aes16
	CMPQ	CX, $32
	JBE	aes17to32
	CMPQ	CX, $64
	JBE	aes33to64
	CMPQ	CX, $128
	JBE	aes65to128
	JMP	aes129plus

aes0to15:
	TESTQ	CX, CX
	JE	aes0

	ADDQ	$16, AX
	TESTW	$0xff0, AX
	JE	endofpage

	// 16 bytes loaded at this address won't cross
	// a page boundary, so we can load it directly.
	MOVOU	-16(AX), X1
	ADDQ	CX, CX
	MOVQ	$masks<>(SB), AX
	PAND	(AX)(CX*8), X1
final1:
	PXOR	X0, X1	// xor data with seed
	AESENC	X1, X1	// scramble combo 3 times
	AESENC	X1, X1
	AESENC	X1, X1
	MOVQ	X1, AX	// return X1
	RET

endofpage:
	// address ends in 1111xxxx. Might be up against
	// a page boundary, so load ending at last byte.
	// Then shift bytes down using pshufb.
	MOVOU	-32(AX)(CX*1), X1
	ADDQ	CX, CX
	MOVQ	$shifts<>(SB), AX
	PSHUFB	(AX)(CX*8), X1
	JMP	final1

aes0:
	// Return scrambled input seed
	AESENC	X0, X0
	MOVQ	X0, AX	// return X0
	RET

aes16:
	MOVOU	(AX), X1
	JMP	final1

aes17to32:
	// make second starting seed
	PXOR	runtime·aeskeysched+16(SB), X1
	AESENC	X1, X1

	// load data to be hashed
	MOVOU	(AX), X2
	MOVOU	-16(AX)(CX*1), X3

	// xor with seed
	PXOR	X0, X2
	PXOR	X1, X3

	// scramble 3 times
	AESENC	X2, X2
	AESENC	X3, X3
	AESENC	X2, X2
	AESENC	X3, X3
	AESENC	X2, X2
	AESENC	X3, X3

	// combine results
	PXOR	X3, X2
	MOVQ	X2, AX	// return X2
	RET

aes33to64:
	// make 3 more starting seeds
	MOVO	X1, X2
	MOVO	X1, X3
	PXOR	runtime·aeskeysched+16(SB), X1
	PXOR	runtime·aeskeysched+32(SB), X2
	PXOR	runtime·aeskeysched+48(SB), X3
	AESENC	X1, X1
	AESENC	X2, X2
	AESENC	X3, X3

	MOVOU	(AX), X4
	MOVOU	16(AX), X5
	MOVOU	-32(AX)(CX*1), X6
	MOVOU	-16(AX)(CX*1), X7

	PXOR	X0, X4
	PXOR	X1, X5
	PXOR	X2, X6
	PXOR	X3, X7

	AESENC	X4, X4
	AESENC	X5, X5
	AESENC	X6, X6
	AESENC	X7, X7

	AESENC	X4, X4
	AESENC	X5, X5
	AESENC	X6, X6
	AESENC	X7, X7

	AESENC	X4, X4
	AESENC	X5, X5
	AESENC	X6, X6
	AESENC	X7, X7

	PXOR	X6, X4
	PXOR	X7, X5
	PXOR	X5, X4
	MOVQ	X4, AX	// return X4
	RET

aes65to128:
	// make 7 more starting seeds
	MOVO	X1, X2
	MOVO	X1, X3
	MOVO	X1, X4
	MOVO	X1, X5
	MOVO	X1, X6
	MOVO	X1, X7
	PXOR	runtime·aeskeysched+16(SB), X1
	PXOR	runtime·aeskeysched+32(SB), X2
	PXOR	runtime·aeskeysched+48(SB), X3
	PXOR	runtime·aeskeysched+64(SB), X4
	PXOR	runtime·aeskeysched+80(SB), X5
	PXOR	runtime·aeskeysched+96(SB), X6
	PXOR	runtime·aeskeysched+112(SB), X7
	AESENC	X1, X1
	AESENC	X2, X2
	AESENC	X3, X3
	AESENC	X4, X4
	AESENC	X5, X5
	AESENC	X6, X6
	AESENC	X7, X7

	// load data
	MOVOU	(AX), X8
	MOVOU	16(AX), X9
	MOVOU	32(AX), X10
	MOVOU	48(AX), X11
	MOVOU	-64(AX)(CX*1), X12
	MOVOU	-48(AX)(CX*1), X13
	MOVOU	-32(AX)(CX*1), X14
	MOVOU	-16(AX)(CX*1), X15

	// xor with seed
	PXOR	X0, X8
	PXOR	X1, X9
	PXOR	X2, X10
	PXOR	X3, X11
	PXOR	X4, X12
	PXOR	X5, X13
	PXOR	X6, X14
	PXOR	X7, X15

	// scramble 3 times
	AESENC	X8, X8
	AESENC	X9, X9
	AESENC	X10, X10
	AESENC	X11, X11
	AESENC	X12, X12
	AESENC	X13, X13
	AESENC	X14, X14
	AESENC	X15, X15

	AESENC	X8, X8
	AESENC	X9, X9
	AESENC	X10, X10
	AESENC	X11, X11
	AESENC	X12, X12
	AESENC	X13, X13
	AESENC	X14, X14
	AESENC	X15, X15

	AESENC	X8, X8
	AESENC	X9, X9
	AESENC	X10, X10
	AESENC	X11, X11
	AESENC	X12, X12
	AESENC	X13, X13
	AESENC	X14, X14
	AESENC	X15, X15

	// combine results
	PXOR	X12, X8
	PXOR	X13, X9
	PXOR	X14, X10
	PXOR	X15, X11
	PXOR	X10, X8
	PXOR	X11, X9
	PXOR	X9, X8
	// X15 must be zero on return
	PXOR	X15, X15
	MOVQ	X8, AX	// return X8
	RET

aes129plus:
	// make 7 more starting seeds
	MOVO	X1, X2
	MOVO	X1, X3
	MOVO	X1, X4
	MOVO	X1, X5
	MOVO	X1, X6
	MOVO	X1, X7
	PXOR	runtime·aeskeysched+16(SB), X1
	PXOR	runtime·aeskeysched+32(SB), X2
	PXOR	runtime·aeskeysched+48(SB), X3
	PXOR	runtime·aeskeysched+64(SB), X4
	PXOR	runtime·aeskeysched+80(SB), X5
	PXOR	runtime·aeskeysched+96(SB), X6
	PXOR	runtime·aeskeysched+112(SB), X7
	AESENC	X1, X1
	AESENC	X2, X2
	AESENC	X3, X3
	AESENC	X4, X4
	AESENC	X5, X5
	AESENC	X6, X6
	AESENC	X7, X7

	// start with last (possibly overlapping) block
	MOVOU	-128(AX)(CX*1), X8
	MOVOU	-112(AX)(CX*1), X9
	MOVOU	-96(AX)(CX*1), X10
	MOVOU	-80(AX)(CX*1), X11
	MOVOU	-64(AX)(CX*1), X12
	MOVOU	-48(AX)(CX*1), X13
	MOVOU	-32(AX)(CX*1), X14
	MOVOU	-16(AX)(CX*1), X15

	// xor in seed
	PXOR	X0, X8
	PXOR	X1, X9
	PXOR	X2, X10
	PXOR	X3, X11
	PXOR	X4, X12
	PXOR	X5, X13
	PXOR	X6, X14
	PXOR	X7, X15

	// compute number of remaining 128-byte blocks
	DECQ	CX
	SHRQ	$7, CX

aesloop:
	// scramble state
	AESENC	X8, X8
	AESENC	X9, X9
	AESENC	X10, X10
	AESENC	X11, X11
	AESENC	X12, X12
	AESENC	X13, X13
	AESENC	X14, X14
	AESENC	X15, X15

	// scramble state, xor in a block
	MOVOU	(AX), X0
	MOVOU	16(AX), X1
	MOVOU	32(AX), X2
	MOVOU	48(AX), X3
	AESENC	X0, X8
	AESENC	X1, X9
	AESENC	X2, X10
	AESENC	X3, X11
	MOVOU	64(AX), X4
	MOVOU	80(AX), X5
	MOVOU	96(AX), X6
	MOVOU	112(AX), X7
	AESENC	X4, X12
	AESENC	X5, X13
	AESENC	X6, X14
	AESENC	X7, X15

	ADDQ	$128, AX
	DECQ	CX
	JNE	aesloop

	// 3 more scrambles to finish
	AESENC	X8, X8
	AESENC	X9, X9
	AESENC	X10, X10
	AESENC	X11, X11
	AESENC	X12, X12
	AESENC	X13, X13
	AESENC	X14, X14
	AESENC	X15, X15
	AESENC	X8, X8
	AESENC	X9, X9
	AESENC	X10, X10
	AESENC	X11, X11
	AESENC	X12, X12
	AESENC	X13, X13
	AESENC	X14, X14
	AESENC	X15, X15
	AESENC	X8, X8
	AESENC	X9, X9
	AESENC	X10, X10
	AESENC	X11, X11
	AESENC	X12, X12
	AESENC	X13, X13
	AESENC	X14, X14
	AESENC	X15, X15

	PXOR	X12, X8
	PXOR	X13, X9
	PXOR	X14, X10
	PXOR	X15, X11
	PXOR	X10, X8
	PXOR	X11, X9
	PXOR	X9, X8
	// X15 must be zero on return
	PXOR	X15, X15
	MOVQ	X8, AX	// return X8
	RET

// func memhash32(p unsafe.Pointer, h uintptr) uintptr
// ABIInternal for performance.
TEXT runtime·memhash32<ABIInternal>(SB),NOSPLIT,$0-24
	// AX = ptr to data
	// BX = seed
	CMPB	runtime·useAeshash(SB), $0
	JEQ	noaes
	MOVQ	BX, X0	// X0 = seed
	PINSRD	$2, (AX), X0	// data
	AESENC	runtime·aeskeysched+0(SB), X0
	AESENC	runtime·aeskeysched+16(SB), X0
	AESENC	runtime·aeskeysched+32(SB), X0
	MOVQ	X0, AX	// return X0
	RET
noaes:
	JMP	runtime·memhash32Fallback<ABIInternal>(SB)

// func memhash64(p unsafe.Pointer, h uintptr) uintptr
// ABIInternal for performance.
TEXT runtime·memhash64<ABIInternal>(SB),NOSPLIT,$0-24
	// AX = ptr to data
	// BX = seed
	CMPB	runtime·useAeshash(SB), $0
	JEQ	noaes
	MOVQ	BX, X0	// X0 = seed
	PINSRQ	$1, (AX), X0	// data
	AESENC	runtime·aeskeysched+0(SB), X0
	AESENC	runtime·aeskeysched+16(SB), X0
	AESENC	runtime·aeskeysched+32(SB), X0
	MOVQ	X0, AX	// return X0
	RET
noaes:
	JMP	runtime·memhash64Fallback<ABIInternal>(SB)

// simple mask to get rid of data in the high part of the register.
DATA masks<>+0x00(SB)/8, $0x0000000000000000
DATA masks<>+0x08(SB)/8, $0x0000000000000000
DATA masks<>+0x10(SB)/8, $0x00000000000000ff
DATA masks<>+0x18(SB)/8, $0x0000000000000000
DATA masks<>+0x20(SB)/8, $0x000000000000ffff
DATA masks<>+0x28(SB)/8, $0x0000000000000000
DATA masks<>+0x30(SB)/8, $0x0000000000ffffff
DATA masks<>+0x38(SB)/8, $0x0000000000000000
DATA masks<>+0x40(SB)/8, $0x00000000ffffffff
DATA masks<>+0x48(SB)/8, $0x0000000000000000
DATA masks<>+0x50(SB)/8, $0x000000ffffffffff
DATA masks<>+0x58(SB)/8, $0x0000000000000000
DATA masks<>+0x60(SB)/8, $0x0000ffffffffffff
DATA masks<>+0x68(SB)/8, $0x0000000000000000
DATA masks<>+0x70(SB)/8, $0x00ffffffffffffff
DATA masks<>+0x78(SB)/8, $0x0000000000000000
DATA masks<>+0x80(SB)/8, $0xffffffffffffffff
DATA masks<>+0x88(SB)/8, $0x0000000000000000
DATA masks<>+0x90(SB)/8, $0xffffffffffffffff
DATA masks<>+0x98(SB)/8, $0x00000000000000ff
DATA masks<>+0xa0(SB)/8, $0xffffffffffffffff
DATA masks<>+0xa8(SB)/8, $0x000000000000ffff
DATA masks<>+0xb0(SB)/8, $0xffffffffffffffff
DATA masks<>+0xb8(SB)/8, $0x0000000000ffffff
DATA masks<>+0xc0(SB)/8, $0xffffffffffffffff
DATA masks<>+0xc8(SB)/8, $0x00000000ffffffff
DATA masks<>+0xd0(SB)/8, $0xffffffffffffffff
DATA masks<>+0xd8(SB)/8, $0x000000ffffffffff
DATA masks<>+0xe0(SB)/8, $0xffffffffffffffff
DATA masks<>+0xe8(SB)/8, $0x0000ffffffffffff
DATA masks<>+0xf0(SB)/8, $0xffffffffffffffff
DATA masks<>+0xf8(SB)/8, $0x00ffffffffffffff
GLOBL masks<>(SB),RODATA,$256

// func checkASM() bool
TEXT ·checkASM(SB),NOSPLIT,$0-1
	// check that masks<>(SB) and shifts<>(SB) are aligned to 16-byte
	MOVQ	$masks<>(SB), AX
	MOVQ	$shifts<>(SB), BX
	ORQ	BX, AX
	TESTQ	$15, AX
	SETEQ	ret+0(FP)
	RET

// these are arguments to pshufb. They move data down from
// the high bytes of the register to the low bytes of the register.
// index is how many bytes to move.
DATA shifts<>+0x00(SB)/8, $0x0000000000000000
DATA shifts<>+0x08(SB)/8, $0x0000000000000000
DATA shifts<>+0x10(SB)/8, $0xffffffffffffff0f
DATA shifts<>+0x18(SB)/8, $0xffffffffffffffff
DATA shifts<>+0x20(SB)/8, $0xffffffffffff0f0e
DATA shifts<>+0x28(SB)/8, $0xffffffffffffffff
DATA shifts<>+0x30(SB)/8, $0xffffffffff0f0e0d
DATA shifts<>+0x38(SB)/8, $0xffffffffffffffff
DATA shifts<>+0x40(SB)/8, $0xffffffff0f0e0d0c
DATA shifts<>+0x48(SB)/8, $0xffffffffffffffff
DATA shifts<>+0x50(SB)/8, $0xffffff0f0e0d0c0b
DATA shifts<>+0x58(SB)/8, $0xffffffffffffffff
DATA shifts<>+0x60(SB)/8, $0xffff0f0e0d0c0b0a
DATA shifts<>+0x68(SB)/8, $0xffffffffffffffff
DATA shifts<>+0x70(SB)/8, $0xff0f0e0d0c0b0a09
DATA shifts<>+0x78(SB)/8, $0xffffffffffffffff
DATA shifts<>+0x80(SB)/8, $0x0f0e0d0c0b0a0908
DATA shifts<>+0x88(SB)/8, $0xffffffffffffffff
DATA shifts<>+0x90(SB)/8, $0x0e0d0c0b0a090807
DATA shifts<>+0x98(SB)/8, $0xffffffffffffff0f
DATA shifts<>+0xa0(SB)/8, $0x0d0c0b0a09080706
DATA shifts<>+0xa8(SB)/8, $0xffffffffffff0f0e
DATA shifts<>+0xb0(SB)/8, $0x0c0b0a0908070605
DATA shifts<>+0xb8(SB)/8, $0xffffffffff0f0e0d
DATA shifts<>+0xc0(SB)/8, $0x0b0a090807060504
DATA shifts<>+0xc8(SB)/8, $0xffffffff0f0e0d0c
DATA shifts<>+0xd0(SB)/8, $0x0a09080706050403
DATA shifts<>+0xd8(SB)/8, $0xffffff0f0e0d0c0b
DATA shifts<>+0xe0(SB)/8, $0x0908070605040302
DATA shifts<>+0xe8(SB)/8, $0xffff0f0e0d0c0b0a
DATA shifts<>+0xf0(SB)/8, $0x0807060504030201
DATA shifts<>+0xf8(SB)/8, $0xff0f0e0d0c0b0a09
GLOBL shifts<>(SB),RODATA,$256

TEXT runtime·return0(SB), NOSPLIT, $0
	MOVL	$0, AX
	RET


// Called from cgo wrappers, this function returns g->m->curg.stack.hi.
// Must obey the gcc calling convention.
TEXT _cgo_topofstack(SB),NOSPLIT,$0
	get_tls(CX)
	MOVQ	g(CX), AX
	MOVQ	g_m(AX), AX
	MOVQ	m_curg(AX), AX
	MOVQ	(g_stack+stack_hi)(AX), AX
	RET

// The top-most function running on a goroutine
// returns to goexit+PCQuantum.
TEXT runtime·goexit(SB),NOSPLIT|TOPFRAME,$0-0
	BYTE	$0x90	// NOP
	CALL	runtime·goexit1(SB)	// does not return
	// traceback from goexit1 must hit code range of goexit
	BYTE	$0x90	// NOP

// This is called from .init_array and follows the platform, not Go, ABI.
TEXT runtime·addmoduledata(SB),NOSPLIT,$0-0
	PUSHQ	R15 // The access to global variables below implicitly uses R15, which is callee-save
	MOVQ	runtime·lastmoduledatap(SB), AX
	MOVQ	DI, moduledata_next(AX)
	MOVQ	DI, runtime·lastmoduledatap(SB)
	POPQ	R15
	RET

// Initialize special registers then jump to sigpanic.
// This function is injected from the signal handler for panicking
// signals. It is quite painful to set X15 in the signal context,
// so we do it here.
TEXT ·sigpanic0(SB),NOSPLIT,$0-0
	get_tls(R14)
	MOVQ	g(R14), R14
#ifndef GOOS_plan9
	XORPS	X15, X15
#endif
	JMP	·sigpanic<ABIInternal>(SB)

// gcWriteBarrier performs a heap pointer write and informs the GC.
//
// gcWriteBarrier does NOT follow the Go ABI. It takes two arguments:
// - DI is the destination of the write
// - AX is the value being written at DI
// It clobbers FLAGS. It does not clobber any general-purpose registers,
// but may clobber others (e.g., SSE registers).
// Defined as ABIInternal since it does not use the stack-based Go ABI.
TEXT runtime·gcWriteBarrier<ABIInternal>(SB),NOSPLIT,$112
	// Save the registers clobbered by the fast path. This is slightly
	// faster than having the caller spill these.
	MOVQ	R12, 96(SP)
	MOVQ	R13, 104(SP)
	// TODO: Consider passing g.m.p in as an argument so they can be shared
	// across a sequence of write barriers.
	MOVQ	g_m(R14), R13
	MOVQ	m_p(R13), R13
	MOVQ	(p_wbBuf+wbBuf_next)(R13), R12
	// Increment wbBuf.next position.
	LEAQ	16(R12), R12
	MOVQ	R12, (p_wbBuf+wbBuf_next)(R13)
	CMPQ	R12, (p_wbBuf+wbBuf_end)(R13)
	// Record the write.
	MOVQ	AX, -16(R12)	// Record value
	// Note: This turns bad pointer writes into bad
	// pointer reads, which could be confusing. We could avoid
	// reading from obviously bad pointers, which would
	// take care of the vast majority of these. We could
	// patch this up in the signal handler, or use XCHG to
	// combine the read and the write.
	MOVQ	(DI), R13
	MOVQ	R13, -8(R12)	// Record *slot
	// Is the buffer full? (flags set in CMPQ above)
	JEQ	flush
ret:
	MOVQ	96(SP), R12
	MOVQ	104(SP), R13
	// Do the write.
	MOVQ	AX, (DI)
	RET

flush:
	// Save all general purpose registers since these could be
	// clobbered by wbBufFlush and were not saved by the caller.
	// It is possible for wbBufFlush to clobber other registers
	// (e.g., SSE registers), but the compiler takes care of saving
	// those in the caller if necessary. This strikes a balance
	// with registers that are likely to be used.
	//
	// We don't have type information for these, but all code under
	// here is NOSPLIT, so nothing will observe these.
	//
	// TODO: We could strike a different balance; e.g., saving X0
	// and not saving GP registers that are less likely to be used.
	MOVQ	DI, 0(SP)	// Also first argument to wbBufFlush
	MOVQ	AX, 8(SP)	// Also second argument to wbBufFlush
	MOVQ	BX, 16(SP)
	MOVQ	CX, 24(SP)
	MOVQ	DX, 32(SP)
	// DI already saved
	MOVQ	SI, 40(SP)
	MOVQ	BP, 48(SP)
	MOVQ	R8, 56(SP)
	MOVQ	R9, 64(SP)
	MOVQ	R10, 72(SP)
	MOVQ	R11, 80(SP)
	// R12 already saved
	// R13 already saved
	// R14 is g
	MOVQ	R15, 88(SP)

	// This takes arguments DI and AX
	CALL	runtime·wbBufFlush(SB)

	MOVQ	0(SP), DI
	MOVQ	8(SP), AX
	MOVQ	16(SP), BX
	MOVQ	24(SP), CX
	MOVQ	32(SP), DX
	MOVQ	40(SP), SI
	MOVQ	48(SP), BP
	MOVQ	56(SP), R8
	MOVQ	64(SP), R9
	MOVQ	72(SP), R10
	MOVQ	80(SP), R11
	MOVQ	88(SP), R15
	JMP	ret

// gcWriteBarrierCX is gcWriteBarrier, but with args in DI and CX.
// Defined as ABIInternal since it does not use the stable Go ABI.
TEXT runtime·gcWriteBarrierCX<ABIInternal>(SB),NOSPLIT,$0
	XCHGQ CX, AX
	CALL runtime·gcWriteBarrier<ABIInternal>(SB)
	XCHGQ CX, AX
	RET

// gcWriteBarrierDX is gcWriteBarrier, but with args in DI and DX.
// Defined as ABIInternal since it does not use the stable Go ABI.
TEXT runtime·gcWriteBarrierDX<ABIInternal>(SB),NOSPLIT,$0
	XCHGQ DX, AX
	CALL runtime·gcWriteBarrier<ABIInternal>(SB)
	XCHGQ DX, AX
	RET

// gcWriteBarrierBX is gcWriteBarrier, but with args in DI and BX.
// Defined as ABIInternal since it does not use the stable Go ABI.
TEXT runtime·gcWriteBarrierBX<ABIInternal>(SB),NOSPLIT,$0
	XCHGQ BX, AX
	CALL runtime·gcWriteBarrier<ABIInternal>(SB)
	XCHGQ BX, AX
	RET

// gcWriteBarrierBP is gcWriteBarrier, but with args in DI and BP.
// Defined as ABIInternal since it does not use the stable Go ABI.
TEXT runtime·gcWriteBarrierBP<ABIInternal>(SB),NOSPLIT,$0
	XCHGQ BP, AX
	CALL runtime·gcWriteBarrier<ABIInternal>(SB)
	XCHGQ BP, AX
	RET

// gcWriteBarrierSI is gcWriteBarrier, but with args in DI and SI.
// Defined as ABIInternal since it does not use the stable Go ABI.
TEXT runtime·gcWriteBarrierSI<ABIInternal>(SB),NOSPLIT,$0
	XCHGQ SI, AX
	CALL runtime·gcWriteBarrier<ABIInternal>(SB)
	XCHGQ SI, AX
	RET

// gcWriteBarrierR8 is gcWriteBarrier, but with args in DI and R8.
// Defined as ABIInternal since it does not use the stable Go ABI.
TEXT runtime·gcWriteBarrierR8<ABIInternal>(SB),NOSPLIT,$0
	XCHGQ R8, AX
	CALL runtime·gcWriteBarrier<ABIInternal>(SB)
	XCHGQ R8, AX
	RET

// gcWriteBarrierR9 is gcWriteBarrier, but with args in DI and R9.
// Defined as ABIInternal since it does not use the stable Go ABI.
TEXT runtime·gcWriteBarrierR9<ABIInternal>(SB),NOSPLIT,$0
	XCHGQ R9, AX
	CALL runtime·gcWriteBarrier<ABIInternal>(SB)
	XCHGQ R9, AX
	RET

DATA	debugCallFrameTooLarge<>+0x00(SB)/20, $"call frame too large"
GLOBL	debugCallFrameTooLarge<>(SB), RODATA, $20	// Size duplicated below

// debugCallV2 is the entry point for debugger-injected function
// calls on running goroutines. It informs the runtime that a
// debug call has been injected and creates a call frame for the
// debugger to fill in.
//
// To inject a function call, a debugger should:
// 1. Check that the goroutine is in state _Grunning and that
//    there are at least 256 bytes free on the stack.
// 2. Push the current PC on the stack (updating SP).
// 3. Write the desired argument frame size at SP-16 (using the SP
//    after step 2).
// 4. Save all machine registers (including flags and XMM registers)
//    so they can be restored later by the debugger.
// 5. Set the PC to debugCallV2 and resume execution.
//
// If the goroutine is in state _Grunnable, then it's not generally
// safe to inject a call because it may return out via other runtime
// operations. Instead, the debugger should unwind the stack to find
// the return to non-runtime code, add a temporary breakpoint there,
// and inject the call once that breakpoint is hit.
//
// If the goroutine is in any other state, it's not safe to inject a call.
//
// This function communicates back to the debugger by setting R12 and
// invoking INT3 to raise a breakpoint signal. See the comments in the
// implementation for the protocol the debugger is expected to
// follow. InjectDebugCall in the runtime tests demonstrates this protocol.
//
// The debugger must ensure that any pointers passed to the function
// obey escape analysis requirements. Specifically, it must not pass
// a stack pointer to an escaping argument. debugCallV2 cannot check
// this invariant.
//
// This is ABIInternal because Go code injects its PC directly into new
// goroutine stacks.
TEXT runtime·debugCallV2<ABIInternal>(SB),NOSPLIT,$152-0
	// Save all registers that may contain pointers so they can be
	// conservatively scanned.
	//
	// We can't do anything that might clobber any of these
	// registers before this.
	MOVQ	R15, r15-(14*8+8)(SP)
	MOVQ	R14, r14-(13*8+8)(SP)
	MOVQ	R13, r13-(12*8+8)(SP)
	MOVQ	R12, r12-(11*8+8)(SP)
	MOVQ	R11, r11-(10*8+8)(SP)
	MOVQ	R10, r10-(9*8+8)(SP)
	MOVQ	R9, r9-(8*8+8)(SP)
	MOVQ	R8, r8-(7*8+8)(SP)
	MOVQ	DI, di-(6*8+8)(SP)
	MOVQ	SI, si-(5*8+8)(SP)
	MOVQ	BP, bp-(4*8+8)(SP)
	MOVQ	BX, bx-(3*8+8)(SP)
	MOVQ	DX, dx-(2*8+8)(SP)
	// Save the frame size before we clobber it. Either of the last
	// saves could clobber this depending on whether there's a saved BP.
	MOVQ	frameSize-24(FP), DX	// aka -16(RSP) before prologue
	MOVQ	CX, cx-(1*8+8)(SP)
	MOVQ	AX, ax-(0*8+8)(SP)

	// Save the argument frame size.
	MOVQ	DX, frameSize-128(SP)

	// Perform a safe-point check.
	MOVQ	retpc-8(FP), AX	// Caller's PC
	MOVQ	AX, 0(SP)
	CALL	runtime·debugCallCheck(SB)
	MOVQ	8(SP), AX
	TESTQ	AX, AX
	JZ	good
	// The safety check failed. Put the reason string at the top
	// of the stack.
	MOVQ	AX, 0(SP)
	MOVQ	16(SP), AX
	MOVQ	AX, 8(SP)
	// Set R12 to 8 and invoke INT3. The debugger should get the
	// reason a call can't be injected from the top of the stack
	// and resume execution.
	MOVQ	$8, R12
	BYTE	$0xcc
	JMP	restore

good:
	// Registers are saved and it's safe to make a call.
	// Open up a call frame, moving the stack if necessary.
	//
	// Once the frame is allocated, this will set R12 to 0 and
	// invoke INT3. The debugger should write the argument
	// frame for the call at SP, set up argument registers, push
	// the trapping PC on the stack, set the PC to the function to
	// call, set RDX to point to the closure (if a closure call),
	// and resume execution.
	//
	// If the function returns, this will set R12 to 1 and invoke
	// INT3. The debugger can then inspect any return value saved
	// on the stack at SP and in registers and resume execution again.
	//
	// If the function panics, this will set R12 to 2 and invoke INT3.
	// The interface{} value of the panic will be at SP. The debugger
	// can inspect the panic value and resume execution again.
#define DEBUG_CALL_DISPATCH(NAME,MAXSIZE)	\
	CMPQ	AX, $MAXSIZE;			\
	JA	5(PC);				\
	MOVQ	$NAME(SB), AX;			\
	MOVQ	AX, 0(SP);			\
	CALL	runtime·debugCallWrap(SB);	\
	JMP	restore

	MOVQ	frameSize-128(SP), AX
	DEBUG_CALL_DISPATCH(debugCall32<>, 32)
	DEBUG_CALL_DISPATCH(debugCall64<>, 64)
	DEBUG_CALL_DISPATCH(debugCall128<>, 128)
	DEBUG_CALL_DISPATCH(debugCall256<>, 256)
	DEBUG_CALL_DISPATCH(debugCall512<>, 512)
	DEBUG_CALL_DISPATCH(debugCall1024<>, 1024)
	DEBUG_CALL_DISPATCH(debugCall2048<>, 2048)
	DEBUG_CALL_DISPATCH(debugCall4096<>, 4096)
	DEBUG_CALL_DISPATCH(debugCall8192<>, 8192)
	DEBUG_CALL_DISPATCH(debugCall16384<>, 16384)
	DEBUG_CALL_DISPATCH(debugCall32768<>, 32768)
	DEBUG_CALL_DISPATCH(debugCall65536<>, 65536)
	// The frame size is too large. Report the error.
	MOVQ	$debugCallFrameTooLarge<>(SB), AX
	MOVQ	AX, 0(SP)
	MOVQ	$20, 8(SP) // length of debugCallFrameTooLarge string
	MOVQ	$8, R12
	BYTE	$0xcc
	JMP	restore

restore:
	// Calls and failures resume here.
	//
	// Set R12 to 16 and invoke INT3. The debugger should restore
	// all registers except RIP and RSP and resume execution.
	MOVQ	$16, R12
	BYTE	$0xcc
	// We must not modify flags after this point.

	// Restore pointer-containing registers, which may have been
	// modified from the debugger's copy by stack copying.
	MOVQ	ax-(0*8+8)(SP), AX
	MOVQ	cx-(1*8+8)(SP), CX
	MOVQ	dx-(2*8+8)(SP), DX
	MOVQ	bx-(3*8+8)(SP), BX
	MOVQ	bp-(4*8+8)(SP), BP
	MOVQ	si-(5*8+8)(SP), SI
	MOVQ	di-(6*8+8)(SP), DI
	MOVQ	r8-(7*8+8)(SP), R8
	MOVQ	r9-(8*8+8)(SP), R9
	MOVQ	r10-(9*8+8)(SP), R10
	MOVQ	r11-(10*8+8)(SP), R11
	MOVQ	r12-(11*8+8)(SP), R12
	MOVQ	r13-(12*8+8)(SP), R13
	MOVQ	r14-(13*8+8)(SP), R14
	MOVQ	r15-(14*8+8)(SP), R15

	RET

// runtime.debugCallCheck assumes that functions defined with the
// DEBUG_CALL_FN macro are safe points to inject calls.
#define DEBUG_CALL_FN(NAME,MAXSIZE)		\
TEXT NAME(SB),WRAPPER,$MAXSIZE-0;		\
	NO_LOCAL_POINTERS;			\
	MOVQ	$0, R12;				\
	BYTE	$0xcc;				\
	MOVQ	$1, R12;				\
	BYTE	$0xcc;				\
	RET
DEBUG_CALL_FN(debugCall32<>, 32)
DEBUG_CALL_FN(debugCall64<>, 64)
DEBUG_CALL_FN(debugCall128<>, 128)
DEBUG_CALL_FN(debugCall256<>, 256)
DEBUG_CALL_FN(debugCall512<>, 512)
DEBUG_CALL_FN(debugCall1024<>, 1024)
DEBUG_CALL_FN(debugCall2048<>, 2048)
DEBUG_CALL_FN(debugCall4096<>, 4096)
DEBUG_CALL_FN(debugCall8192<>, 8192)
DEBUG_CALL_FN(debugCall16384<>, 16384)
DEBUG_CALL_FN(debugCall32768<>, 32768)
DEBUG_CALL_FN(debugCall65536<>, 65536)

// func debugCallPanicked(val interface{})
TEXT runtime·debugCallPanicked(SB),NOSPLIT,$16-16
	// Copy the panic value to the top of stack.
	MOVQ	val_type+0(FP), AX
	MOVQ	AX, 0(SP)
	MOVQ	val_data+8(FP), AX
	MOVQ	AX, 8(SP)
	MOVQ	$2, R12
	BYTE	$0xcc
	RET

// Note: these functions use a special calling convention to save generated code space.
// Arguments are passed in registers, but the space for those arguments are allocated
// in the caller's stack frame. These stubs write the args into that stack space and
// then tail call to the corresponding runtime handler.
// The tail call makes these stubs disappear in backtraces.
// Defined as ABIInternal since they do not use the stack-based Go ABI.
TEXT runtime·panicIndex<ABIInternal>(SB),NOSPLIT,$0-16
	MOVQ	CX, BX
	JMP	runtime·goPanicIndex<ABIInternal>(SB)
TEXT runtime·panicIndexU<ABIInternal>(SB),NOSPLIT,$0-16
	MOVQ	CX, BX
	JMP	runtime·goPanicIndexU<ABIInternal>(SB)
TEXT runtime·panicSliceAlen<ABIInternal>(SB),NOSPLIT,$0-16
	MOVQ	CX, AX
	MOVQ	DX, BX
	JMP	runtime·goPanicSliceAlen<ABIInternal>(SB)
TEXT runtime·panicSliceAlenU<ABIInternal>(SB),NOSPLIT,$0-16
	MOVQ	CX, AX
	MOVQ	DX, BX
	JMP	runtime·goPanicSliceAlenU<ABIInternal>(SB)
TEXT runtime·panicSliceAcap<ABIInternal>(SB),NOSPLIT,$0-16
	MOVQ	CX, AX
	MOVQ	DX, BX
	JMP	runtime·goPanicSliceAcap<ABIInternal>(SB)
TEXT runtime·panicSliceAcapU<ABIInternal>(SB),NOSPLIT,$0-16
	MOVQ	CX, AX
	MOVQ	DX, BX
	JMP	runtime·goPanicSliceAcapU<ABIInternal>(SB)
TEXT runtime·panicSliceB<ABIInternal>(SB),NOSPLIT,$0-16
	MOVQ	CX, BX
	JMP	runtime·goPanicSliceB<ABIInternal>(SB)
TEXT runtime·panicSliceBU<ABIInternal>(SB),NOSPLIT,$0-16
	MOVQ	CX, BX
	JMP	runtime·goPanicSliceBU<ABIInternal>(SB)
TEXT runtime·panicSlice3Alen<ABIInternal>(SB),NOSPLIT,$0-16
	MOVQ	DX, AX
	JMP	runtime·goPanicSlice3Alen<ABIInternal>(SB)
TEXT runtime·panicSlice3AlenU<ABIInternal>(SB),NOSPLIT,$0-16
	MOVQ	DX, AX
	JMP	runtime·goPanicSlice3AlenU<ABIInternal>(SB)
TEXT runtime·panicSlice3Acap<ABIInternal>(SB),NOSPLIT,$0-16
	MOVQ	DX, AX
	JMP	runtime·goPanicSlice3Acap<ABIInternal>(SB)
TEXT runtime·panicSlice3AcapU<ABIInternal>(SB),NOSPLIT,$0-16
	MOVQ	DX, AX
	JMP	runtime·goPanicSlice3AcapU<ABIInternal>(SB)
TEXT runtime·panicSlice3B<ABIInternal>(SB),NOSPLIT,$0-16
	MOVQ	CX, AX
	MOVQ	DX, BX
	JMP	runtime·goPanicSlice3B<ABIInternal>(SB)
TEXT runtime·panicSlice3BU<ABIInternal>(SB),NOSPLIT,$0-16
	MOVQ	CX, AX
	MOVQ	DX, BX
	JMP	runtime·goPanicSlice3BU<ABIInternal>(SB)
TEXT runtime·panicSlice3C<ABIInternal>(SB),NOSPLIT,$0-16
	MOVQ	CX, BX
	JMP	runtime·goPanicSlice3C<ABIInternal>(SB)
TEXT runtime·panicSlice3CU<ABIInternal>(SB),NOSPLIT,$0-16
	MOVQ	CX, BX
	JMP	runtime·goPanicSlice3CU<ABIInternal>(SB)
TEXT runtime·panicSliceConvert<ABIInternal>(SB),NOSPLIT,$0-16
	MOVQ	DX, AX
	JMP	runtime·goPanicSliceConvert<ABIInternal>(SB)

#ifdef GOOS_android
// Use the free TLS_SLOT_APP slot #2 on Android Q.
// Earlier androids are set up in gcc_android.c.
DATA runtime·tls_g+0(SB)/8, $16
GLOBL runtime·tls_g+0(SB), NOPTR, $8
#endif

// The compiler and assembler's -spectre=ret mode rewrites
// all indirect CALL AX / JMP AX instructions to be
// CALL retpolineAX / JMP retpolineAX.
// See https://support.google.com/faqs/answer/7625886.
#define RETPOLINE(reg) \
	/*   CALL setup */     BYTE $0xE8; BYTE $(2+2); BYTE $0; BYTE $0; BYTE $0;	\
	/* nospec: */									\
	/*   PAUSE */           BYTE $0xF3; BYTE $0x90;					\
	/*   JMP nospec */      BYTE $0xEB; BYTE $-(2+2);				\
	/* setup: */									\
	/*   MOVQ AX, 0(SP) */  BYTE $0x48|((reg&8)>>1); BYTE $0x89;			\
	                        BYTE $0x04|((reg&7)<<3); BYTE $0x24;			\
	/*   RET */             BYTE $0xC3

TEXT runtime·retpolineAX(SB),NOSPLIT,$0; RETPOLINE(0)
TEXT runtime·retpolineCX(SB),NOSPLIT,$0; RETPOLINE(1)
TEXT runtime·retpolineDX(SB),NOSPLIT,$0; RETPOLINE(2)
TEXT runtime·retpolineBX(SB),NOSPLIT,$0; RETPOLINE(3)
/* SP is 4, can't happen / magic encodings */
TEXT runtime·retpolineBP(SB),NOSPLIT,$0; RETPOLINE(5)
TEXT runtime·retpolineSI(SB),NOSPLIT,$0; RETPOLINE(6)
TEXT runtime·retpolineDI(SB),NOSPLIT,$0; RETPOLINE(7)
TEXT runtime·retpolineR8(SB),NOSPLIT,$0; RETPOLINE(8)
TEXT runtime·retpolineR9(SB),NOSPLIT,$0; RETPOLINE(9)
TEXT runtime·retpolineR10(SB),NOSPLIT,$0; RETPOLINE(10)
TEXT runtime·retpolineR11(SB),NOSPLIT,$0; RETPOLINE(11)
TEXT runtime·retpolineR12(SB),NOSPLIT,$0; RETPOLINE(12)
TEXT runtime·retpolineR13(SB),NOSPLIT,$0; RETPOLINE(13)
TEXT runtime·retpolineR14(SB),NOSPLIT,$0; RETPOLINE(14)
TEXT runtime·retpolineR15(SB),NOSPLIT,$0; RETPOLINE(15)<|MERGE_RESOLUTION|>--- conflicted
+++ resolved
@@ -264,11 +264,7 @@
 ok:
 	// set the per-goroutine and per-mach "registers"
 	get_tls(BX)
-<<<<<<< HEAD
 	LEAQ	runtime·g0(SB), CX // 设置g0到TLS中, 表示当前的g是g0
-=======
-	LEAQ	runtime·g0(SB), CX // 将g0 保存到寄存器
->>>>>>> 572f72bb
 	MOVQ	CX, g(BX)
 	LEAQ	runtime·m0(SB), AX  // 将 m0 保存到寄存器
 
@@ -337,11 +333,7 @@
 	CMPQ	BX, CX
 	JNE	bad_cpu
 #endif
-<<<<<<< HEAD
     // 调用runtime.check做一些检查
-=======
-    // 调用 runtime.check 做一些检查
->>>>>>> 572f72bb
 	CALL	runtime·check(SB)
     // 调用runtime.args保存传入的argc和argv到全局变量
 	MOVL	24(SP), AX		// copy argc
