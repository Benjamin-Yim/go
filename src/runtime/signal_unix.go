// Copyright 2012 The Go Authors. All rights reserved.
// Use of this source code is governed by a BSD-style
// license that can be found in the LICENSE file.

//go:build unix

package runtime

import (
	"internal/abi"
	"runtime/internal/atomic"
	"runtime/internal/sys"
	"unsafe"
)

// sigTabT is the type of an entry in the global sigtable array.
// sigtable is inherently system dependent, and appears in OS-specific files,
// but sigTabT is the same for all Unixy systems.
// The sigtable array is indexed by a system signal number to get the flags
// and printable name of each signal.
type sigTabT struct {
	flags int32
	name  string
}

//go:linkname os_sigpipe os.sigpipe
func os_sigpipe() {
	systemstack(sigpipe)
}

func signame(sig uint32) string {
	if sig >= uint32(len(sigtable)) {
		return ""
	}
	return sigtable[sig].name
}

const (
	_SIG_DFL uintptr = 0
	_SIG_IGN uintptr = 1
)

// sigPreempt is the signal used for non-cooperative preemption.
//
// There's no good way to choose this signal, but there are some
// heuristics:
//
// 1. It should be a signal that's passed-through by debuggers by
// default. On Linux, this is SIGALRM, SIGURG, SIGCHLD, SIGIO,
// SIGVTALRM, SIGPROF, and SIGWINCH, plus some glibc-internal signals.
//
// 2. It shouldn't be used internally by libc in mixed Go/C binaries
// because libc may assume it's the only thing that can handle these
// signals. For example SIGCANCEL or SIGSETXID.
//
// 3. It should be a signal that can happen spuriously without
// consequences. For example, SIGALRM is a bad choice because the
// signal handler can't tell if it was caused by the real process
// alarm or not (arguably this means the signal is broken, but I
// digress). SIGUSR1 and SIGUSR2 are also bad because those are often
// used in meaningful ways by applications.
//
// 4. We need to deal with platforms without real-time signals (like
// macOS), so those are out.
//
// We use SIGURG because it meets all of these criteria, is extremely
// unlikely to be used by an application for its "real" meaning (both
// because out-of-band data is basically unused and because SIGURG
// doesn't report which socket has the condition, making it pretty
// useless), and even if it is, the application has to be ready for
// spurious SIGURG. SIGIO wouldn't be a bad choice either, but is more
// likely to be used for real.
const sigPreempt = _SIGURG

// Stores the signal handlers registered before Go installed its own.
// These signal handlers will be invoked in cases where Go doesn't want to
// handle a particular signal (e.g., signal occurred on a non-Go thread).
// See sigfwdgo for more information on when the signals are forwarded.
//
// This is read by the signal handler; accesses should use
// atomic.Loaduintptr and atomic.Storeuintptr.
var fwdSig [_NSIG]uintptr

// handlingSig is indexed by signal number and is non-zero if we are
// currently handling the signal. Or, to put it another way, whether
// the signal handler is currently set to the Go signal handler or not.
// This is uint32 rather than bool so that we can use atomic instructions.
var handlingSig [_NSIG]uint32

// channels for synchronizing signal mask updates with the signal mask
// thread
var (
	disableSigChan  chan uint32
	enableSigChan   chan uint32
	maskUpdatedChan chan struct{}
)

func init() {
	// _NSIG is the number of signals on this operating system.
	// sigtable should describe what to do for all the possible signals.
	if len(sigtable) != _NSIG {
		print("runtime: len(sigtable)=", len(sigtable), " _NSIG=", _NSIG, "\n")
		throw("bad sigtable len")
	}
}

var signalsOK bool

// Initialize signals.
// Called by libpreinit so runtime may not be initialized.
//
//go:nosplit
//go:nowritebarrierrec
func initsig(preinit bool) {
	if !preinit {
		// It's now OK for signal handlers to run.
		signalsOK = true
	}

	// For c-archive/c-shared this is called by libpreinit with
	// preinit == true.
	if (isarchive || islibrary) && !preinit {
		return
	}

	for i := uint32(0); i < _NSIG; i++ {
		t := &sigtable[i]
		if t.flags == 0 || t.flags&_SigDefault != 0 {
			continue
		}

		// We don't need to use atomic operations here because
		// there shouldn't be any other goroutines running yet.
		fwdSig[i] = getsig(i)

		if !sigInstallGoHandler(i) {
			// Even if we are not installing a signal handler,
			// set SA_ONSTACK if necessary.
			if fwdSig[i] != _SIG_DFL && fwdSig[i] != _SIG_IGN {
				setsigstack(i)
			} else if fwdSig[i] == _SIG_IGN {
				sigInitIgnored(i)
			}
			continue
		}

		handlingSig[i] = 1
		setsig(i, abi.FuncPCABIInternal(sighandler))
	}
}

//go:nosplit
//go:nowritebarrierrec
func sigInstallGoHandler(sig uint32) bool {
	// For some signals, we respect an inherited SIG_IGN handler
	// rather than insist on installing our own default handler.
	// Even these signals can be fetched using the os/signal package.
	switch sig {
	case _SIGHUP, _SIGINT:
		if atomic.Loaduintptr(&fwdSig[sig]) == _SIG_IGN {
			return false
		}
	}

	if (GOOS == "linux" || GOOS == "android") && !iscgo && sig == sigPerThreadSyscall {
		// sigPerThreadSyscall is the same signal used by glibc for
		// per-thread syscalls on Linux. We use it for the same purpose
		// in non-cgo binaries.
		return true
	}

	t := &sigtable[sig]
	if t.flags&_SigSetStack != 0 {
		return false
	}

	// When built using c-archive or c-shared, only install signal
	// handlers for synchronous signals and SIGPIPE and sigPreempt.
	if (isarchive || islibrary) && t.flags&_SigPanic == 0 && sig != _SIGPIPE && sig != sigPreempt {
		return false
	}

	return true
}

// sigenable enables the Go signal handler to catch the signal sig.
// It is only called while holding the os/signal.handlers lock,
// via os/signal.enableSignal and signal_enable.
func sigenable(sig uint32) {
	if sig >= uint32(len(sigtable)) {
		return
	}

	// SIGPROF is handled specially for profiling.
	if sig == _SIGPROF {
		return
	}

	t := &sigtable[sig]
	if t.flags&_SigNotify != 0 {
		ensureSigM()
		enableSigChan <- sig
		<-maskUpdatedChan
		if atomic.Cas(&handlingSig[sig], 0, 1) {
			atomic.Storeuintptr(&fwdSig[sig], getsig(sig))
			setsig(sig, abi.FuncPCABIInternal(sighandler))
		}
	}
}

// sigdisable disables the Go signal handler for the signal sig.
// It is only called while holding the os/signal.handlers lock,
// via os/signal.disableSignal and signal_disable.
func sigdisable(sig uint32) {
	if sig >= uint32(len(sigtable)) {
		return
	}

	// SIGPROF is handled specially for profiling.
	if sig == _SIGPROF {
		return
	}

	t := &sigtable[sig]
	if t.flags&_SigNotify != 0 {
		ensureSigM()
		disableSigChan <- sig
		<-maskUpdatedChan

		// If initsig does not install a signal handler for a
		// signal, then to go back to the state before Notify
		// we should remove the one we installed.
		if !sigInstallGoHandler(sig) {
			atomic.Store(&handlingSig[sig], 0)
			setsig(sig, atomic.Loaduintptr(&fwdSig[sig]))
		}
	}
}

// sigignore ignores the signal sig.
// It is only called while holding the os/signal.handlers lock,
// via os/signal.ignoreSignal and signal_ignore.
func sigignore(sig uint32) {
	if sig >= uint32(len(sigtable)) {
		return
	}

	// SIGPROF is handled specially for profiling.
	if sig == _SIGPROF {
		return
	}

	t := &sigtable[sig]
	if t.flags&_SigNotify != 0 {
		atomic.Store(&handlingSig[sig], 0)
		setsig(sig, _SIG_IGN)
	}
}

// clearSignalHandlers clears all signal handlers that are not ignored
// back to the default. This is called by the child after a fork, so that
// we can enable the signal mask for the exec without worrying about
// running a signal handler in the child.
//
//go:nosplit
//go:nowritebarrierrec
func clearSignalHandlers() {
	for i := uint32(0); i < _NSIG; i++ {
		if atomic.Load(&handlingSig[i]) != 0 {
			setsig(i, _SIG_DFL)
		}
	}
}

// setProcessCPUProfilerTimer is called when the profiling timer changes.
// It is called with prof.signalLock held. hz is the new timer, and is 0 if
// profiling is being disabled. Enable or disable the signal as
// required for -buildmode=c-archive.
func setProcessCPUProfilerTimer(hz int32) {
	if hz != 0 {
		// Enable the Go signal handler if not enabled.
		if atomic.Cas(&handlingSig[_SIGPROF], 0, 1) {
			h := getsig(_SIGPROF)
			// If no signal handler was installed before, then we record
			// _SIG_IGN here. When we turn off profiling (below) we'll start
			// ignoring SIGPROF signals. We do this, rather than change
			// to SIG_DFL, because there may be a pending SIGPROF
			// signal that has not yet been delivered to some other thread.
			// If we change to SIG_DFL when turning off profiling, the
			// program will crash when that SIGPROF is delivered. We assume
			// that programs that use profiling don't want to crash on a
			// stray SIGPROF. See issue 19320.
			// We do the change here instead of when turning off profiling,
			// because there we may race with a signal handler running
			// concurrently, in particular, sigfwdgo may observe _SIG_DFL and
			// die. See issue 43828.
			if h == _SIG_DFL {
				h = _SIG_IGN
			}
			atomic.Storeuintptr(&fwdSig[_SIGPROF], h)
			setsig(_SIGPROF, abi.FuncPCABIInternal(sighandler))
		}

		var it itimerval
		it.it_interval.tv_sec = 0
		it.it_interval.set_usec(1000000 / hz)
		it.it_value = it.it_interval
		setitimer(_ITIMER_PROF, &it, nil)
	} else {
		setitimer(_ITIMER_PROF, &itimerval{}, nil)

		// If the Go signal handler should be disabled by default,
		// switch back to the signal handler that was installed
		// when we enabled profiling. We don't try to handle the case
		// of a program that changes the SIGPROF handler while Go
		// profiling is enabled.
		if !sigInstallGoHandler(_SIGPROF) {
			if atomic.Cas(&handlingSig[_SIGPROF], 1, 0) {
				h := atomic.Loaduintptr(&fwdSig[_SIGPROF])
				setsig(_SIGPROF, h)
			}
		}
	}
}

// setThreadCPUProfilerHz makes any thread-specific changes required to
// implement profiling at a rate of hz.
// No changes required on Unix systems when using setitimer.
func setThreadCPUProfilerHz(hz int32) {
	getg().m.profilehz = hz
}

func sigpipe() {
	if signal_ignored(_SIGPIPE) || sigsend(_SIGPIPE) {
		return
	}
	dieFromSignal(_SIGPIPE)
}

// doSigPreempt handles a preemption signal on gp.
// doSigPreempt 处理了 gp 上的抢占信号
func doSigPreempt(gp *g, ctxt *sigctxt) {
	// Check if this G wants to be preempted and is safe to
	// preempt.
	// 检查 G 是否需要被抢占、抢占是否安全
	if wantAsyncPreempt(gp) {
		if ok, newpc := isAsyncSafePoint(gp, ctxt.sigpc(), ctxt.sigsp(), ctxt.siglr()); ok {
			// Adjust the PC and inject a call to asyncPreempt.
			// 插入抢占调用
			ctxt.pushCall(abi.FuncPCABI0(asyncPreempt), newpc)
		}
	}

	// Acknowledge the preemption.
	atomic.Xadd(&gp.m.preemptGen, 1)
	atomic.Store(&gp.m.signalPending, 0)

	if GOOS == "darwin" || GOOS == "ios" {
		atomic.Xadd(&pendingPreemptSignals, -1)
	}
}

const preemptMSupported = true

// preemptM sends a preemption request to mp. This request may be
// handled asynchronously and may be coalesced with other requests to
// the M. When the request is received, if the running G or P are
// marked for preemption and the goroutine is at an asynchronous
// safe-point, it will preempt the goroutine. It always atomically
// increments mp.preemptGen after handling a preemption request.
//
// preemptM 向 mp 发送抢占请求。该请求可以异步处理，也可以与对 M 的其他请求合并。
// 接收到该请求后，如果正在运行的 G 或 P 被标记为抢占，并且 Goroutine 处于异步安全点，
// 它将抢占 Goroutine。在处理抢占请求后，它始终以原子方式递增 mp.preemptGen。
func preemptM(mp *m) {
	// On Darwin, don't try to preempt threads during exec.
	// Issue #41702.
	if GOOS == "darwin" || GOOS == "ios" {
		execLock.rlock()
	}

	if atomic.Cas(&mp.signalPending, 0, 1) {
		if GOOS == "darwin" || GOOS == "ios" {
			atomic.Xadd(&pendingPreemptSignals, 1)
		}

		// If multiple threads are preempting the same M, it may send many
		// signals to the same M such that it hardly make progress, causing
		// live-lock problem. Apparently this could happen on darwin. See
		// issue #37741.
		// Only send a signal if there isn't already one pending.
		signalM(mp, sigPreempt)
	}

	if GOOS == "darwin" || GOOS == "ios" {
		execLock.runlock()
	}
}

// sigFetchG fetches the value of G safely when running in a signal handler.
// On some architectures, the g value may be clobbered when running in a VDSO.
// See issue #32912.
//
//go:nosplit
func sigFetchG(c *sigctxt) *g {
	switch GOARCH {
	case "arm", "arm64", "ppc64", "ppc64le", "riscv64", "s390x":
		if !iscgo && inVDSOPage(c.sigpc()) {
			// When using cgo, we save the g on TLS and load it from there
			// in sigtramp. Just use that.
			// Otherwise, before making a VDSO call we save the g to the
			// bottom of the signal stack. Fetch from there.
			// TODO: in efence mode, stack is sysAlloc'd, so this wouldn't
			// work.
			sp := getcallersp()
			s := spanOf(sp)
			if s != nil && s.state.get() == mSpanManual && s.base() < sp && sp < s.limit {
				gp := *(**g)(unsafe.Pointer(s.base()))
				return gp
			}
			return nil
		}
	}
	return getg()
}

// sigtrampgo is called from the signal handler function, sigtramp,
// written in assembly code.
// This is called by the signal handler, and the world may be stopped.
//
// It must be nosplit because getg() is still the G that was running
// (if any) when the signal was delivered, but it's (usually) called
// on the gsignal stack. Until this switches the G to gsignal, the
// stack bounds check won't work.
//
//go:nosplit
//go:nowritebarrierrec
func sigtrampgo(sig uint32, info *siginfo, ctx unsafe.Pointer) {
	if sigfwdgo(sig, info, ctx) {
		return
	}
	c := &sigctxt{info, ctx}
	gp := sigFetchG(c)
	setg(gp)
	if gp == nil {
		if sig == _SIGPROF {
			// Some platforms (Linux) have per-thread timers, which we use in
			// combination with the process-wide timer. Avoid double-counting.
			if validSIGPROF(nil, c) {
				sigprofNonGoPC(c.sigpc())
			}
			return
		}
		if sig == sigPreempt && preemptMSupported && debug.asyncpreemptoff == 0 {
			// This is probably a signal from preemptM sent
			// while executing Go code but received while
			// executing non-Go code.
			// We got past sigfwdgo, so we know that there is
			// no non-Go signal handler for sigPreempt.
			// The default behavior for sigPreempt is to ignore
			// the signal, so badsignal will be a no-op anyway.
			if GOOS == "darwin" || GOOS == "ios" {
				atomic.Xadd(&pendingPreemptSignals, -1)
			}
			return
		}
		c.fixsigcode(sig)
		badsignal(uintptr(sig), c)
		return
	}

	setg(gp.m.gsignal)

	// If some non-Go code called sigaltstack, adjust.
	var gsignalStack gsignalStack
	setStack := adjustSignalStack(sig, gp.m, &gsignalStack)
	if setStack {
		gp.m.gsignal.stktopsp = getcallersp()
	}

	if gp.stackguard0 == stackFork {
		signalDuringFork(sig)
	}

	c.fixsigcode(sig)
	sighandler(sig, info, ctx, gp)
	setg(gp)
	if setStack {
		restoreGsignalStack(&gsignalStack)
	}
}

// If the signal handler receives a SIGPROF signal on a non-Go thread,
// it tries to collect a traceback into sigprofCallers.
// sigprofCallersUse is set to non-zero while sigprofCallers holds a traceback.
var sigprofCallers cgoCallers
var sigprofCallersUse uint32

// sigprofNonGo is called if we receive a SIGPROF signal on a non-Go thread,
// and the signal handler collected a stack trace in sigprofCallers.
// When this is called, sigprofCallersUse will be non-zero.
// g is nil, and what we can do is very limited.
//
// It is called from the signal handling functions written in assembly code that
// are active for cgo programs, cgoSigtramp and sigprofNonGoWrapper, which have
// not verified that the SIGPROF delivery corresponds to the best available
// profiling source for this thread.
//
//go:nosplit
//go:nowritebarrierrec
func sigprofNonGo(sig uint32, info *siginfo, ctx unsafe.Pointer) {
	if prof.hz != 0 {
		c := &sigctxt{info, ctx}
		// Some platforms (Linux) have per-thread timers, which we use in
		// combination with the process-wide timer. Avoid double-counting.
		if validSIGPROF(nil, c) {
			n := 0
			for n < len(sigprofCallers) && sigprofCallers[n] != 0 {
				n++
			}
			cpuprof.addNonGo(sigprofCallers[:n])
		}
	}

	atomic.Store(&sigprofCallersUse, 0)
}

// sigprofNonGoPC is called when a profiling signal arrived on a
// non-Go thread and we have a single PC value, not a stack trace.
// g is nil, and what we can do is very limited.
//
//go:nosplit
//go:nowritebarrierrec
func sigprofNonGoPC(pc uintptr) {
	if prof.hz != 0 {
		stk := []uintptr{
			pc,
			abi.FuncPCABIInternal(_ExternalCode) + sys.PCQuantum,
		}
		cpuprof.addNonGo(stk)
	}
}

// adjustSignalStack adjusts the current stack guard based on the
// stack pointer that is actually in use while handling a signal.
// We do this in case some non-Go code called sigaltstack.
// This reports whether the stack was adjusted, and if so stores the old
// signal stack in *gsigstack.
//
//go:nosplit
func adjustSignalStack(sig uint32, mp *m, gsigStack *gsignalStack) bool {
	sp := uintptr(unsafe.Pointer(&sig))
	if sp >= mp.gsignal.stack.lo && sp < mp.gsignal.stack.hi {
		return false
	}

	var st stackt
	sigaltstack(nil, &st)
	stsp := uintptr(unsafe.Pointer(st.ss_sp))
	if st.ss_flags&_SS_DISABLE == 0 && sp >= stsp && sp < stsp+st.ss_size {
		setGsignalStack(&st, gsigStack)
		return true
	}

	if sp >= mp.g0.stack.lo && sp < mp.g0.stack.hi {
		// The signal was delivered on the g0 stack.
		// This can happen when linked with C code
		// using the thread sanitizer, which collects
		// signals then delivers them itself by calling
		// the signal handler directly when C code,
		// including C code called via cgo, calls a
		// TSAN-intercepted function such as malloc.
		//
		// We check this condition last as g0.stack.lo
		// may be not very accurate (see mstart).
		st := stackt{ss_size: mp.g0.stack.hi - mp.g0.stack.lo}
		setSignalstackSP(&st, mp.g0.stack.lo)
		setGsignalStack(&st, gsigStack)
		return true
	}

	// sp is not within gsignal stack, g0 stack, or sigaltstack. Bad.
	setg(nil)
	needm()
	if st.ss_flags&_SS_DISABLE != 0 {
		noSignalStack(sig)
	} else {
		sigNotOnStack(sig)
	}
	dropm()
	return false
}

// crashing is the number of m's we have waited for when implementing
// GOTRACEBACK=crash when a signal is received.
var crashing int32

// testSigtrap and testSigusr1 are used by the runtime tests. If
// non-nil, it is called on SIGTRAP/SIGUSR1. If it returns true, the
// normal behavior on this signal is suppressed.
var testSigtrap func(info *siginfo, ctxt *sigctxt, gp *g) bool
var testSigusr1 func(gp *g) bool

// sighandler is invoked when a signal occurs. The global g will be
// set to a gsignal goroutine and we will be running on the alternate
// signal stack. The parameter gp will be the value of the global g
// when the signal occurred. The sig, info, and ctxt parameters are
// from the system signal handler: they are the parameters passed when
// the SA is passed to the sigaction system call.
//
// The garbage collector may have stopped the world, so write barriers
// are not allowed.
//
//go:nowritebarrierrec
func sighandler(sig uint32, info *siginfo, ctxt unsafe.Pointer, gp *g) {
	// The g executing the signal handler. This is almost always
	// mp.gsignal. See delayedSignal for an exception.
	gsignal := getg()
	mp := gsignal.m
	c := &sigctxt{info, ctxt}

	// Cgo TSAN (not the Go race detector) intercepts signals and calls the
	// signal handler at a later time. When the signal handler is called, the
	// memory may have changed, but the signal context remains old. The
	// unmatched signal context and memory makes it unsafe to unwind or inspect
	// the stack. So we ignore delayed non-fatal signals that will cause a stack
	// inspection (profiling signal and preemption signal).
	// cgo_yield is only non-nil for TSAN, and is specifically used to trigger
	// signal delivery. We use that as an indicator of delayed signals.
	// For delayed signals, the handler is called on the g0 stack (see
	// adjustSignalStack).
	delayedSignal := *cgo_yield != nil && mp != nil && gsignal.stack == mp.g0.stack

	// profile 时钟超时
	if sig == _SIGPROF {
		// Some platforms (Linux) have per-thread timers, which we use in
		// combination with the process-wide timer. Avoid double-counting.
		if !delayedSignal && validSIGPROF(mp, c) {
			sigprof(c.sigpc(), c.sigsp(), c.siglr(), gp, mp)
		}
		return
	}

	// 用户信号
	if sig == _SIGTRAP && testSigtrap != nil && testSigtrap(info, (*sigctxt)(noescape(unsafe.Pointer(c))), gp) {
		return
	}

	if sig == _SIGUSR1 && testSigusr1 != nil && testSigusr1(gp) {
		return
	}

	if (GOOS == "linux" || GOOS == "android") && sig == sigPerThreadSyscall {
		// sigPerThreadSyscall is the same signal used by glibc for
		// per-thread syscalls on Linux. We use it for the same purpose
		// in non-cgo binaries. Since this signal is not _SigNotify,
		// there is nothing more to do once we run the syscall.
		runPerThreadSyscall()
		return
	}

	// 可能是一个抢占信号
	if sig == sigPreempt && debug.asyncpreemptoff == 0 && !delayedSignal {
		// Might be a preemption signal.
		doSigPreempt(gp, c)
		// Even if this was definitely a preemption signal, it
		// may have been coalesced with another signal, so we
		// still let it through to the application.
		// 即便这是一个抢占信号，它也可能与其他信号进行混合，因此我们
		// 继续进行处理。
	}

	flags := int32(_SigThrow)
	if sig < uint32(len(sigtable)) {
		flags = sigtable[sig].flags
	}
	// 我们无法安全的 sigpanic 因为它可能造成栈的增长，因此忽略它
	if c.sigcode() != _SI_USER && flags&_SigPanic != 0 && gp.throwsplit {
		// We can't safely sigpanic because it may grow the
		// stack. Abort in the signal handler instead.
		flags = _SigThrow
	}
	if isAbortPC(c.sigpc()) {
		// On many architectures, the abort function just
		// causes a memory fault. Don't turn that into a panic.
		flags = _SigThrow
	}
	// 产生 panic 的信号
	if c.sigcode() != _SI_USER && flags&_SigPanic != 0 {
		// The signal is going to cause a panic.
		// Arrange the stack so that it looks like the point
		// where the signal occurred made a call to the
		// function sigpanic. Then set the PC to sigpanic.

		// Have to pass arguments out of band since
		// augmenting the stack frame would break
		// the unwinding code.
		gp.sig = sig
		gp.sigcode0 = uintptr(c.sigcode())
		gp.sigcode1 = uintptr(c.fault())
		gp.sigpc = c.sigpc()

		c.preparePanic(sig, gp)
		return
	}
	// 对用户注册的信号进行转发
	if c.sigcode() == _SI_USER || flags&_SigNotify != 0 {
		if sigsend(sig) {
			return
		}
	}
	// 设置为可忽略的用户信号
	if c.sigcode() == _SI_USER && signal_ignored(sig) {
		return
	}
	// 非 THROW，返回
	if flags&_SigKill != 0 {
		dieFromSignal(sig)
	}

	// _SigThrow means that we should exit now.
	// If we get here with _SigPanic, it means that the signal
	// was sent to us by a program (c.sigcode() == _SI_USER);
	// in that case, if we didn't handle it in sigsend, we exit now.
	if flags&(_SigThrow|_SigPanic) == 0 {
		return
	}

	mp.throwing = throwTypeRuntime
	mp.caughtsig.set(gp)

	if crashing == 0 {
		startpanic_m()
	}

	if sig < uint32(len(sigtable)) {
		print(sigtable[sig].name, "\n")
	} else {
		print("Signal ", sig, "\n")
	}

	print("PC=", hex(c.sigpc()), " m=", mp.id, " sigcode=", c.sigcode(), "\n")
	if mp.incgo && gp == mp.g0 && mp.curg != nil {
		print("signal arrived during cgo execution\n")
		// Switch to curg so that we get a traceback of the Go code
		// leading up to the cgocall, which switched from curg to g0.
		gp = mp.curg
	}
	if sig == _SIGILL || sig == _SIGFPE {
		// It would be nice to know how long the instruction is.
		// Unfortunately, that's complicated to do in general (mostly for x86
		// and s930x, but other archs have non-standard instruction lengths also).
		// Opt to print 16 bytes, which covers most instructions.
		const maxN = 16
		n := uintptr(maxN)
		// We have to be careful, though. If we're near the end of
		// a page and the following page isn't mapped, we could
		// segfault. So make sure we don't straddle a page (even though
		// that could lead to printing an incomplete instruction).
		// We're assuming here we can read at least the page containing the PC.
		// I suppose it is possible that the page is mapped executable but not readable?
		pc := c.sigpc()
		if n > physPageSize-pc%physPageSize {
			n = physPageSize - pc%physPageSize
		}
		print("instruction bytes:")
		b := (*[maxN]byte)(unsafe.Pointer(pc))
		for i := uintptr(0); i < n; i++ {
			print(" ", hex(b[i]))
		}
		println()
	}
	print("\n")

	level, _, docrash := gotraceback()
	if level > 0 {
		goroutineheader(gp)
		tracebacktrap(c.sigpc(), c.sigsp(), c.siglr(), gp)
		if crashing > 0 && gp != mp.curg && mp.curg != nil && readgstatus(mp.curg)&^_Gscan == _Grunning {
			// tracebackothers on original m skipped this one; trace it now.
			goroutineheader(mp.curg)
			traceback(^uintptr(0), ^uintptr(0), 0, mp.curg)
		} else if crashing == 0 {
			tracebackothers(gp)
			print("\n")
		}
		dumpregs(c)
	}

	if docrash {
		crashing++
		if crashing < mcount()-int32(extraMCount) {
			// There are other m's that need to dump their stacks.
			// Relay SIGQUIT to the next m by sending it to the current process.
			// All m's that have already received SIGQUIT have signal masks blocking
			// receipt of any signals, so the SIGQUIT will go to an m that hasn't seen it yet.
			// When the last m receives the SIGQUIT, it will fall through to the call to
			// crash below. Just in case the relaying gets botched, each m involved in
			// the relay sleeps for 5 seconds and then does the crash/exit itself.
			// In expected operation, the last m has received the SIGQUIT and run
			// crash/exit and the process is gone, all long before any of the
			// 5-second sleeps have finished.
			print("\n-----\n\n")
			raiseproc(_SIGQUIT)
			usleep(5 * 1000 * 1000)
		}
		crash()
	}

	printDebugLog()

	exit(2)
}

// sigpanic turns a synchronous signal into a run-time panic.
// If the signal handler sees a synchronous panic, it arranges the
// stack to look like the function where the signal occurred called
// sigpanic, sets the signal's PC value to sigpanic, and returns from
// the signal handler. The effect is that the program will act as
// though the function that got the signal simply called sigpanic
// instead.
//
// This must NOT be nosplit because the linker doesn't know where
// sigpanic calls can be injected.
//
// The signal handler must not inject a call to sigpanic if
// getg().throwsplit, since sigpanic may need to grow the stack.
//
// This is exported via linkname to assembly in runtime/cgo.
//
//go:linkname sigpanic
func sigpanic() {
	gp := getg()
	if !canpanic() {
		throw("unexpected signal during runtime execution")
	}

	switch gp.sig {
	case _SIGBUS:
		if gp.sigcode0 == _BUS_ADRERR && gp.sigcode1 < 0x1000 {
			panicmem()
		}
		// Support runtime/debug.SetPanicOnFault.
		if gp.paniconfault {
			panicmemAddr(gp.sigcode1)
		}
		print("unexpected fault address ", hex(gp.sigcode1), "\n")
		throw("fault")
	case _SIGSEGV:
		if (gp.sigcode0 == 0 || gp.sigcode0 == _SEGV_MAPERR || gp.sigcode0 == _SEGV_ACCERR) && gp.sigcode1 < 0x1000 {
			panicmem()
		}
		// Support runtime/debug.SetPanicOnFault.
		if gp.paniconfault {
			panicmemAddr(gp.sigcode1)
		}
		print("unexpected fault address ", hex(gp.sigcode1), "\n")
		throw("fault")
	case _SIGFPE:
		switch gp.sigcode0 {
		case _FPE_INTDIV:
			panicdivide()
		case _FPE_INTOVF:
			panicoverflow()
		}
		panicfloat()
	}

	if gp.sig >= uint32(len(sigtable)) {
		// can't happen: we looked up gp.sig in sigtable to decide to call sigpanic
		throw("unexpected signal value")
	}
	panic(errorString(sigtable[gp.sig].name))
}

// dieFromSignal kills the program with a signal.
// This provides the expected exit status for the shell.
// This is only called with fatal signals expected to kill the process.
//
//go:nosplit
//go:nowritebarrierrec
func dieFromSignal(sig uint32) {
	unblocksig(sig)
	// Mark the signal as unhandled to ensure it is forwarded.
	atomic.Store(&handlingSig[sig], 0)
	raise(sig)

	// That should have killed us. On some systems, though, raise
	// sends the signal to the whole process rather than to just
	// the current thread, which means that the signal may not yet
	// have been delivered. Give other threads a chance to run and
	// pick up the signal.
	osyield()
	osyield()
	osyield()

	// If that didn't work, try _SIG_DFL.
	setsig(sig, _SIG_DFL)
	raise(sig)

	osyield()
	osyield()
	osyield()

	// If we are still somehow running, just exit with the wrong status.
	exit(2)
}

// raisebadsignal is called when a signal is received on a non-Go
// thread, and the Go program does not want to handle it (that is, the
// program has not called os/signal.Notify for the signal).
func raisebadsignal(sig uint32, c *sigctxt) {
	if sig == _SIGPROF {
		// Ignore profiling signals that arrive on non-Go threads.
		return
	}

	var handler uintptr
	if sig >= _NSIG {
		handler = _SIG_DFL
	} else {
		handler = atomic.Loaduintptr(&fwdSig[sig])
	}

	// Reset the signal handler and raise the signal.
	// We are currently running inside a signal handler, so the
	// signal is blocked. We need to unblock it before raising the
	// signal, or the signal we raise will be ignored until we return
	// from the signal handler. We know that the signal was unblocked
	// before entering the handler, or else we would not have received
	// it. That means that we don't have to worry about blocking it
	// again.
	unblocksig(sig)
	setsig(sig, handler)

	// If we're linked into a non-Go program we want to try to
	// avoid modifying the original context in which the signal
	// was raised. If the handler is the default, we know it
	// is non-recoverable, so we don't have to worry about
	// re-installing sighandler. At this point we can just
	// return and the signal will be re-raised and caught by
	// the default handler with the correct context.
	//
	// On FreeBSD, the libthr sigaction code prevents
	// this from working so we fall through to raise.
	if GOOS != "freebsd" && (isarchive || islibrary) && handler == _SIG_DFL && c.sigcode() != _SI_USER {
		return
	}

	raise(sig)

	// Give the signal a chance to be delivered.
	// In almost all real cases the program is about to crash,
	// so sleeping here is not a waste of time.
	usleep(1000)

	// If the signal didn't cause the program to exit, restore the
	// Go signal handler and carry on.
	//
	// We may receive another instance of the signal before we
	// restore the Go handler, but that is not so bad: we know
	// that the Go program has been ignoring the signal.
	setsig(sig, abi.FuncPCABIInternal(sighandler))
}

//go:nosplit
func crash() {
	// OS X core dumps are linear dumps of the mapped memory,
	// from the first virtual byte to the last, with zeros in the gaps.
	// Because of the way we arrange the address space on 64-bit systems,
	// this means the OS X core file will be >128 GB and even on a zippy
	// workstation can take OS X well over an hour to write (uninterruptible).
	// Save users from making that mistake.
	if GOOS == "darwin" && GOARCH == "amd64" {
		return
	}

	dieFromSignal(_SIGABRT)
}

// ensureSigM starts one global, sleeping thread to make sure at least one thread
// is available to catch signals enabled for os/signal.
func ensureSigM() {
	if maskUpdatedChan != nil {
		return
	}
	maskUpdatedChan = make(chan struct{})
	disableSigChan = make(chan uint32)
	enableSigChan = make(chan uint32)
	go func() {
		// Signal masks are per-thread, so make sure this goroutine stays on one
		// thread.
		LockOSThread()
		defer UnlockOSThread()
		// The sigBlocked mask contains the signals not active for os/signal,
		// initially all signals except the essential. When signal.Notify()/Stop is called,
		// sigenable/sigdisable in turn notify this thread to update its signal
		// mask accordingly.
		sigBlocked := sigset_all
		for i := range sigtable {
			if !blockableSig(uint32(i)) {
				sigdelset(&sigBlocked, i)
			}
		}
		sigprocmask(_SIG_SETMASK, &sigBlocked, nil)
		for {
			select {
			case sig := <-enableSigChan:
				if sig > 0 {
					sigdelset(&sigBlocked, int(sig))
				}
			case sig := <-disableSigChan:
				if sig > 0 && blockableSig(sig) {
					sigaddset(&sigBlocked, int(sig))
				}
			}
			sigprocmask(_SIG_SETMASK, &sigBlocked, nil)
			maskUpdatedChan <- struct{}{}
		}
	}()
}

// This is called when we receive a signal when there is no signal stack.
// This can only happen if non-Go code calls sigaltstack to disable the
// signal stack.
func noSignalStack(sig uint32) {
	println("signal", sig, "received on thread with no signal stack")
	throw("non-Go code disabled sigaltstack")
}

// This is called if we receive a signal when there is a signal stack
// but we are not on it. This can only happen if non-Go code called
// sigaction without setting the SS_ONSTACK flag.
func sigNotOnStack(sig uint32) {
	println("signal", sig, "received but handler not on signal stack")
	throw("non-Go code set up signal handler without SA_ONSTACK flag")
}

// signalDuringFork is called if we receive a signal while doing a fork.
// We do not want signals at that time, as a signal sent to the process
// group may be delivered to the child process, causing confusion.
// This should never be called, because we block signals across the fork;
// this function is just a safety check. See issue 18600 for background.
func signalDuringFork(sig uint32) {
	println("signal", sig, "received during fork")
	throw("signal received during fork")
}

var badginsignalMsg = "fatal: bad g in signal handler\n"

// This runs on a foreign stack, without an m or a g. No stack split.
//
//go:nosplit
//go:norace
//go:nowritebarrierrec
func badsignal(sig uintptr, c *sigctxt) {
	if !iscgo && !cgoHasExtraM {
		// There is no extra M. needm will not be able to grab
		// an M. Instead of hanging, just crash.
		// Cannot call split-stack function as there is no G.
		s := stringStructOf(&badginsignalMsg)
		write(2, s.str, int32(s.len))
		exit(2)
		*(*uintptr)(unsafe.Pointer(uintptr(123))) = 2
	}
	needm()
	if !sigsend(uint32(sig)) {
		// A foreign thread received the signal sig, and the
		// Go code does not want to handle it.
		raisebadsignal(uint32(sig), c)
	}
	dropm()
}

//go:noescape
func sigfwd(fn uintptr, sig uint32, info *siginfo, ctx unsafe.Pointer)

// Determines if the signal should be handled by Go and if not, forwards the
// signal to the handler that was installed before Go's. Returns whether the
// signal was forwarded.
// This is called by the signal handler, and the world may be stopped.
//
//go:nosplit
//go:nowritebarrierrec
func sigfwdgo(sig uint32, info *siginfo, ctx unsafe.Pointer) bool {
	if sig >= uint32(len(sigtable)) {
		return false
	}
	fwdFn := atomic.Loaduintptr(&fwdSig[sig])
	flags := sigtable[sig].flags

	// If we aren't handling the signal, forward it.
	if atomic.Load(&handlingSig[sig]) == 0 || !signalsOK {
		// If the signal is ignored, doing nothing is the same as forwarding.
		if fwdFn == _SIG_IGN || (fwdFn == _SIG_DFL && flags&_SigIgn != 0) {
			return true
		}
		// We are not handling the signal and there is no other handler to forward to.
		// Crash with the default behavior.
		if fwdFn == _SIG_DFL {
			setsig(sig, _SIG_DFL)
			dieFromSignal(sig)
			return false
		}

		sigfwd(fwdFn, sig, info, ctx)
		return true
	}

	// This function and its caller sigtrampgo assumes SIGPIPE is delivered on the
	// originating thread. This property does not hold on macOS (golang.org/issue/33384),
	// so we have no choice but to ignore SIGPIPE.
	if (GOOS == "darwin" || GOOS == "ios") && sig == _SIGPIPE {
		return true
	}

	// If there is no handler to forward to, no need to forward.
	if fwdFn == _SIG_DFL {
		return false
	}

	c := &sigctxt{info, ctx}
	// Only forward synchronous signals and SIGPIPE.
	// Unfortunately, user generated SIGPIPEs will also be forwarded, because si_code
	// is set to _SI_USER even for a SIGPIPE raised from a write to a closed socket
	// or pipe.
	if (c.sigcode() == _SI_USER || flags&_SigPanic == 0) && sig != _SIGPIPE {
		return false
	}
	// Determine if the signal occurred inside Go code. We test that:
	//   (1) we weren't in VDSO page,
	//   (2) we were in a goroutine (i.e., m.curg != nil), and
	//   (3) we weren't in CGO.
	gp := sigFetchG(c)
	if gp != nil && gp.m != nil && gp.m.curg != nil && !gp.m.incgo {
		return false
	}

	// Signal not handled by Go, forward it.
	if fwdFn != _SIG_IGN {
		sigfwd(fwdFn, sig, info, ctx)
	}

	return true
}

// sigsave saves the current thread's signal mask into *p.
// This is used to preserve the non-Go signal mask when a non-Go
// thread calls a Go function.
// This is nosplit and nowritebarrierrec because it is called by needm
// which may be called on a non-Go thread with no g available.
//
// sigsave 通过 sigprocmask 这个系统调用将当前 m0 的屏蔽字保存到 mp.sigmask 上
// sigprocmask 的本质为系统调用，其返回值通过 old 交付给调用者：
//
//go:nosplit
//go:nowritebarrierrec
func sigsave(p *sigset) {
	// sigprocmask 的本质为系统调用，其返回值通过 old 交付给调用者：
	sigprocmask(_SIG_SETMASK, nil, p)
}

// msigrestore sets the current thread's signal mask to sigmask.
// This is used to restore the non-Go signal mask when a non-Go thread
// calls a Go function.
// This is nosplit and nowritebarrierrec because it is called by dropm
// after g has been cleared.
//
//go:nosplit
//go:nowritebarrierrec
func msigrestore(sigmask sigset) {
	sigprocmask(_SIG_SETMASK, &sigmask, nil)
}

// sigsetAllExiting is used by sigblock(true) when a thread is
// exiting. sigset_all is defined in OS specific code, and per GOOS
// behavior may override this default for sigsetAllExiting: see
// osinit().
var sigsetAllExiting = sigset_all

// sigblock blocks signals in the current thread's signal mask.
// This is used to block signals while setting up and tearing down g
// when a non-Go thread calls a Go function. When a thread is exiting
// we use the sigsetAllExiting value, otherwise the OS specific
// definition of sigset_all is used.
// This is nosplit and nowritebarrierrec because it is called by needm
// which may be called on a non-Go thread with no g available.
//
//go:nosplit
//go:nowritebarrierrec
func sigblock(exiting bool) {
	if exiting {
		sigprocmask(_SIG_SETMASK, &sigsetAllExiting, nil)
		return
	}
	sigprocmask(_SIG_SETMASK, &sigset_all, nil)
}

// unblocksig removes sig from the current thread's signal mask.
// This is nosplit and nowritebarrierrec because it is called from
// dieFromSignal, which can be called by sigfwdgo while running in the
// signal handler, on the signal stack, with no g available.
//
//go:nosplit
//go:nowritebarrierrec
func unblocksig(sig uint32) {
	var set sigset
	sigaddset(&set, int(sig))
	sigprocmask(_SIG_UNBLOCK, &set, nil)
}

// minitSignals is called when initializing a new m to set the
// thread's alternate signal stack and signal mask.
func minitSignals() {
	minitSignalStack()
	minitSignalMask()
}

// minitSignalStack is called when initializing a new m to set the
// alternate signal stack. If the alternate signal stack is not set
// for the thread (the normal case) then set the alternate signal
// stack to the gsignal stack. If the alternate signal stack is set
// for the thread (the case when a non-Go thread sets the alternate
// signal stack and then calls a Go function) then set the gsignal
// stack to the alternate signal stack. We also set the alternate
// signal stack to the gsignal stack if cgo is not used (regardless
// of whether it is already set). Record which choice was made in
// newSigstack, so that it can be undone in unminit.
//
// 如果没有为线程设置备用信号栈（正常情况），则将备用信号栈设置为 gsignal 栈。
// 如果为线程设置了备用信号栈（非 Go 线程设置备用信号栈然后调用 Go 函数的情况），
// 则将 gsignal 栈设置为备用信号栈。
// 如果没有使用 cgo 我们还设置了额外的 gsignal 信号栈（无论其是否已经被设置）
// 记录在 newSigstack 中做出的选择，
// 以便可以在 unminit 中撤消。
func minitSignalStack() {
<<<<<<< HEAD
	_g_ := getg()
	// 获取原有的信号栈
	var st stackt
	sigaltstack(nil, &st)
	if st.ss_flags&_SS_DISABLE != 0 || !iscgo {
		// 如果禁用了当前的信号栈
		// 则将 gsignal 的执行栈设置为备用信号栈
		signalstack(&_g_.m.gsignal.stack)
		_g_.m.newSigstack = true
	} else {
		// 否则将 m 的 gsignal 栈设置为从 sigaltstack 返回的备用信号栈
		setGsignalStack(&st, &_g_.m.goSigStack)
		_g_.m.newSigstack = false
=======
	mp := getg().m
	var st stackt
	sigaltstack(nil, &st)
	if st.ss_flags&_SS_DISABLE != 0 || !iscgo {
		signalstack(&mp.gsignal.stack)
		mp.newSigstack = true
	} else {
		setGsignalStack(&st, &mp.goSigStack)
		mp.newSigstack = false
>>>>>>> 29b9a328
	}
}

// minitSignalMask is called when initializing a new m to set the
// thread's signal mask. When this is called all signals have been
// blocked for the thread.  This starts with m.sigmask, which was set
// either from initSigmask for a newly created thread or by calling
// sigsave if this is a non-Go thread calling a Go function. It
// removes all essential signals from the mask, thus causing those
// signals to not be blocked. Then it sets the thread's signal mask.
// After this is called the thread can receive signals.
func minitSignalMask() {
	nmask := getg().m.sigmask
	// 遍历整个信号表
	for i := range sigtable {
		// 判断某个信号是否为不可阻止的信号，
		// 如果是不可阻止的信号，则删除对应的屏蔽字所在位
		if !blockableSig(uint32(i)) {
			sigdelset(&nmask, i)
		}
	}
	// 重新设置屏蔽字
	sigprocmask(_SIG_SETMASK, &nmask, nil)
}

// unminitSignals is called from dropm, via unminit, to undo the
// effect of calling minit on a non-Go thread.
//
//go:nosplit
func unminitSignals() {
	if getg().m.newSigstack {
		st := stackt{ss_flags: _SS_DISABLE}
		sigaltstack(&st, nil)
	} else {
		// We got the signal stack from someone else. Restore
		// the Go-allocated stack in case this M gets reused
		// for another thread (e.g., it's an extram). Also, on
		// Android, libc allocates a signal stack for all
		// threads, so it's important to restore the Go stack
		// even on Go-created threads so we can free it.
		restoreGsignalStack(&getg().m.goSigStack)
	}
}

// blockableSig reports whether sig may be blocked by the signal mask.
// We never want to block the signals marked _SigUnblock;
// these are the synchronous signals that turn into a Go panic.
// We never want to block the preemption signal if it is being used.
// In a Go program--not a c-archive/c-shared--we never want to block
// the signals marked _SigKill or _SigThrow, as otherwise it's possible
// for all running threads to block them and delay their delivery until
// we start a new thread. When linked into a C program we let the C code
// decide on the disposition of those signals.
//
// 判断某个信号是否为不可阻止的信号
// 1. 当信号是非阻塞信号，则不可阻止
// 2. 当改程序为模块时，则可阻止
// 3. 当信号为 Kill 或 Throw 时，可阻止，否则不可阻止
func blockableSig(sig uint32) bool {
	flags := sigtable[sig].flags
	if flags&_SigUnblock != 0 {
		return false
	}
	if sig == sigPreempt && preemptMSupported && debug.asyncpreemptoff == 0 {
		return false
	}
	if isarchive || islibrary {
		return true
	}
	return flags&(_SigKill|_SigThrow) == 0
}

// gsignalStack saves the fields of the gsignal stack changed by
// setGsignalStack.
type gsignalStack struct {
	stack       stack
	stackguard0 uintptr
	stackguard1 uintptr
	stktopsp    uintptr
}

// setGsignalStack sets the gsignal stack of the current m to an
// alternate signal stack returned from the sigaltstack system call.
// It saves the old values in *old for use by restoreGsignalStack.
// This is used when handling a signal if non-Go code has set the
// alternate signal stack.
//
// setGsignalStack 将当前 m 的 gsignal 栈设置为从 sigaltstack 系统调用返回的备用信号堆栈。
// 它将旧值保存在 *old 中以供 restoreGsignalStack 使用。
// 如果非 Go 代码设置了，则在处理信号时使用备用栈。
//
//go:nosplit
//go:nowritebarrierrec
func setGsignalStack(st *stackt, old *gsignalStack) {
	gp := getg()
	if old != nil {
		old.stack = gp.m.gsignal.stack
		old.stackguard0 = gp.m.gsignal.stackguard0
		old.stackguard1 = gp.m.gsignal.stackguard1
		old.stktopsp = gp.m.gsignal.stktopsp
	}
	stsp := uintptr(unsafe.Pointer(st.ss_sp))
	gp.m.gsignal.stack.lo = stsp
	gp.m.gsignal.stack.hi = stsp + st.ss_size
	gp.m.gsignal.stackguard0 = stsp + _StackGuard
	gp.m.gsignal.stackguard1 = stsp + _StackGuard
}

// restoreGsignalStack restores the gsignal stack to the value it had
// before entering the signal handler.
//
//go:nosplit
//go:nowritebarrierrec
func restoreGsignalStack(st *gsignalStack) {
	gp := getg().m.gsignal
	gp.stack = st.stack
	gp.stackguard0 = st.stackguard0
	gp.stackguard1 = st.stackguard1
	gp.stktopsp = st.stktopsp
}

// signalstack sets the current thread's alternate signal stack to s.
//
// 将 s 设置为备用信号栈，此方法仅在信号栈被禁用时调用
//
//go:nosplit
func signalstack(s *stack) {
	st := stackt{ss_size: s.hi - s.lo}
	setSignalstackSP(&st, s.lo)
	sigaltstack(&st, nil)
}

// setsigsegv is used on darwin/arm64 to fake a segmentation fault.
//
// This is exported via linkname to assembly in runtime/cgo.
//
//go:nosplit
//go:linkname setsigsegv
func setsigsegv(pc uintptr) {
	gp := getg()
	gp.sig = _SIGSEGV
	gp.sigpc = pc
	gp.sigcode0 = _SEGV_MAPERR
	gp.sigcode1 = 0 // TODO: emulate si_addr
}<|MERGE_RESOLUTION|>--- conflicted
+++ resolved
@@ -1234,31 +1234,19 @@
 // 记录在 newSigstack 中做出的选择，
 // 以便可以在 unminit 中撤消。
 func minitSignalStack() {
-<<<<<<< HEAD
-	_g_ := getg()
+	mp := getg().m
 	// 获取原有的信号栈
 	var st stackt
 	sigaltstack(nil, &st)
 	if st.ss_flags&_SS_DISABLE != 0 || !iscgo {
 		// 如果禁用了当前的信号栈
 		// 则将 gsignal 的执行栈设置为备用信号栈
-		signalstack(&_g_.m.gsignal.stack)
-		_g_.m.newSigstack = true
-	} else {
-		// 否则将 m 的 gsignal 栈设置为从 sigaltstack 返回的备用信号栈
-		setGsignalStack(&st, &_g_.m.goSigStack)
-		_g_.m.newSigstack = false
-=======
-	mp := getg().m
-	var st stackt
-	sigaltstack(nil, &st)
-	if st.ss_flags&_SS_DISABLE != 0 || !iscgo {
 		signalstack(&mp.gsignal.stack)
 		mp.newSigstack = true
 	} else {
+		// 否则将 m 的 gsignal 栈设置为从 sigaltstack 返回的备用信号栈
 		setGsignalStack(&st, &mp.goSigStack)
 		mp.newSigstack = false
->>>>>>> 29b9a328
 	}
 }
 
