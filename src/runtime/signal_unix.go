// Copyright 2012 The Go Authors. All rights reserved.
// Use of this source code is governed by a BSD-style
// license that can be found in the LICENSE file.

//go:build unix

package runtime

import (
	"internal/abi"
	"runtime/internal/atomic"
	"runtime/internal/sys"
	"unsafe"
)

// sigTabT is the type of an entry in the global sigtable array.
// sigtable is inherently system dependent, and appears in OS-specific files,
// but sigTabT is the same for all Unixy systems.
// The sigtable array is indexed by a system signal number to get the flags
// and printable name of each signal.
type sigTabT struct {
	flags int32
	name  string
}

//go:linkname os_sigpipe os.sigpipe
func os_sigpipe() {
	systemstack(sigpipe)
}

func signame(sig uint32) string {
	if sig >= uint32(len(sigtable)) {
		return ""
	}
	return sigtable[sig].name
}

const (
	_SIG_DFL uintptr = 0
	_SIG_IGN uintptr = 1
)

// sigPreempt is the signal used for non-cooperative preemption.
//
// There's no good way to choose this signal, but there are some
// heuristics:
//
// 1. It should be a signal that's passed-through by debuggers by
// default. On Linux, this is SIGALRM, SIGURG, SIGCHLD, SIGIO,
// SIGVTALRM, SIGPROF, and SIGWINCH, plus some glibc-internal signals.
//
// 2. It shouldn't be used internally by libc in mixed Go/C binaries
// because libc may assume it's the only thing that can handle these
// signals. For example SIGCANCEL or SIGSETXID.
//
// 3. It should be a signal that can happen spuriously without
// consequences. For example, SIGALRM is a bad choice because the
// signal handler can't tell if it was caused by the real process
// alarm or not (arguably this means the signal is broken, but I
// digress). SIGUSR1 and SIGUSR2 are also bad because those are often
// used in meaningful ways by applications.
//
// 4. We need to deal with platforms without real-time signals (like
// macOS), so those are out.
//
// We use SIGURG because it meets all of these criteria, is extremely
// unlikely to be used by an application for its "real" meaning (both
// because out-of-band data is basically unused and because SIGURG
// doesn't report which socket has the condition, making it pretty
// useless), and even if it is, the application has to be ready for
// spurious SIGURG. SIGIO wouldn't be a bad choice either, but is more
// likely to be used for real.
const sigPreempt = _SIGURG

// Stores the signal handlers registered before Go installed its own.
// These signal handlers will be invoked in cases where Go doesn't want to
// handle a particular signal (e.g., signal occurred on a non-Go thread).
// See sigfwdgo for more information on when the signals are forwarded.
//
// This is read by the signal handler; accesses should use
// atomic.Loaduintptr and atomic.Storeuintptr.
var fwdSig [_NSIG]uintptr

// handlingSig is indexed by signal number and is non-zero if we are
// currently handling the signal. Or, to put it another way, whether
// the signal handler is currently set to the Go signal handler or not.
// This is uint32 rather than bool so that we can use atomic instructions.
var handlingSig [_NSIG]uint32

// channels for synchronizing signal mask updates with the signal mask
// thread
var (
	disableSigChan  chan uint32
	enableSigChan   chan uint32
	maskUpdatedChan chan struct{}
)

func init() {
	// _NSIG is the number of signals on this operating system.
	// sigtable should describe what to do for all the possible signals.
	if len(sigtable) != _NSIG {
		print("runtime: len(sigtable)=", len(sigtable), " _NSIG=", _NSIG, "\n")
		throw("bad sigtable len")
	}
}

var signalsOK bool

// Initialize signals.
// Called by libpreinit so runtime may not be initialized.
//
//go:nosplit
//go:nowritebarrierrec
func initsig(preinit bool) {
	// 预初始化
	if !preinit {
		// It's now OK for signal handlers to run.
		signalsOK = true
	}

	// For c-archive/c-shared this is called by libpreinit with
	// preinit == true.
	if (isarchive || islibrary) && !preinit {
		return
	}
	//遍历信号数组
	for i := uint32(0); i < _NSIG; i++ {
		t := &sigtable[i]
		//略过信号：SIGKILL、SIGSTOP、SIGTSTP、SIGCONT、SIGTTIN、SIGTTOU
		if t.flags == 0 || t.flags&_SigDefault != 0 {
			continue
		}

		// We don't need to use atomic operations here because
		// there shouldn't be any other goroutines running yet.
		fwdSig[i] = getsig(i)

		if !sigInstallGoHandler(i) {
			// Even if we are not installing a signal handler,
			// set SA_ONSTACK if necessary.
			if fwdSig[i] != _SIG_DFL && fwdSig[i] != _SIG_IGN {
				setsigstack(i)
			} else if fwdSig[i] == _SIG_IGN {
				sigInitIgnored(i)
			}
			continue
		}

		handlingSig[i] = 1
		//setsig 函数进行注册信号处理器
		setsig(i, abi.FuncPCABIInternal(sighandler))
	}
}

//go:nosplit
//go:nowritebarrierrec
func sigInstallGoHandler(sig uint32) bool {
	// For some signals, we respect an inherited SIG_IGN handler
	// rather than insist on installing our own default handler.
	// Even these signals can be fetched using the os/signal package.
	switch sig {
	case _SIGHUP, _SIGINT:
		if atomic.Loaduintptr(&fwdSig[sig]) == _SIG_IGN {
			return false
		}
	}

	if (GOOS == "linux" || GOOS == "android") && !iscgo && sig == sigPerThreadSyscall {
		// sigPerThreadSyscall is the same signal used by glibc for
		// per-thread syscalls on Linux. We use it for the same purpose
		// in non-cgo binaries.
		return true
	}

	t := &sigtable[sig]
	if t.flags&_SigSetStack != 0 {
		return false
	}

	// When built using c-archive or c-shared, only install signal
	// handlers for synchronous signals and SIGPIPE and sigPreempt.
	if (isarchive || islibrary) && t.flags&_SigPanic == 0 && sig != _SIGPIPE && sig != sigPreempt {
		return false
	}

	return true
}

// sigenable enables the Go signal handler to catch the signal sig.
// It is only called while holding the os/signal.handlers lock,
// via os/signal.enableSignal and signal_enable.
func sigenable(sig uint32) {
	if sig >= uint32(len(sigtable)) {
		return
	}

	// SIGPROF is handled specially for profiling.
	if sig == _SIGPROF {
		return
	}

	t := &sigtable[sig]
	if t.flags&_SigNotify != 0 {
		ensureSigM()
		enableSigChan <- sig
		<-maskUpdatedChan
		if atomic.Cas(&handlingSig[sig], 0, 1) {
			atomic.Storeuintptr(&fwdSig[sig], getsig(sig))
			setsig(sig, abi.FuncPCABIInternal(sighandler))
		}
	}
}

// sigdisable disables the Go signal handler for the signal sig.
// It is only called while holding the os/signal.handlers lock,
// via os/signal.disableSignal and signal_disable.
func sigdisable(sig uint32) {
	if sig >= uint32(len(sigtable)) {
		return
	}

	// SIGPROF is handled specially for profiling.
	if sig == _SIGPROF {
		return
	}

	t := &sigtable[sig]
	if t.flags&_SigNotify != 0 {
		ensureSigM()
		disableSigChan <- sig
		<-maskUpdatedChan

		// If initsig does not install a signal handler for a
		// signal, then to go back to the state before Notify
		// we should remove the one we installed.
		if !sigInstallGoHandler(sig) {
			atomic.Store(&handlingSig[sig], 0)
			setsig(sig, atomic.Loaduintptr(&fwdSig[sig]))
		}
	}
}

// sigignore ignores the signal sig.
// It is only called while holding the os/signal.handlers lock,
// via os/signal.ignoreSignal and signal_ignore.
func sigignore(sig uint32) {
	if sig >= uint32(len(sigtable)) {
		return
	}

	// SIGPROF is handled specially for profiling.
	if sig == _SIGPROF {
		return
	}

	t := &sigtable[sig]
	if t.flags&_SigNotify != 0 {
		atomic.Store(&handlingSig[sig], 0)
		setsig(sig, _SIG_IGN)
	}
}

// clearSignalHandlers clears all signal handlers that are not ignored
// back to the default. This is called by the child after a fork, so that
// we can enable the signal mask for the exec without worrying about
// running a signal handler in the child.
//
//go:nosplit
//go:nowritebarrierrec
func clearSignalHandlers() {
	for i := uint32(0); i < _NSIG; i++ {
		if atomic.Load(&handlingSig[i]) != 0 {
			setsig(i, _SIG_DFL)
		}
	}
}

// setProcessCPUProfilerTimer is called when the profiling timer changes.
// It is called with prof.signalLock held. hz is the new timer, and is 0 if
// profiling is being disabled. Enable or disable the signal as
// required for -buildmode=c-archive.
func setProcessCPUProfilerTimer(hz int32) {
	if hz != 0 {
		// Enable the Go signal handler if not enabled.
		if atomic.Cas(&handlingSig[_SIGPROF], 0, 1) {
			h := getsig(_SIGPROF)
			// If no signal handler was installed before, then we record
			// _SIG_IGN here. When we turn off profiling (below) we'll start
			// ignoring SIGPROF signals. We do this, rather than change
			// to SIG_DFL, because there may be a pending SIGPROF
			// signal that has not yet been delivered to some other thread.
			// If we change to SIG_DFL when turning off profiling, the
			// program will crash when that SIGPROF is delivered. We assume
			// that programs that use profiling don't want to crash on a
			// stray SIGPROF. See issue 19320.
			// We do the change here instead of when turning off profiling,
			// because there we may race with a signal handler running
			// concurrently, in particular, sigfwdgo may observe _SIG_DFL and
			// die. See issue 43828.
			if h == _SIG_DFL {
				h = _SIG_IGN
			}
			atomic.Storeuintptr(&fwdSig[_SIGPROF], h)
			setsig(_SIGPROF, abi.FuncPCABIInternal(sighandler))
		}

		var it itimerval
		it.it_interval.tv_sec = 0
		it.it_interval.set_usec(1000000 / hz)
		it.it_value = it.it_interval
		setitimer(_ITIMER_PROF, &it, nil)
	} else {
		setitimer(_ITIMER_PROF, &itimerval{}, nil)

		// If the Go signal handler should be disabled by default,
		// switch back to the signal handler that was installed
		// when we enabled profiling. We don't try to handle the case
		// of a program that changes the SIGPROF handler while Go
		// profiling is enabled.
		if !sigInstallGoHandler(_SIGPROF) {
			if atomic.Cas(&handlingSig[_SIGPROF], 1, 0) {
				h := atomic.Loaduintptr(&fwdSig[_SIGPROF])
				setsig(_SIGPROF, h)
			}
		}
	}
}

// setThreadCPUProfilerHz makes any thread-specific changes required to
// implement profiling at a rate of hz.
// No changes required on Unix systems when using setitimer.
func setThreadCPUProfilerHz(hz int32) {
	getg().m.profilehz = hz
}

func sigpipe() {
	if signal_ignored(_SIGPIPE) || sigsend(_SIGPIPE) {
		return
	}
	dieFromSignal(_SIGPIPE)
}

// doSigPreempt handles a preemption signal on gp.
// doSigPreempt 处理了 gp 上的抢占信号
func doSigPreempt(gp *g, ctxt *sigctxt) {
	// Check if this G wants to be preempted and is safe to
	// preempt.
	// 检查 G 是否需要被抢占、抢占是否安全
	if wantAsyncPreempt(gp) {
		// 检查是否能安全的进行抢占
		if ok, newpc := isAsyncSafePoint(gp, ctxt.sigpc(), ctxt.sigsp(), ctxt.siglr()); ok {
			// Adjust the PC and inject a call to asyncPreempt.
			// 修改寄存器,并执行抢占调用
			ctxt.pushCall(abi.FuncPCABI0(asyncPreempt), newpc)
		}
	}

	// Acknowledge the preemption.
	// 更新一下抢占相关字段
	gp.m.preemptGen.Add(1)
	gp.m.signalPending.Store(0)

	if GOOS == "darwin" || GOOS == "ios" {
		pendingPreemptSignals.Add(-1)
	}
}

const preemptMSupported = true

// preemptM sends a preemption request to mp. This request may be
// handled asynchronously and may be coalesced with other requests to
// the M. When the request is received, if the running G or P are
// marked for preemption and the goroutine is at an asynchronous
// safe-point, it will preempt the goroutine. It always atomically
// increments mp.preemptGen after handling a preemption request.
//
// 使用 preemptM 发送抢占信号的地方主要有下面几个：
//  1. Go 后台监控 runtime.sysmon 检测超时发送抢占信号；
//  2. Go GC 栈扫描发送抢占信号；
//  3. Go GC STW 的时候调用 preemptall 抢占所有 P，让其暂停；
//
// preemptM 向 mp 发送抢占请求。该请求可以异步处理，也可以与对 M 的其他请求合并。
// 接收到该请求后，如果正在运行的 G 或 P 被标记为抢占，并且 Goroutine 处于异步安全点，
// 它将抢占 Goroutine。在处理抢占请求后，它始终以原子方式递增 mp.preemptGen。
func preemptM(mp *m) {
	// On Darwin, don't try to preempt threads during exec.
	// Issue #41702.
	if GOOS == "darwin" || GOOS == "ios" {
		execLock.rlock()
	}

	if mp.signalPending.CompareAndSwap(0, 1) {
		if GOOS == "darwin" || GOOS == "ios" {
			pendingPreemptSignals.Add(1)
		}

		// If multiple threads are preempting the same M, it may send many
		// signals to the same M such that it hardly make progress, causing
		// live-lock problem. Apparently this could happen on darwin. See
		// issue #37741.
		// Only send a signal if there isn't already one pending.
		//
		// preemptM 向 M 发送抢占请求。
		// 接收到该请求后，如果正在运行的 G 或 P 被标记为抢占，并且 Goroutine 处于异步安全点，
		// 它将抢占 Goroutine。
		// 调用 signalM 将在初始化的安装的 _SIGURG 信号发送到指定的 M 上
		signalM(mp, sigPreempt)
	}

	if GOOS == "darwin" || GOOS == "ios" {
		execLock.runlock()
	}
}

// sigFetchG fetches the value of G safely when running in a signal handler.
// On some architectures, the g value may be clobbered when running in a VDSO.
// See issue #32912.
//
//go:nosplit
func sigFetchG(c *sigctxt) *g {
	switch GOARCH {
	case "arm", "arm64", "loong64", "ppc64", "ppc64le", "riscv64", "s390x":
		if !iscgo && inVDSOPage(c.sigpc()) {
			// When using cgo, we save the g on TLS and load it from there
			// in sigtramp. Just use that.
			// Otherwise, before making a VDSO call we save the g to the
			// bottom of the signal stack. Fetch from there.
			// TODO: in efence mode, stack is sysAlloc'd, so this wouldn't
			// work.
			sp := getcallersp()
			s := spanOf(sp)
			if s != nil && s.state.get() == mSpanManual && s.base() < sp && sp < s.limit {
				gp := *(**g)(unsafe.Pointer(s.base()))
				return gp
			}
			return nil
		}
	}
	return getg()
}

// sigtrampgo is called from the signal handler function, sigtramp,
// written in assembly code.
// This is called by the signal handler, and the world may be stopped.
//
// It must be nosplit because getg() is still the G that was running
// (if any) when the signal was delivered, but it's (usually) called
// on the gsignal stack. Until this switches the G to gsignal, the
// stack bounds check won't work.
//
//go:nosplit
//go:nowritebarrierrec
func sigtrampgo(sig uint32, info *siginfo, ctx unsafe.Pointer) {
	if sigfwdgo(sig, info, ctx) {
		return
	}
	c := &sigctxt{info, ctx}
	gp := sigFetchG(c)
	setg(gp)
	if gp == nil || (gp.m != nil && gp.m.isExtraInC) {
		if sig == _SIGPROF {
			// Some platforms (Linux) have per-thread timers, which we use in
			// combination with the process-wide timer. Avoid double-counting.
			if validSIGPROF(nil, c) {
				sigprofNonGoPC(c.sigpc())
			}
			return
		}
		if sig == sigPreempt && preemptMSupported && debug.asyncpreemptoff == 0 {
			// This is probably a signal from preemptM sent
			// while executing Go code but received while
			// executing non-Go code.
			// We got past sigfwdgo, so we know that there is
			// no non-Go signal handler for sigPreempt.
			// The default behavior for sigPreempt is to ignore
			// the signal, so badsignal will be a no-op anyway.
			if GOOS == "darwin" || GOOS == "ios" {
				pendingPreemptSignals.Add(-1)
			}
			return
		}
		c.fixsigcode(sig)
		// Set g to nil here and badsignal will use g0 by needm.
		// TODO: reuse the current m here by using the gsignal and adjustSignalStack,
		// since the current g maybe a normal goroutine and actually running on the signal stack,
		// it may hit stack split that is not expected here.
		if gp != nil {
			setg(nil)
		}
		badsignal(uintptr(sig), c)
		// Restore g
		if gp != nil {
			setg(gp)
		}
		return
	}

	setg(gp.m.gsignal)

	// If some non-Go code called sigaltstack, adjust.
	var gsignalStack gsignalStack
	setStack := adjustSignalStack(sig, gp.m, &gsignalStack)
	if setStack {
		gp.m.gsignal.stktopsp = getcallersp()
	}

	if gp.stackguard0 == stackFork {
		signalDuringFork(sig)
	}

	c.fixsigcode(sig)
	sighandler(sig, info, ctx, gp)
	setg(gp)
	if setStack {
		restoreGsignalStack(&gsignalStack)
	}
}

// If the signal handler receives a SIGPROF signal on a non-Go thread,
// it tries to collect a traceback into sigprofCallers.
// sigprofCallersUse is set to non-zero while sigprofCallers holds a traceback.
var sigprofCallers cgoCallers
var sigprofCallersUse uint32

// sigprofNonGo is called if we receive a SIGPROF signal on a non-Go thread,
// and the signal handler collected a stack trace in sigprofCallers.
// When this is called, sigprofCallersUse will be non-zero.
// g is nil, and what we can do is very limited.
//
// It is called from the signal handling functions written in assembly code that
// are active for cgo programs, cgoSigtramp and sigprofNonGoWrapper, which have
// not verified that the SIGPROF delivery corresponds to the best available
// profiling source for this thread.
//
//go:nosplit
//go:nowritebarrierrec
func sigprofNonGo(sig uint32, info *siginfo, ctx unsafe.Pointer) {
	if prof.hz.Load() != 0 {
		c := &sigctxt{info, ctx}
		// Some platforms (Linux) have per-thread timers, which we use in
		// combination with the process-wide timer. Avoid double-counting.
		if validSIGPROF(nil, c) {
			n := 0
			for n < len(sigprofCallers) && sigprofCallers[n] != 0 {
				n++
			}
			cpuprof.addNonGo(sigprofCallers[:n])
		}
	}

	atomic.Store(&sigprofCallersUse, 0)
}

// sigprofNonGoPC is called when a profiling signal arrived on a
// non-Go thread and we have a single PC value, not a stack trace.
// g is nil, and what we can do is very limited.
//
//go:nosplit
//go:nowritebarrierrec
func sigprofNonGoPC(pc uintptr) {
	if prof.hz.Load() != 0 {
		stk := []uintptr{
			pc,
			abi.FuncPCABIInternal(_ExternalCode) + sys.PCQuantum,
		}
		cpuprof.addNonGo(stk)
	}
}

// adjustSignalStack adjusts the current stack guard based on the
// stack pointer that is actually in use while handling a signal.
// We do this in case some non-Go code called sigaltstack.
// This reports whether the stack was adjusted, and if so stores the old
// signal stack in *gsigstack.
//
//go:nosplit
func adjustSignalStack(sig uint32, mp *m, gsigStack *gsignalStack) bool {
	sp := uintptr(unsafe.Pointer(&sig))
	if sp >= mp.gsignal.stack.lo && sp < mp.gsignal.stack.hi {
		return false
	}

	var st stackt
	sigaltstack(nil, &st)
	stsp := uintptr(unsafe.Pointer(st.ss_sp))
	if st.ss_flags&_SS_DISABLE == 0 && sp >= stsp && sp < stsp+st.ss_size {
		setGsignalStack(&st, gsigStack)
		return true
	}

	if sp >= mp.g0.stack.lo && sp < mp.g0.stack.hi {
		// The signal was delivered on the g0 stack.
		// This can happen when linked with C code
		// using the thread sanitizer, which collects
		// signals then delivers them itself by calling
		// the signal handler directly when C code,
		// including C code called via cgo, calls a
		// TSAN-intercepted function such as malloc.
		//
		// We check this condition last as g0.stack.lo
		// may be not very accurate (see mstart).
		st := stackt{ss_size: mp.g0.stack.hi - mp.g0.stack.lo}
		setSignalstackSP(&st, mp.g0.stack.lo)
		setGsignalStack(&st, gsigStack)
		return true
	}

	// sp is not within gsignal stack, g0 stack, or sigaltstack. Bad.
	setg(nil)
	needm(true)
	if st.ss_flags&_SS_DISABLE != 0 {
		noSignalStack(sig)
	} else {
		sigNotOnStack(sig, sp, mp)
	}
	dropm()
	return false
}

// crashing is the number of m's we have waited for when implementing
// GOTRACEBACK=crash when a signal is received.
var crashing atomic.Int32

// testSigtrap and testSigusr1 are used by the runtime tests. If
// non-nil, it is called on SIGTRAP/SIGUSR1. If it returns true, the
// normal behavior on this signal is suppressed.
var testSigtrap func(info *siginfo, ctxt *sigctxt, gp *g) bool
var testSigusr1 func(gp *g) bool

// sighandler is invoked when a signal occurs. The global g will be
// set to a gsignal goroutine and we will be running on the alternate
// signal stack. The parameter gp will be the value of the global g
// when the signal occurred. The sig, info, and ctxt parameters are
// from the system signal handler: they are the parameters passed when
// the SA is passed to the sigaction system call.
//
// The garbage collector may have stopped the world, so write barriers
// are not allowed.
//
//go:nowritebarrierrec
func sighandler(sig uint32, info *siginfo, ctxt unsafe.Pointer, gp *g) {
	// The g executing the signal handler. This is almost always
	// mp.gsignal. See delayedSignal for an exception.
	gsignal := getg()
	mp := gsignal.m
	c := &sigctxt{info, ctxt}

	// Cgo TSAN (not the Go race detector) intercepts signals and calls the
	// signal handler at a later time. When the signal handler is called, the
	// memory may have changed, but the signal context remains old. The
	// unmatched signal context and memory makes it unsafe to unwind or inspect
	// the stack. So we ignore delayed non-fatal signals that will cause a stack
	// inspection (profiling signal and preemption signal).
	// cgo_yield is only non-nil for TSAN, and is specifically used to trigger
	// signal delivery. We use that as an indicator of delayed signals.
	// For delayed signals, the handler is called on the g0 stack (see
	// adjustSignalStack).
	delayedSignal := *cgo_yield != nil && mp != nil && gsignal.stack == mp.g0.stack

	// profile 时钟超时
	if sig == _SIGPROF {
		// Some platforms (Linux) have per-thread timers, which we use in
		// combination with the process-wide timer. Avoid double-counting.
		if !delayedSignal && validSIGPROF(mp, c) {
			sigprof(c.sigpc(), c.sigsp(), c.siglr(), gp, mp)
		}
		return
	}

	// 用户信号
	if sig == _SIGTRAP && testSigtrap != nil && testSigtrap(info, (*sigctxt)(noescape(unsafe.Pointer(c))), gp) {
		return
	}

	if sig == _SIGUSR1 && testSigusr1 != nil && testSigusr1(gp) {
		return
	}

	if (GOOS == "linux" || GOOS == "android") && sig == sigPerThreadSyscall {
		// sigPerThreadSyscall is the same signal used by glibc for
		// per-thread syscalls on Linux. We use it for the same purpose
		// in non-cgo binaries. Since this signal is not _SigNotify,
		// there is nothing more to do once we run the syscall.
		runPerThreadSyscall()
		return
	}

	// 可能是一个抢占信号
	if sig == sigPreempt && debug.asyncpreemptoff == 0 && !delayedSignal {
		// Might be a preemption signal.
		// 处理抢占信号
		doSigPreempt(gp, c)
		// Even if this was definitely a preemption signal, it
		// may have been coalesced with another signal, so we
		// still let it through to the application.
		// 即便这是一个抢占信号，它也可能与其他信号进行混合，因此我们
		// 继续进行处理。
	}

	flags := int32(_SigThrow)
	if sig < uint32(len(sigtable)) {
		flags = sigtable[sig].flags
	}
<<<<<<< HEAD
	// 我们无法安全的 sigpanic 因为它可能造成栈的增长，因此忽略它
	if !c.sigFromUser() && flags&_SigPanic != 0 && gp.throwsplit {
=======
	if !c.sigFromUser() && flags&_SigPanic != 0 && (gp.throwsplit || gp != mp.curg) {
>>>>>>> 6076edc5
		// We can't safely sigpanic because it may grow the
		// stack. Abort in the signal handler instead.
		//
		// Also don't inject a sigpanic if we are not on a
		// user G stack. Either we're in the runtime, or we're
		// running C code. Either way we cannot recover.
		flags = _SigThrow
	}
	if isAbortPC(c.sigpc()) {
		// On many architectures, the abort function just
		// causes a memory fault. Don't turn that into a panic.
		flags = _SigThrow
	}
	// 产生 panic 的信号
	if !c.sigFromUser() && flags&_SigPanic != 0 {
		// The signal is going to cause a panic.
		// Arrange the stack so that it looks like the point
		// where the signal occurred made a call to the
		// function sigpanic. Then set the PC to sigpanic.

		// Have to pass arguments out of band since
		// augmenting the stack frame would break
		// the unwinding code.
		gp.sig = sig
		gp.sigcode0 = uintptr(c.sigcode())
		gp.sigcode1 = c.fault()
		gp.sigpc = c.sigpc()

		c.preparePanic(sig, gp)
		return
	}
	// 对用户注册的信号进行转发
	if c.sigFromUser() || flags&_SigNotify != 0 {
		if sigsend(sig) {
			return
		}
	}
	// 设置为可忽略的用户信号
	if c.sigFromUser() && signal_ignored(sig) {
		return
	}
	// 非 THROW，返回
	if flags&_SigKill != 0 {
		dieFromSignal(sig)
	}

	// _SigThrow means that we should exit now.
	// If we get here with _SigPanic, it means that the signal
	// was sent to us by a program (c.sigFromUser() is true);
	// in that case, if we didn't handle it in sigsend, we exit now.
	if flags&(_SigThrow|_SigPanic) == 0 {
		return
	}

	mp.throwing = throwTypeRuntime
	mp.caughtsig.set(gp)

	if crashing.Load() == 0 {
		startpanic_m()
	}

	gp = fatalsignal(sig, c, gp, mp)

	level, _, docrash := gotraceback()
	if level > 0 {
		goroutineheader(gp)
		tracebacktrap(c.sigpc(), c.sigsp(), c.siglr(), gp)
		if crashing.Load() > 0 && gp != mp.curg && mp.curg != nil && readgstatus(mp.curg)&^_Gscan == _Grunning {
			// tracebackothers on original m skipped this one; trace it now.
			goroutineheader(mp.curg)
			traceback(^uintptr(0), ^uintptr(0), 0, mp.curg)
		} else if crashing.Load() == 0 {
			tracebackothers(gp)
			print("\n")
		}
		dumpregs(c)
	}

	if docrash {
		isCrashThread := false
		if crashing.CompareAndSwap(0, 1) {
			isCrashThread = true
		} else {
			crashing.Add(1)
		}
		if crashing.Load() < mcount()-int32(extraMLength.Load()) {
			// There are other m's that need to dump their stacks.
			// Relay SIGQUIT to the next m by sending it to the current process.
			// All m's that have already received SIGQUIT have signal masks blocking
			// receipt of any signals, so the SIGQUIT will go to an m that hasn't seen it yet.
			// The first m will wait until all ms received the SIGQUIT, then crash/exit.
			// Just in case the relaying gets botched, each m involved in
			// the relay sleeps for 5 seconds and then does the crash/exit itself.
			// The faulting m is crashing first so it is the faulting thread in the core dump (see issue #63277):
			// in expected operation, the first m will wait until the last m has received the SIGQUIT,
			// and then run crash/exit and the process is gone.
			// However, if it spends more than 5 seconds to send SIGQUIT to all ms,
			// any of ms may crash/exit the process after waiting for 5 seconds.
			print("\n-----\n\n")
			raiseproc(_SIGQUIT)
		}
		if isCrashThread {
			i := 0
			for (crashing.Load() < mcount()-int32(extraMLength.Load())) && i < 10 {
				i++
				usleep(500 * 1000)
			}
		} else {
			usleep(5 * 1000 * 1000)
		}
		printDebugLog()
		crash()
	}

	printDebugLog()

	exit(2)
}

func fatalsignal(sig uint32, c *sigctxt, gp *g, mp *m) *g {
	if sig < uint32(len(sigtable)) {
		print(sigtable[sig].name, "\n")
	} else {
		print("Signal ", sig, "\n")
	}

	if isSecureMode() {
		exit(2)
	}

	print("PC=", hex(c.sigpc()), " m=", mp.id, " sigcode=", c.sigcode())
	if sig == _SIGSEGV || sig == _SIGBUS {
		print(" addr=", hex(c.fault()))
	}
	print("\n")
	if mp.incgo && gp == mp.g0 && mp.curg != nil {
		print("signal arrived during cgo execution\n")
		// Switch to curg so that we get a traceback of the Go code
		// leading up to the cgocall, which switched from curg to g0.
		gp = mp.curg
	}
	if sig == _SIGILL || sig == _SIGFPE {
		// It would be nice to know how long the instruction is.
		// Unfortunately, that's complicated to do in general (mostly for x86
		// and s930x, but other archs have non-standard instruction lengths also).
		// Opt to print 16 bytes, which covers most instructions.
		const maxN = 16
		n := uintptr(maxN)
		// We have to be careful, though. If we're near the end of
		// a page and the following page isn't mapped, we could
		// segfault. So make sure we don't straddle a page (even though
		// that could lead to printing an incomplete instruction).
		// We're assuming here we can read at least the page containing the PC.
		// I suppose it is possible that the page is mapped executable but not readable?
		pc := c.sigpc()
		if n > physPageSize-pc%physPageSize {
			n = physPageSize - pc%physPageSize
		}
		print("instruction bytes:")
		b := (*[maxN]byte)(unsafe.Pointer(pc))
		for i := uintptr(0); i < n; i++ {
			print(" ", hex(b[i]))
		}
		println()
	}
	print("\n")
	return gp
}

// sigpanic turns a synchronous signal into a run-time panic.
// If the signal handler sees a synchronous panic, it arranges the
// stack to look like the function where the signal occurred called
// sigpanic, sets the signal's PC value to sigpanic, and returns from
// the signal handler. The effect is that the program will act as
// though the function that got the signal simply called sigpanic
// instead.
//
// This must NOT be nosplit because the linker doesn't know where
// sigpanic calls can be injected.
//
// The signal handler must not inject a call to sigpanic if
// getg().throwsplit, since sigpanic may need to grow the stack.
//
// This is exported via linkname to assembly in runtime/cgo.
//
//go:linkname sigpanic
func sigpanic() {
	gp := getg()
	if !canpanic() {
		throw("unexpected signal during runtime execution")
	}

	switch gp.sig {
	case _SIGBUS:
		if gp.sigcode0 == _BUS_ADRERR && gp.sigcode1 < 0x1000 {
			panicmem()
		}
		// Support runtime/debug.SetPanicOnFault.
		if gp.paniconfault {
			panicmemAddr(gp.sigcode1)
		}
		print("unexpected fault address ", hex(gp.sigcode1), "\n")
		throw("fault")
	case _SIGSEGV:
		if (gp.sigcode0 == 0 || gp.sigcode0 == _SEGV_MAPERR || gp.sigcode0 == _SEGV_ACCERR) && gp.sigcode1 < 0x1000 {
			panicmem()
		}
		// Support runtime/debug.SetPanicOnFault.
		if gp.paniconfault {
			panicmemAddr(gp.sigcode1)
		}
		if inUserArenaChunk(gp.sigcode1) {
			// We could check that the arena chunk is explicitly set to fault,
			// but the fact that we faulted on accessing it is enough to prove
			// that it is.
			print("accessed data from freed user arena ", hex(gp.sigcode1), "\n")
		} else {
			print("unexpected fault address ", hex(gp.sigcode1), "\n")
		}
		throw("fault")
	case _SIGFPE:
		switch gp.sigcode0 {
		case _FPE_INTDIV:
			panicdivide()
		case _FPE_INTOVF:
			panicoverflow()
		}
		panicfloat()
	}

	if gp.sig >= uint32(len(sigtable)) {
		// can't happen: we looked up gp.sig in sigtable to decide to call sigpanic
		throw("unexpected signal value")
	}
	panic(errorString(sigtable[gp.sig].name))
}

// dieFromSignal kills the program with a signal.
// This provides the expected exit status for the shell.
// This is only called with fatal signals expected to kill the process.
//
//go:nosplit
//go:nowritebarrierrec
func dieFromSignal(sig uint32) {
	unblocksig(sig)
	// Mark the signal as unhandled to ensure it is forwarded.
	atomic.Store(&handlingSig[sig], 0)
	raise(sig)

	// That should have killed us. On some systems, though, raise
	// sends the signal to the whole process rather than to just
	// the current thread, which means that the signal may not yet
	// have been delivered. Give other threads a chance to run and
	// pick up the signal.
	osyield()
	osyield()
	osyield()

	// If that didn't work, try _SIG_DFL.
	setsig(sig, _SIG_DFL)
	raise(sig)

	osyield()
	osyield()
	osyield()

	// If we are still somehow running, just exit with the wrong status.
	exit(2)
}

// raisebadsignal is called when a signal is received on a non-Go
// thread, and the Go program does not want to handle it (that is, the
// program has not called os/signal.Notify for the signal).
func raisebadsignal(sig uint32, c *sigctxt) {
	if sig == _SIGPROF {
		// Ignore profiling signals that arrive on non-Go threads.
		return
	}

	var handler uintptr
	if sig >= _NSIG {
		handler = _SIG_DFL
	} else {
		handler = atomic.Loaduintptr(&fwdSig[sig])
	}

	// Reset the signal handler and raise the signal.
	// We are currently running inside a signal handler, so the
	// signal is blocked. We need to unblock it before raising the
	// signal, or the signal we raise will be ignored until we return
	// from the signal handler. We know that the signal was unblocked
	// before entering the handler, or else we would not have received
	// it. That means that we don't have to worry about blocking it
	// again.
	unblocksig(sig)
	setsig(sig, handler)

	// If we're linked into a non-Go program we want to try to
	// avoid modifying the original context in which the signal
	// was raised. If the handler is the default, we know it
	// is non-recoverable, so we don't have to worry about
	// re-installing sighandler. At this point we can just
	// return and the signal will be re-raised and caught by
	// the default handler with the correct context.
	//
	// On FreeBSD, the libthr sigaction code prevents
	// this from working so we fall through to raise.
	if GOOS != "freebsd" && (isarchive || islibrary) && handler == _SIG_DFL && !c.sigFromUser() {
		return
	}

	raise(sig)

	// Give the signal a chance to be delivered.
	// In almost all real cases the program is about to crash,
	// so sleeping here is not a waste of time.
	usleep(1000)

	// If the signal didn't cause the program to exit, restore the
	// Go signal handler and carry on.
	//
	// We may receive another instance of the signal before we
	// restore the Go handler, but that is not so bad: we know
	// that the Go program has been ignoring the signal.
	setsig(sig, abi.FuncPCABIInternal(sighandler))
}

//go:nosplit
func crash() {
	dieFromSignal(_SIGABRT)
}

// ensureSigM starts one global, sleeping thread to make sure at least one thread
// is available to catch signals enabled for os/signal.
func ensureSigM() {
	if maskUpdatedChan != nil {
		return
	}
	maskUpdatedChan = make(chan struct{})
	disableSigChan = make(chan uint32)
	enableSigChan = make(chan uint32)
	go func() {
		// Signal masks are per-thread, so make sure this goroutine stays on one
		// thread.
		LockOSThread()
		defer UnlockOSThread()
		// The sigBlocked mask contains the signals not active for os/signal,
		// initially all signals except the essential. When signal.Notify()/Stop is called,
		// sigenable/sigdisable in turn notify this thread to update its signal
		// mask accordingly.
		sigBlocked := sigset_all
		for i := range sigtable {
			if !blockableSig(uint32(i)) {
				sigdelset(&sigBlocked, i)
			}
		}
		sigprocmask(_SIG_SETMASK, &sigBlocked, nil)
		for {
			select {
			case sig := <-enableSigChan:
				if sig > 0 {
					sigdelset(&sigBlocked, int(sig))
				}
			case sig := <-disableSigChan:
				if sig > 0 && blockableSig(sig) {
					sigaddset(&sigBlocked, int(sig))
				}
			}
			sigprocmask(_SIG_SETMASK, &sigBlocked, nil)
			maskUpdatedChan <- struct{}{}
		}
	}()
}

// This is called when we receive a signal when there is no signal stack.
// This can only happen if non-Go code calls sigaltstack to disable the
// signal stack.
func noSignalStack(sig uint32) {
	println("signal", sig, "received on thread with no signal stack")
	throw("non-Go code disabled sigaltstack")
}

// This is called if we receive a signal when there is a signal stack
// but we are not on it. This can only happen if non-Go code called
// sigaction without setting the SS_ONSTACK flag.
func sigNotOnStack(sig uint32, sp uintptr, mp *m) {
	println("signal", sig, "received but handler not on signal stack")
	print("mp.gsignal stack [", hex(mp.gsignal.stack.lo), " ", hex(mp.gsignal.stack.hi), "], ")
	print("mp.g0 stack [", hex(mp.g0.stack.lo), " ", hex(mp.g0.stack.hi), "], sp=", hex(sp), "\n")
	throw("non-Go code set up signal handler without SA_ONSTACK flag")
}

// signalDuringFork is called if we receive a signal while doing a fork.
// We do not want signals at that time, as a signal sent to the process
// group may be delivered to the child process, causing confusion.
// This should never be called, because we block signals across the fork;
// this function is just a safety check. See issue 18600 for background.
func signalDuringFork(sig uint32) {
	println("signal", sig, "received during fork")
	throw("signal received during fork")
}

// This runs on a foreign stack, without an m or a g. No stack split.
//
//go:nosplit
//go:norace
//go:nowritebarrierrec
func badsignal(sig uintptr, c *sigctxt) {
	if !iscgo && !cgoHasExtraM {
		// There is no extra M. needm will not be able to grab
		// an M. Instead of hanging, just crash.
		// Cannot call split-stack function as there is no G.
		writeErrStr("fatal: bad g in signal handler\n")
		exit(2)
		*(*uintptr)(unsafe.Pointer(uintptr(123))) = 2
	}
	needm(true)
	if !sigsend(uint32(sig)) {
		// A foreign thread received the signal sig, and the
		// Go code does not want to handle it.
		raisebadsignal(uint32(sig), c)
	}
	dropm()
}

//go:noescape
func sigfwd(fn uintptr, sig uint32, info *siginfo, ctx unsafe.Pointer)

// Determines if the signal should be handled by Go and if not, forwards the
// signal to the handler that was installed before Go's. Returns whether the
// signal was forwarded.
// This is called by the signal handler, and the world may be stopped.
//
//go:nosplit
//go:nowritebarrierrec
func sigfwdgo(sig uint32, info *siginfo, ctx unsafe.Pointer) bool {
	if sig >= uint32(len(sigtable)) {
		return false
	}
	fwdFn := atomic.Loaduintptr(&fwdSig[sig])
	flags := sigtable[sig].flags

	// If we aren't handling the signal, forward it.
	if atomic.Load(&handlingSig[sig]) == 0 || !signalsOK {
		// If the signal is ignored, doing nothing is the same as forwarding.
		if fwdFn == _SIG_IGN || (fwdFn == _SIG_DFL && flags&_SigIgn != 0) {
			return true
		}
		// We are not handling the signal and there is no other handler to forward to.
		// Crash with the default behavior.
		if fwdFn == _SIG_DFL {
			setsig(sig, _SIG_DFL)
			dieFromSignal(sig)
			return false
		}

		sigfwd(fwdFn, sig, info, ctx)
		return true
	}

	// This function and its caller sigtrampgo assumes SIGPIPE is delivered on the
	// originating thread. This property does not hold on macOS (golang.org/issue/33384),
	// so we have no choice but to ignore SIGPIPE.
	if (GOOS == "darwin" || GOOS == "ios") && sig == _SIGPIPE {
		return true
	}

	// If there is no handler to forward to, no need to forward.
	if fwdFn == _SIG_DFL {
		return false
	}

	c := &sigctxt{info, ctx}
	// Only forward synchronous signals and SIGPIPE.
	// Unfortunately, user generated SIGPIPEs will also be forwarded, because si_code
	// is set to _SI_USER even for a SIGPIPE raised from a write to a closed socket
	// or pipe.
	if (c.sigFromUser() || flags&_SigPanic == 0) && sig != _SIGPIPE {
		return false
	}
	// Determine if the signal occurred inside Go code. We test that:
	//   (1) we weren't in VDSO page,
	//   (2) we were in a goroutine (i.e., m.curg != nil), and
	//   (3) we weren't in CGO.
	//   (4) we weren't in dropped extra m.
	gp := sigFetchG(c)
	if gp != nil && gp.m != nil && gp.m.curg != nil && !gp.m.isExtraInC && !gp.m.incgo {
		return false
	}

	// Signal not handled by Go, forward it.
	if fwdFn != _SIG_IGN {
		sigfwd(fwdFn, sig, info, ctx)
	}

	return true
}

// sigsave saves the current thread's signal mask into *p.
// This is used to preserve the non-Go signal mask when a non-Go
// thread calls a Go function.
// This is nosplit and nowritebarrierrec because it is called by needm
// which may be called on a non-Go thread with no g available.
//
// sigsave 通过 sigprocmask 这个系统调用将当前 m0 的屏蔽字保存到 mp.sigmask 上
// sigprocmask 的本质为系统调用，其返回值通过 old 交付给调用者：
//
//go:nosplit
//go:nowritebarrierrec
func sigsave(p *sigset) {
	// sigprocmask 的本质为系统调用，其返回值通过 old 交付给调用者：
	sigprocmask(_SIG_SETMASK, nil, p)
}

// msigrestore sets the current thread's signal mask to sigmask.
// This is used to restore the non-Go signal mask when a non-Go thread
// calls a Go function.
// This is nosplit and nowritebarrierrec because it is called by dropm
// after g has been cleared.
//
//go:nosplit
//go:nowritebarrierrec
func msigrestore(sigmask sigset) {
	sigprocmask(_SIG_SETMASK, &sigmask, nil)
}

// sigsetAllExiting is used by sigblock(true) when a thread is
// exiting.
var sigsetAllExiting = func() sigset {
	res := sigset_all

	// Apply GOOS-specific overrides here, rather than in osinit,
	// because osinit may be called before sigsetAllExiting is
	// initialized (#51913).
	if GOOS == "linux" && iscgo {
		// #42494 glibc and musl reserve some signals for
		// internal use and require they not be blocked by
		// the rest of a normal C runtime. When the go runtime
		// blocks...unblocks signals, temporarily, the blocked
		// interval of time is generally very short. As such,
		// these expectations of *libc code are mostly met by
		// the combined go+cgo system of threads. However,
		// when go causes a thread to exit, via a return from
		// mstart(), the combined runtime can deadlock if
		// these signals are blocked. Thus, don't block these
		// signals when exiting threads.
		// - glibc: SIGCANCEL (32), SIGSETXID (33)
		// - musl: SIGTIMER (32), SIGCANCEL (33), SIGSYNCCALL (34)
		sigdelset(&res, 32)
		sigdelset(&res, 33)
		sigdelset(&res, 34)
	}

	return res
}()

// sigblock blocks signals in the current thread's signal mask.
// This is used to block signals while setting up and tearing down g
// when a non-Go thread calls a Go function. When a thread is exiting
// we use the sigsetAllExiting value, otherwise the OS specific
// definition of sigset_all is used.
// This is nosplit and nowritebarrierrec because it is called by needm
// which may be called on a non-Go thread with no g available.
//
//go:nosplit
//go:nowritebarrierrec
func sigblock(exiting bool) {
	if exiting {
		sigprocmask(_SIG_SETMASK, &sigsetAllExiting, nil)
		return
	}
	sigprocmask(_SIG_SETMASK, &sigset_all, nil)
}

// unblocksig removes sig from the current thread's signal mask.
// This is nosplit and nowritebarrierrec because it is called from
// dieFromSignal, which can be called by sigfwdgo while running in the
// signal handler, on the signal stack, with no g available.
//
//go:nosplit
//go:nowritebarrierrec
func unblocksig(sig uint32) {
	var set sigset
	sigaddset(&set, int(sig))
	sigprocmask(_SIG_UNBLOCK, &set, nil)
}

// minitSignals is called when initializing a new m to set the
// thread's alternate signal stack and signal mask.
func minitSignals() {
	minitSignalStack()
	minitSignalMask()
}

// minitSignalStack is called when initializing a new m to set the
// alternate signal stack. If the alternate signal stack is not set
// for the thread (the normal case) then set the alternate signal
// stack to the gsignal stack. If the alternate signal stack is set
// for the thread (the case when a non-Go thread sets the alternate
// signal stack and then calls a Go function) then set the gsignal
// stack to the alternate signal stack. We also set the alternate
// signal stack to the gsignal stack if cgo is not used (regardless
// of whether it is already set). Record which choice was made in
// newSigstack, so that it can be undone in unminit.
//
// 如果没有为线程设置备用信号栈（正常情况），则将备用信号栈设置为 gsignal 栈。
// 如果为线程设置了备用信号栈（非 Go 线程设置备用信号栈然后调用 Go 函数的情况），
// 则将 gsignal 栈设置为备用信号栈。
// 如果没有使用 cgo 我们还设置了额外的 gsignal 信号栈（无论其是否已经被设置）
// 记录在 newSigstack 中做出的选择，
// 以便可以在 unminit 中撤消。
func minitSignalStack() {
	mp := getg().m
	// 获取原有的信号栈
	var st stackt
	sigaltstack(nil, &st)
	if st.ss_flags&_SS_DISABLE != 0 || !iscgo {
		// 如果禁用了当前的信号栈
		// 则将 gsignal 的执行栈设置为备用信号栈
		signalstack(&mp.gsignal.stack)
		mp.newSigstack = true
	} else {
		// 否则将 m 的 gsignal 栈设置为从 sigaltstack 返回的备用信号栈
		setGsignalStack(&st, &mp.goSigStack)
		mp.newSigstack = false
	}
}

// minitSignalMask is called when initializing a new m to set the
// thread's signal mask. When this is called all signals have been
// blocked for the thread.  This starts with m.sigmask, which was set
// either from initSigmask for a newly created thread or by calling
// sigsave if this is a non-Go thread calling a Go function. It
// removes all essential signals from the mask, thus causing those
// signals to not be blocked. Then it sets the thread's signal mask.
// After this is called the thread can receive signals.
func minitSignalMask() {
	nmask := getg().m.sigmask
	// 遍历整个信号表
	for i := range sigtable {
		// 判断某个信号是否为不可阻止的信号，
		// 如果是不可阻止的信号，则删除对应的屏蔽字所在位
		if !blockableSig(uint32(i)) {
			sigdelset(&nmask, i)
		}
	}
	// 重新设置屏蔽字
	sigprocmask(_SIG_SETMASK, &nmask, nil)
}

// unminitSignals is called from dropm, via unminit, to undo the
// effect of calling minit on a non-Go thread.
//
//go:nosplit
func unminitSignals() {
	if getg().m.newSigstack {
		st := stackt{ss_flags: _SS_DISABLE}
		sigaltstack(&st, nil)
	} else {
		// We got the signal stack from someone else. Restore
		// the Go-allocated stack in case this M gets reused
		// for another thread (e.g., it's an extram). Also, on
		// Android, libc allocates a signal stack for all
		// threads, so it's important to restore the Go stack
		// even on Go-created threads so we can free it.
		restoreGsignalStack(&getg().m.goSigStack)
	}
}

// blockableSig reports whether sig may be blocked by the signal mask.
// We never want to block the signals marked _SigUnblock;
// these are the synchronous signals that turn into a Go panic.
// We never want to block the preemption signal if it is being used.
// In a Go program--not a c-archive/c-shared--we never want to block
// the signals marked _SigKill or _SigThrow, as otherwise it's possible
// for all running threads to block them and delay their delivery until
// we start a new thread. When linked into a C program we let the C code
// decide on the disposition of those signals.
//
// 判断某个信号是否为不可阻止的信号
// 1. 当信号是非阻塞信号，则不可阻止
// 2. 当改程序为模块时，则可阻止
// 3. 当信号为 Kill 或 Throw 时，可阻止，否则不可阻止
func blockableSig(sig uint32) bool {
	flags := sigtable[sig].flags
	if flags&_SigUnblock != 0 {
		return false
	}
	if sig == sigPreempt && preemptMSupported && debug.asyncpreemptoff == 0 {
		return false
	}
	if isarchive || islibrary {
		return true
	}
	return flags&(_SigKill|_SigThrow) == 0
}

// gsignalStack saves the fields of the gsignal stack changed by
// setGsignalStack.
type gsignalStack struct {
	stack       stack
	stackguard0 uintptr
	stackguard1 uintptr
	stktopsp    uintptr
}

// setGsignalStack sets the gsignal stack of the current m to an
// alternate signal stack returned from the sigaltstack system call.
// It saves the old values in *old for use by restoreGsignalStack.
// This is used when handling a signal if non-Go code has set the
// alternate signal stack.
//
// setGsignalStack 将当前 m 的 gsignal 栈设置为从 sigaltstack 系统调用返回的备用信号堆栈。
// 它将旧值保存在 *old 中以供 restoreGsignalStack 使用。
// 如果非 Go 代码设置了，则在处理信号时使用备用栈。
//
//go:nosplit
//go:nowritebarrierrec
func setGsignalStack(st *stackt, old *gsignalStack) {
	gp := getg()
	if old != nil {
		old.stack = gp.m.gsignal.stack
		old.stackguard0 = gp.m.gsignal.stackguard0
		old.stackguard1 = gp.m.gsignal.stackguard1
		old.stktopsp = gp.m.gsignal.stktopsp
	}
	stsp := uintptr(unsafe.Pointer(st.ss_sp))
	gp.m.gsignal.stack.lo = stsp
	gp.m.gsignal.stack.hi = stsp + st.ss_size
	gp.m.gsignal.stackguard0 = stsp + stackGuard
	gp.m.gsignal.stackguard1 = stsp + stackGuard
}

// restoreGsignalStack restores the gsignal stack to the value it had
// before entering the signal handler.
//
//go:nosplit
//go:nowritebarrierrec
func restoreGsignalStack(st *gsignalStack) {
	gp := getg().m.gsignal
	gp.stack = st.stack
	gp.stackguard0 = st.stackguard0
	gp.stackguard1 = st.stackguard1
	gp.stktopsp = st.stktopsp
}

// signalstack sets the current thread's alternate signal stack to s.
//
// 将 s 设置为备用信号栈，此方法仅在信号栈被禁用时调用
//
//go:nosplit
func signalstack(s *stack) {
	st := stackt{ss_size: s.hi - s.lo}
	setSignalstackSP(&st, s.lo)
	sigaltstack(&st, nil)
}

// setsigsegv is used on darwin/arm64 to fake a segmentation fault.
//
// This is exported via linkname to assembly in runtime/cgo.
//
//go:nosplit
//go:linkname setsigsegv
func setsigsegv(pc uintptr) {
	gp := getg()
	gp.sig = _SIGSEGV
	gp.sigpc = pc
	gp.sigcode0 = _SEGV_MAPERR
	gp.sigcode1 = 0 // TODO: emulate si_addr
}<|MERGE_RESOLUTION|>--- conflicted
+++ resolved
@@ -701,12 +701,8 @@
 	if sig < uint32(len(sigtable)) {
 		flags = sigtable[sig].flags
 	}
-<<<<<<< HEAD
 	// 我们无法安全的 sigpanic 因为它可能造成栈的增长，因此忽略它
-	if !c.sigFromUser() && flags&_SigPanic != 0 && gp.throwsplit {
-=======
 	if !c.sigFromUser() && flags&_SigPanic != 0 && (gp.throwsplit || gp != mp.curg) {
->>>>>>> 6076edc5
 		// We can't safely sigpanic because it may grow the
 		// stack. Abort in the signal handler instead.
 		//
