// errorcheck

// Copyright 2019 The Go Authors. All rights reserved.
// Use of this source code is governed by a BSD-style
// license that can be found in the LICENSE file.

package main

func main() {
<<<<<<< HEAD
	var c, d = 1, 2, 3 // ERROR "assignment mismatch: 2 variables but 3 values|extra init expr"
	var e, f, g = 1, 2 // ERROR "assignment mismatch: 3 variables but 2 values|missing init expr"
	_, _, _, _ = c, d, e, f
=======
	var c, d = 1, 2, 3 // ERROR "assignment mismatch: 2 variables but 3 values|wrong number of initializations"
	var e, f, g = 1, 2 // ERROR "assignment mismatch: 3 variables but 2 values|wrong number of initializations"
>>>>>>> 4e8f681e
}<|MERGE_RESOLUTION|>--- conflicted
+++ resolved
@@ -7,12 +7,7 @@
 package main
 
 func main() {
-<<<<<<< HEAD
-	var c, d = 1, 2, 3 // ERROR "assignment mismatch: 2 variables but 3 values|extra init expr"
-	var e, f, g = 1, 2 // ERROR "assignment mismatch: 3 variables but 2 values|missing init expr"
+	var c, d = 1, 2, 3 // ERROR "assignment mismatch: 2 variables but 3 values|wrong number of initializations|extra init expr"
+	var e, f, g = 1, 2 // ERROR "assignment mismatch: 3 variables but 2 values|wrong number of initializations|missing init expr"
 	_, _, _, _ = c, d, e, f
-=======
-	var c, d = 1, 2, 3 // ERROR "assignment mismatch: 2 variables but 3 values|wrong number of initializations"
-	var e, f, g = 1, 2 // ERROR "assignment mismatch: 3 variables but 2 values|wrong number of initializations"
->>>>>>> 4e8f681e
 }